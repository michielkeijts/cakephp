<<<<<<< HEAD
# How to contribute

CakePHP loves to welcome your contributions. There are several ways to help out:
* Create an [issue](https://github.com/cakephp/cakephp/issues) on GitHub, if you have found a bug
* Write testcases for open bug issues
* Write patches for open bug/feature issues, preferably with testcases included
* Contribute to the [documentation](https://github.com/cakephp/docs)

There are a few guidelines that we need contributors to follow so that we have a
chance of keeping on top of things.

## Getting Started

* Make sure you have a [GitHub account](https://github.com/signup/free).
* Submit an [issue](https://github.com/cakephp/cakephp/issues), assuming one does not already exist.
  * Clearly describe the issue including steps to reproduce when it is a bug.
  * Make sure you fill in the earliest version that you know has the issue.
* Fork the repository on GitHub.

## Making Changes

* Create a topic branch from where you want to base your work.
  * This is usually the master branch.
  * Only target release branches if you are certain your fix must be on that
    branch.
  * To quickly create a topic branch based on master; `git branch
    master/my_contribution master` then checkout the new branch with `git
    checkout master/my_contribution`. Better avoid working directly on the
    `master` branch, to avoid conflicts if you pull in updates from origin.
* Make commits of logical units.
* Check for unnecessary whitespace with `git diff --check` before committing.
* Use descriptive commit messages and reference the #issue number.
* Core testcases should continue to pass. You can run tests locally or enable
  [travis-ci](https://travis-ci.org/) for your fork, so all tests and codesniffs
  will be executed.
* Your work should apply the CakePHP coding standards.

## Which branch to base the work

* Bugfix branches will be based on master.
* New features that are backwards compatible will be based on next minor release
  branch.
* New features or other non-BC changes will go in the next major release branch.

## Submitting Changes

* Push your changes to a topic branch in your fork of the repository.
* Submit a pull request to the repository in the cakephp organization, with the
  correct target branch.

## Testcases and codesniffer

CakePHP tests requires [PHPUnit](http://www.phpunit.de/manual/current/en/installation.html)
3.5 or higher. To run the testcases locally use the following command:

    ./lib/Cake/Console/cake test core AllTests --stderr

To run the sniffs for CakePHP coding standards:

    phpcs -p --extensions=php --standard=CakePHP ./lib/Cake

Check the [cakephp-codesniffer](https://github.com/cakephp/cakephp-codesniffer)
repository to setup the CakePHP standard. The README contains installation info
for the sniff and phpcs.

# Additional Resources

* [CakePHP coding standards](http://book.cakephp.org/2.0/en/contributing/cakephp-coding-conventions.html)
* [Existing issues](https://github.com/cakephp/cakephp/issues)
* [Development Roadmap](https://github.com/cakephp/cakephp/wiki/3.0-Roadmap)
* [General GitHub documentation](https://help.github.com/)
* [GitHub pull request documentation](https://help.github.com/send-pull-requests/)
* #cakephp IRC channel on freenode.org
=======
# How to contribute

CakePHP loves to welcome your contributions. There are several ways to help out:
* Create an [issue](https://github.com/cakephp/cakephp/issues) on GitHub, if you have found a bug
* Write testcases for open bug issues
* Write patches for open bug/feature issues, preferably with testcases included
* Contribute to the [documentation](https://github.com/cakephp/docs)

There are a few guidelines that we need contributors to follow so that we have a
chance of keeping on top of things.

## Getting Started

* Make sure you have a [GitHub account](https://github.com/signup/free).
* Submit an [issue](https://github.com/cakephp/cakephp/issues), assuming one does not already exist.
  * Clearly describe the issue including steps to reproduce when it is a bug.
  * Make sure you fill in the earliest version that you know has the issue.
* Fork the repository on GitHub.

## Making Changes

* Create a topic branch from where you want to base your work.
  * This is usually the master branch.
  * Only target release branches if you are certain your fix must be on that
    branch.
  * To quickly create a topic branch based on master; `git branch
    master/my_contribution master` then checkout the new branch with `git
    checkout master/my_contribution`. Better avoid working directly on the
    `master` branch, to avoid conflicts if you pull in updates from origin.
* Make commits of logical units.
* Check for unnecessary whitespace with `git diff --check` before committing.
* Use descriptive commit messages and reference the #issue number.
* Core testcases should continue to pass. You can run tests locally or enable
  [travis-ci](https://travis-ci.org/) for your fork, so all tests and codesniffs
  will be executed.
* Your work should apply the CakePHP coding standards.

## Which branch to base the work

* Bugfix branches will be based on master.
* New features that are backwards compatible will be based on next minor release
  branch.
* New features or other non-BC changes will go in the next major release branch.

## Submitting Changes

* Push your changes to a topic branch in your fork of the repository.
* Submit a pull request to the repository in the cakephp organization, with the
  correct target branch.

## Testcases and codesniffer

CakePHP tests requires [PHPUnit](http://www.phpunit.de/manual/current/en/installation.html)
3.5 or higher. To run the testcases locally use the following command:

    ./lib/Cake/Console/cake test core AllTests --stderr

To run the sniffs for CakePHP coding standards:

    phpcs -p --extensions=php --standard=CakePHP ./lib/Cake

Check the [cakephp-codesniffer](https://github.com/cakephp/cakephp-codesniffer)
repository to setup the CakePHP standard. The README contains installation info
for the sniff and phpcs.

# Additional Resources

* [CakePHP coding standards](http://book.cakephp.org/2.0/en/contributing/cakephp-coding-conventions.html)
* [Existing issues](https://github.com/cakephp/cakephp/issues)
* [Development Roadmaps](https://github.com/cakephp/cakephp/wiki#roadmaps)
* [General GitHub documentation](https://help.github.com/)
* [GitHub pull request documentation](https://help.github.com/send-pull-requests/)
* #cakephp IRC channel on freenode.org
>>>>>>> d9ca1484
<|MERGE_RESOLUTION|>--- conflicted
+++ resolved
@@ -1,78 +1,3 @@
-<<<<<<< HEAD
-# How to contribute
-
-CakePHP loves to welcome your contributions. There are several ways to help out:
-* Create an [issue](https://github.com/cakephp/cakephp/issues) on GitHub, if you have found a bug
-* Write testcases for open bug issues
-* Write patches for open bug/feature issues, preferably with testcases included
-* Contribute to the [documentation](https://github.com/cakephp/docs)
-
-There are a few guidelines that we need contributors to follow so that we have a
-chance of keeping on top of things.
-
-## Getting Started
-
-* Make sure you have a [GitHub account](https://github.com/signup/free).
-* Submit an [issue](https://github.com/cakephp/cakephp/issues), assuming one does not already exist.
-  * Clearly describe the issue including steps to reproduce when it is a bug.
-  * Make sure you fill in the earliest version that you know has the issue.
-* Fork the repository on GitHub.
-
-## Making Changes
-
-* Create a topic branch from where you want to base your work.
-  * This is usually the master branch.
-  * Only target release branches if you are certain your fix must be on that
-    branch.
-  * To quickly create a topic branch based on master; `git branch
-    master/my_contribution master` then checkout the new branch with `git
-    checkout master/my_contribution`. Better avoid working directly on the
-    `master` branch, to avoid conflicts if you pull in updates from origin.
-* Make commits of logical units.
-* Check for unnecessary whitespace with `git diff --check` before committing.
-* Use descriptive commit messages and reference the #issue number.
-* Core testcases should continue to pass. You can run tests locally or enable
-  [travis-ci](https://travis-ci.org/) for your fork, so all tests and codesniffs
-  will be executed.
-* Your work should apply the CakePHP coding standards.
-
-## Which branch to base the work
-
-* Bugfix branches will be based on master.
-* New features that are backwards compatible will be based on next minor release
-  branch.
-* New features or other non-BC changes will go in the next major release branch.
-
-## Submitting Changes
-
-* Push your changes to a topic branch in your fork of the repository.
-* Submit a pull request to the repository in the cakephp organization, with the
-  correct target branch.
-
-## Testcases and codesniffer
-
-CakePHP tests requires [PHPUnit](http://www.phpunit.de/manual/current/en/installation.html)
-3.5 or higher. To run the testcases locally use the following command:
-
-    ./lib/Cake/Console/cake test core AllTests --stderr
-
-To run the sniffs for CakePHP coding standards:
-
-    phpcs -p --extensions=php --standard=CakePHP ./lib/Cake
-
-Check the [cakephp-codesniffer](https://github.com/cakephp/cakephp-codesniffer)
-repository to setup the CakePHP standard. The README contains installation info
-for the sniff and phpcs.
-
-# Additional Resources
-
-* [CakePHP coding standards](http://book.cakephp.org/2.0/en/contributing/cakephp-coding-conventions.html)
-* [Existing issues](https://github.com/cakephp/cakephp/issues)
-* [Development Roadmap](https://github.com/cakephp/cakephp/wiki/3.0-Roadmap)
-* [General GitHub documentation](https://help.github.com/)
-* [GitHub pull request documentation](https://help.github.com/send-pull-requests/)
-* #cakephp IRC channel on freenode.org
-=======
 # How to contribute
 
 CakePHP loves to welcome your contributions. There are several ways to help out:
@@ -145,5 +70,4 @@
 * [Development Roadmaps](https://github.com/cakephp/cakephp/wiki#roadmaps)
 * [General GitHub documentation](https://help.github.com/)
 * [GitHub pull request documentation](https://help.github.com/send-pull-requests/)
-* #cakephp IRC channel on freenode.org
->>>>>>> d9ca1484
+* #cakephp IRC channel on freenode.org