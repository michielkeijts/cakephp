--- conflicted
+++ resolved
@@ -20,17 +20,11 @@
  */
 namespace Cake\Error;
 
-<<<<<<< HEAD
 use Cake\Core\App;
 use Cake\Core\Configure;
 use Cake\Log\Log;
+use Cake\Routing\Router;
 use Cake\Utility\Debugger;
-=======
-App::uses('Debugger', 'Utility');
-App::uses('CakeLog', 'Log');
-App::uses('ExceptionRenderer', 'Error');
-App::uses('Router', 'Routing');
->>>>>>> 9c29fab4
 
 /**
  *
@@ -39,11 +33,7 @@
  *
  * ### Uncaught exceptions
  *
-<<<<<<< HEAD
- * When debug < 1 a Cake\Error\Exception will render 404 or  500 errors.  If an uncaught exception is thrown
-=======
- * When debug < 1 a CakeException will render 404 or  500 errors. If an uncaught exception is thrown
->>>>>>> 9c29fab4
+ * When debug < 1 a CakeException will render 404 or 500 errors. If an uncaught exception is thrown
  * and it is a type that ErrorHandler does not know about it will be treated as a 500 error.
  *
  * ### Implementing application specific exception handling
@@ -86,15 +76,9 @@
  * ### PHP errors
  *
  * Error handler also provides the built in features for handling php errors (trigger_error).
-<<<<<<< HEAD
- * While in debug mode, errors will be output to the screen using debugger.  While in production mode,
+ * While in debug mode, errors will be output to the screen using debugger. While in production mode,
  * errors will be logged to Log.  You can control which errors are logged by setting
  * `Error.level` in your App/Config/error.php.
-=======
- * While in debug mode, errors will be output to the screen using debugger. While in production mode,
- * errors will be logged to CakeLog. You can control which errors are logged by setting
- * `Error.level` in your core.php.
->>>>>>> 9c29fab4
  *
  * #### Logging errors
  *
@@ -129,21 +113,7 @@
 	public static function handleException(\Exception $exception) {
 		$config = Configure::read('Exception');
 		if (!empty($config['log'])) {
-<<<<<<< HEAD
-			$message = sprintf("[%s] %s\n%s",
-				get_class($exception),
-				$exception->getMessage(),
-				$exception->getTraceAsString()
-			);
-			Log::write(LOG_ERR, $message);
-=======
-			CakeLog::write(LOG_ERR, self::_getMessage($exception));
-		}
-		$renderer = $config['renderer'];
-		if ($renderer !== 'ExceptionRenderer') {
-			list($plugin, $renderer) = pluginSplit($renderer, true);
-			App::uses($renderer, $plugin . 'Error');
->>>>>>> 9c29fab4
+			Log::write(LOG_ERR, static::_getMessage($exception));
 		}
 		$renderer = App::classname($config['renderer'], 'Error');
 		try {
@@ -192,13 +162,8 @@
 
 /**
  * Set as the default error handler by CakePHP. Use Configure::write('Error.handler', $callback), to use your own
-<<<<<<< HEAD
- * error handling methods.  This function will use Debugger to display errors when debug > 0.  And
+ * error handling methods. This function will use Debugger to display errors when debug > 0. And
  * will log errors to Log, when debug == 0.
-=======
- * error handling methods. This function will use Debugger to display errors when debug > 0. And
- * will log errors to CakeLog, when debug == 0.
->>>>>>> 9c29fab4
  *
  * You can use Configure::write('Error.level', $value); to set what type of errors will be handled here.
  * Stack traces for errors can be enabled with Configure::write('Error.trace', true);
