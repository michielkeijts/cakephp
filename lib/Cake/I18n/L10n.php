<?php
/**
 * Localization
 *
 * PHP 5
 *
 * CakePHP(tm) : Rapid Development Framework (http://cakephp.org)
 * Copyright (c) Cake Software Foundation, Inc. (http://cakefoundation.org)
 *
 * Licensed under The MIT License
 * For full copyright and license information, please see the LICENSE.txt
 * Redistributions of files must retain the above copyright notice.
 *
 * @copyright     Copyright (c) Cake Software Foundation, Inc. (http://cakefoundation.org)
 * @link          http://cakephp.org CakePHP(tm) Project
 * @package       Cake.I18n
 * @since         CakePHP(tm) v 1.2.0.4116
 * @license       http://www.opensource.org/licenses/mit-license.php MIT License
 */
<<<<<<< HEAD
namespace Cake\I18n;

use Cake\Core\Configure;
use Cake\Network\Request;
=======

App::uses('CakeRequest', 'Network');
>>>>>>> 3303a2cd

/**
 * Localization
 *
 * @package       Cake.I18n
 */
class L10n {

/**
 * The language for current locale
 *
 * @var string
 */
	public $language = 'English (United States)';

/**
 * Locale search paths
 *
 * @var array
 */
	public $languagePath = array('eng');

/**
 * ISO 639-3 for current locale
 *
 * @var string
 */
	public $lang = 'eng';

/**
 * Locale
 *
 * @var string
 */
	public $locale = 'en_us';

/**
 * Default ISO 639-3 language.
 *
 * DEFAULT_LANGUAGE is defined in an application this will be set as a fall back
 *
 * @var string
 */
	public $default = null;

/**
 * Encoding used for current locale
 *
 * @var string
 */
	public $charset = 'utf-8';

/**
 * Text direction for current locale
 *
 * @var string
 */
	public $direction = 'ltr';

/**
 * Set to true if a locale is found
 *
 * @var string
 */
	public $found = false;

/**
 * Maps ISO 639-3 to I10n::_l10nCatalog
 * The terminological codes (first one per language) should be used if possible.
 * They are the ones building the path in `/APP/Locale/[code]/`
 * The bibliographic codes are aliases.
 *
 * @var array
 */
	protected $_l10nMap = array(
		/* Afrikaans */ 'afr' => 'af',
		/* Albanian */ 'sqi' => 'sq',
		/* Albanian - bibliographic */ 'alb' => 'sq',
		/* Arabic */ 'ara' => 'ar',
		/* Armenian/Armenia */ 'hye' => 'hy',
		/* Basque */ 'eus' => 'eu',
		/* Basque */ 'baq' => 'eu',
		/* Tibetan */ 'bod' => 'bo',
		/* Tibetan - bibliographic */ 'tib' => 'bo',
		/* Bosnian */ 'bos' => 'bs',
		/* Bulgarian */ 'bul' => 'bg',
		/* Byelorussian */ 'bel' => 'be',
		/* Catalan */ 'cat' => 'ca',
		/* Chinese */ 'zho' => 'zh',
		/* Chinese - bibliographic */ 'chi' => 'zh',
		/* Croatian */ 'hrv' => 'hr',
		/* Czech */ 'ces' => 'cs',
		/* Czech - bibliographic */ 'cze' => 'cs',
		/* Danish */ 'dan' => 'da',
		/* Dutch (Standard) */ 'nld' => 'nl',
		/* Dutch (Standard) - bibliographic */ 'dut' => 'nl',
		/* English */ 'eng' => 'en',
		/* Estonian */ 'est' => 'et',
		/* Faeroese */ 'fao' => 'fo',
		/* Farsi/Persian */ 'fas' => 'fa',
		/* Farsi/Persian - bibliographic */ 'per' => 'fa',
		/* Finnish */ 'fin' => 'fi',
		/* French (Standard) */ 'fra' => 'fr',
		/* French (Standard)  - bibliographic */ 'fre' => 'fr',
		/* Gaelic (Scots) */ 'gla' => 'gd',
		/* Galician */ 'glg' => 'gl',
		/* German (Standard) */ 'deu' => 'de',
		/* German (Standard) - bibliographic */ 'ger' => 'de',
		/* Greek */ 'gre' => 'el',
		/* Greek */ 'ell' => 'el',
		/* Hebrew */ 'heb' => 'he',
		/* Hindi */ 'hin' => 'hi',
		/* Hungarian */ 'hun' => 'hu',
		/* Icelandic */ 'isl' => 'is',
		/* Icelandic - bibliographic */ 'ice' => 'is',
		/* Indonesian */ 'ind' => 'id',
		/* Irish */ 'gle' => 'ga',
		/* Italian */ 'ita' => 'it',
		/* Japanese */ 'jpn' => 'ja',
		/* Kazakh */ 'kaz' => 'kk',
		/* Kalaallisut (Greenlandic) */ 'kal' => 'kl',
		/* Korean */ 'kor' => 'ko',
		/* Latvian */ 'lav' => 'lv',
		/* Lithuanian */ 'lit' => 'lt',
		/* Macedonian */ 'mkd' => 'mk',
		/* Macedonian - bibliographic */ 'mac' => 'mk',
		/* Malaysian */ 'msa' => 'ms',
		/* Malaysian - bibliographic */ 'may' => 'ms',
		/* Maltese */ 'mlt' => 'mt',
		/* Norwegian */ 'nor' => 'no',
		/* Norwegian Bokmal */ 'nob' => 'nb',
		/* Norwegian Nynorsk */ 'nno' => 'nn',
		/* Polish */ 'pol' => 'pl',
		/* Portuguese (Portugal) */ 'por' => 'pt',
		/* Rhaeto-Romanic */ 'roh' => 'rm',
		/* Romanian */ 'ron' => 'ro',
		/* Romanian - bibliographic */ 'rum' => 'ro',
		/* Russian */ 'rus' => 'ru',
		/* Sami */ 'sme' => 'se',
		/* Serbian */ 'srp' => 'sr',
		/* Slovak */ 'slk' => 'sk',
		/* Slovak - bibliographic */ 'slo' => 'sk',
		/* Slovenian */ 'slv' => 'sl',
		/* Sorbian */ 'wen' => 'sb',
		/* Spanish (Spain - Traditional) */ 'spa' => 'es',
		/* Swedish */ 'swe' => 'sv',
		/* Thai */ 'tha' => 'th',
		/* Tsonga */ 'tso' => 'ts',
		/* Tswana */ 'tsn' => 'tn',
		/* Turkish */ 'tur' => 'tr',
		/* Ukrainian */ 'ukr' => 'uk',
		/* Urdu */ 'urd' => 'ur',
		/* Venda */ 'ven' => 've',
		/* Vietnamese */ 'vie' => 'vi',
		/* Welsh */ 'cym' => 'cy',
		/* Welsh - bibliographic */ 'wel' => 'cy',
		/* Xhosa */ 'xho' => 'xh',
		/* Yiddish */ 'yid' => 'yi',
		/* Zulu */ 'zul' => 'zu'
	);

/**
 * HTTP_ACCEPT_LANGUAGE catalog
 *
 * holds all information related to a language
 *
 * @var array
 */
	protected $_l10nCatalog = array(
		'af' => array('language' => 'Afrikaans', 'locale' => 'afr', 'localeFallback' => 'afr', 'charset' => 'utf-8', 'direction' => 'ltr'),
		'ar' => array('language' => 'Arabic', 'locale' => 'ara', 'localeFallback' => 'ara', 'charset' => 'utf-8', 'direction' => 'rtl'),
		'ar-ae' => array('language' => 'Arabic (U.A.E.)', 'locale' => 'ar_ae', 'localeFallback' => 'ara', 'charset' => 'utf-8', 'direction' => 'rtl'),
		'ar-bh' => array('language' => 'Arabic (Bahrain)', 'locale' => 'ar_bh', 'localeFallback' => 'ara', 'charset' => 'utf-8', 'direction' => 'rtl'),
		'ar-dz' => array('language' => 'Arabic (Algeria)', 'locale' => 'ar_dz', 'localeFallback' => 'ara', 'charset' => 'utf-8', 'direction' => 'rtl'),
		'ar-eg' => array('language' => 'Arabic (Egypt)', 'locale' => 'ar_eg', 'localeFallback' => 'ara', 'charset' => 'utf-8', 'direction' => 'rtl'),
		'ar-iq' => array('language' => 'Arabic (Iraq)', 'locale' => 'ar_iq', 'localeFallback' => 'ara', 'charset' => 'utf-8', 'direction' => 'rtl'),
		'ar-jo' => array('language' => 'Arabic (Jordan)', 'locale' => 'ar_jo', 'localeFallback' => 'ara', 'charset' => 'utf-8', 'direction' => 'rtl'),
		'ar-kw' => array('language' => 'Arabic (Kuwait)', 'locale' => 'ar_kw', 'localeFallback' => 'ara', 'charset' => 'utf-8', 'direction' => 'rtl'),
		'ar-lb' => array('language' => 'Arabic (Lebanon)', 'locale' => 'ar_lb', 'localeFallback' => 'ara', 'charset' => 'utf-8', 'direction' => 'rtl'),
		'ar-ly' => array('language' => 'Arabic (Libya)', 'locale' => 'ar_ly', 'localeFallback' => 'ara', 'charset' => 'utf-8', 'direction' => 'rtl'),
		'ar-ma' => array('language' => 'Arabic (Morocco)', 'locale' => 'ar_ma', 'localeFallback' => 'ara', 'charset' => 'utf-8', 'direction' => 'rtl'),
		'ar-om' => array('language' => 'Arabic (Oman)', 'locale' => 'ar_om', 'localeFallback' => 'ara', 'charset' => 'utf-8', 'direction' => 'rtl'),
		'ar-qa' => array('language' => 'Arabic (Qatar)', 'locale' => 'ar_qa', 'localeFallback' => 'ara', 'charset' => 'utf-8', 'direction' => 'rtl'),
		'ar-sa' => array('language' => 'Arabic (Saudi Arabia)', 'locale' => 'ar_sa', 'localeFallback' => 'ara', 'charset' => 'utf-8', 'direction' => 'rtl'),
		'ar-sy' => array('language' => 'Arabic (Syria)', 'locale' => 'ar_sy', 'localeFallback' => 'ara', 'charset' => 'utf-8', 'direction' => 'rtl'),
		'ar-tn' => array('language' => 'Arabic (Tunisia)', 'locale' => 'ar_tn', 'localeFallback' => 'ara', 'charset' => 'utf-8', 'direction' => 'rtl'),
		'ar-ye' => array('language' => 'Arabic (Yemen)', 'locale' => 'ar_ye', 'localeFallback' => 'ara', 'charset' => 'utf-8', 'direction' => 'rtl'),
		'be' => array('language' => 'Byelorussian', 'locale' => 'bel', 'localeFallback' => 'bel', 'charset' => 'utf-8', 'direction' => 'ltr'),
		'bg' => array('language' => 'Bulgarian', 'locale' => 'bul', 'localeFallback' => 'bul', 'charset' => 'utf-8', 'direction' => 'ltr'),
		'bo' => array('language' => 'Tibetan', 'locale' => 'bod', 'localeFallback' => 'bod', 'charset' => 'utf-8', 'direction' => 'ltr'),
		'bo-cn' => array('language' => 'Tibetan (China)', 'locale' => 'bo_cn', 'localeFallback' => 'bod', 'charset' => 'utf-8', 'direction' => 'ltr'),
		'bo-in' => array('language' => 'Tibetan (India)', 'locale' => 'bo_in', 'localeFallback' => 'bod', 'charset' => 'utf-8', 'direction' => 'ltr'),
		'bs' => array('language' => 'Bosnian', 'locale' => 'bos', 'localeFallback' => 'bos', 'charset' => 'utf-8', 'direction' => 'ltr'),
		'ca' => array('language' => 'Catalan', 'locale' => 'cat', 'localeFallback' => 'cat', 'charset' => 'utf-8', 'direction' => 'ltr'),
		'cs' => array('language' => 'Czech', 'locale' => 'ces', 'localeFallback' => 'ces', 'charset' => 'utf-8', 'direction' => 'ltr'),
		'da' => array('language' => 'Danish', 'locale' => 'dan', 'localeFallback' => 'dan', 'charset' => 'utf-8', 'direction' => 'ltr'),
		'de' => array('language' => 'German (Standard)', 'locale' => 'deu', 'localeFallback' => 'deu', 'charset' => 'utf-8', 'direction' => 'ltr'),
		'de-at' => array('language' => 'German (Austria)', 'locale' => 'de_at', 'localeFallback' => 'deu', 'charset' => 'utf-8', 'direction' => 'ltr'),
		'de-ch' => array('language' => 'German (Swiss)', 'locale' => 'de_ch', 'localeFallback' => 'deu', 'charset' => 'utf-8', 'direction' => 'ltr'),
		'de-de' => array('language' => 'German (Germany)', 'locale' => 'de_de', 'localeFallback' => 'deu', 'charset' => 'utf-8', 'direction' => 'ltr'),
		'de-li' => array('language' => 'German (Liechtenstein)', 'locale' => 'de_li', 'localeFallback' => 'deu', 'charset' => 'utf-8', 'direction' => 'ltr'),
		'de-lu' => array('language' => 'German (Luxembourg)', 'locale' => 'de_lu', 'localeFallback' => 'deu', 'charset' => 'utf-8', 'direction' => 'ltr'),
		'el' => array('language' => 'Greek', 'locale' => 'ell', 'localeFallback' => 'ell', 'charset' => 'utf-8', 'direction' => 'ltr'),
		'en' => array('language' => 'English', 'locale' => 'eng', 'localeFallback' => 'eng', 'charset' => 'utf-8', 'direction' => 'ltr'),
		'en-au' => array('language' => 'English (Australian)', 'locale' => 'en_au', 'localeFallback' => 'eng', 'charset' => 'utf-8', 'direction' => 'ltr'),
		'en-bz' => array('language' => 'English (Belize)', 'locale' => 'en_bz', 'localeFallback' => 'eng', 'charset' => 'utf-8', 'direction' => 'ltr'),
		'en-ca' => array('language' => 'English (Canadian)', 'locale' => 'en_ca', 'localeFallback' => 'eng', 'charset' => 'utf-8', 'direction' => 'ltr'),
		'en-gb' => array('language' => 'English (British)', 'locale' => 'en_gb', 'localeFallback' => 'eng', 'charset' => 'utf-8', 'direction' => 'ltr'),
		'en-ie' => array('language' => 'English (Ireland)', 'locale' => 'en_ie', 'localeFallback' => 'eng', 'charset' => 'utf-8', 'direction' => 'ltr'),
		'en-jm' => array('language' => 'English (Jamaica)', 'locale' => 'en_jm', 'localeFallback' => 'eng', 'charset' => 'utf-8', 'direction' => 'ltr'),
		'en-nz' => array('language' => 'English (New Zealand)', 'locale' => 'en_nz', 'localeFallback' => 'eng', 'charset' => 'utf-8', 'direction' => 'ltr'),
		'en-tt' => array('language' => 'English (Trinidad)', 'locale' => 'en_tt', 'localeFallback' => 'eng', 'charset' => 'utf-8', 'direction' => 'ltr'),
		'en-us' => array('language' => 'English (United States)', 'locale' => 'en_us', 'localeFallback' => 'eng', 'charset' => 'utf-8', 'direction' => 'ltr'),
		'en-za' => array('language' => 'English (South Africa)', 'locale' => 'en_za', 'localeFallback' => 'eng', 'charset' => 'utf-8', 'direction' => 'ltr'),
		'es' => array('language' => 'Spanish (Spain - Traditional)', 'locale' => 'spa', 'localeFallback' => 'spa', 'charset' => 'utf-8', 'direction' => 'ltr'),
		'es-ar' => array('language' => 'Spanish (Argentina)', 'locale' => 'es_ar', 'localeFallback' => 'spa', 'charset' => 'utf-8', 'direction' => 'ltr'),
		'es-bo' => array('language' => 'Spanish (Bolivia)', 'locale' => 'es_bo', 'localeFallback' => 'spa', 'charset' => 'utf-8', 'direction' => 'ltr'),
		'es-cl' => array('language' => 'Spanish (Chile)', 'locale' => 'es_cl', 'localeFallback' => 'spa', 'charset' => 'utf-8', 'direction' => 'ltr'),
		'es-co' => array('language' => 'Spanish (Colombia)', 'locale' => 'es_co', 'localeFallback' => 'spa', 'charset' => 'utf-8', 'direction' => 'ltr'),
		'es-cr' => array('language' => 'Spanish (Costa Rica)', 'locale' => 'es_cr', 'localeFallback' => 'spa', 'charset' => 'utf-8', 'direction' => 'ltr'),
		'es-do' => array('language' => 'Spanish (Dominican Republic)', 'locale' => 'es_do', 'localeFallback' => 'spa', 'charset' => 'utf-8', 'direction' => 'ltr'),
		'es-ec' => array('language' => 'Spanish (Ecuador)', 'locale' => 'es_ec', 'localeFallback' => 'spa', 'charset' => 'utf-8', 'direction' => 'ltr'),
		'es-es' => array('language' => 'Spanish (Spain)', 'locale' => 'es_es', 'localeFallback' => 'spa', 'charset' => 'utf-8', 'direction' => 'ltr'),
		'es-gt' => array('language' => 'Spanish (Guatemala)', 'locale' => 'es_gt', 'localeFallback' => 'spa', 'charset' => 'utf-8', 'direction' => 'ltr'),
		'es-hn' => array('language' => 'Spanish (Honduras)', 'locale' => 'es_hn', 'localeFallback' => 'spa', 'charset' => 'utf-8', 'direction' => 'ltr'),
		'es-mx' => array('language' => 'Spanish (Mexican)', 'locale' => 'es_mx', 'localeFallback' => 'spa', 'charset' => 'utf-8', 'direction' => 'ltr'),
		'es-ni' => array('language' => 'Spanish (Nicaragua)', 'locale' => 'es_ni', 'localeFallback' => 'spa', 'charset' => 'utf-8', 'direction' => 'ltr'),
		'es-pa' => array('language' => 'Spanish (Panama)', 'locale' => 'es_pa', 'localeFallback' => 'spa', 'charset' => 'utf-8', 'direction' => 'ltr'),
		'es-pe' => array('language' => 'Spanish (Peru)', 'locale' => 'es_pe', 'localeFallback' => 'spa', 'charset' => 'utf-8', 'direction' => 'ltr'),
		'es-pr' => array('language' => 'Spanish (Puerto Rico)', 'locale' => 'es_pr', 'localeFallback' => 'spa', 'charset' => 'utf-8', 'direction' => 'ltr'),
		'es-py' => array('language' => 'Spanish (Paraguay)', 'locale' => 'es_py', 'localeFallback' => 'spa', 'charset' => 'utf-8', 'direction' => 'ltr'),
		'es-sv' => array('language' => 'Spanish (El Salvador)', 'locale' => 'es_sv', 'localeFallback' => 'spa', 'charset' => 'utf-8', 'direction' => 'ltr'),
		'es-uy' => array('language' => 'Spanish (Uruguay)', 'locale' => 'es_uy', 'localeFallback' => 'spa', 'charset' => 'utf-8', 'direction' => 'ltr'),
		'es-ve' => array('language' => 'Spanish (Venezuela)', 'locale' => 'es_ve', 'localeFallback' => 'spa', 'charset' => 'utf-8', 'direction' => 'ltr'),
		'et' => array('language' => 'Estonian', 'locale' => 'est', 'localeFallback' => 'est', 'charset' => 'utf-8', 'direction' => 'ltr'),
		'eu' => array('language' => 'Basque', 'locale' => 'eus', 'localeFallback' => 'eus', 'charset' => 'utf-8', 'direction' => 'ltr'),
		'fa' => array('language' => 'Farsi', 'locale' => 'fas', 'localeFallback' => 'fas', 'charset' => 'utf-8', 'direction' => 'rtl'),
		'fi' => array('language' => 'Finnish', 'locale' => 'fin', 'localeFallback' => 'fin', 'charset' => 'utf-8', 'direction' => 'ltr'),
		'fo' => array('language' => 'Faeroese', 'locale' => 'fao', 'localeFallback' => 'fao', 'charset' => 'utf-8', 'direction' => 'ltr'),
		'fr' => array('language' => 'French (Standard)', 'locale' => 'fra', 'localeFallback' => 'fra', 'charset' => 'utf-8', 'direction' => 'ltr'),
		'fr-be' => array('language' => 'French (Belgium)', 'locale' => 'fr_be', 'localeFallback' => 'fra', 'charset' => 'utf-8', 'direction' => 'ltr'),
		'fr-ca' => array('language' => 'French (Canadian)', 'locale' => 'fr_ca', 'localeFallback' => 'fra', 'charset' => 'utf-8', 'direction' => 'ltr'),
		'fr-ch' => array('language' => 'French (Swiss)', 'locale' => 'fr_ch', 'localeFallback' => 'fra', 'charset' => 'utf-8', 'direction' => 'ltr'),
		'fr-fr' => array('language' => 'French (France)', 'locale' => 'fr_fr', 'localeFallback' => 'fra', 'charset' => 'utf-8', 'direction' => 'ltr'),
		'fr-lu' => array('language' => 'French (Luxembourg)', 'locale' => 'fr_lu', 'localeFallback' => 'fra', 'charset' => 'utf-8', 'direction' => 'ltr'),
		'ga' => array('language' => 'Irish', 'locale' => 'gle', 'localeFallback' => 'gle', 'charset' => 'utf-8', 'direction' => 'ltr'),
		'gd' => array('language' => 'Gaelic (Scots)', 'locale' => 'gla', 'localeFallback' => 'gla', 'charset' => 'utf-8', 'direction' => 'ltr'),
		'gd-ie' => array('language' => 'Gaelic (Irish)', 'locale' => 'gd_ie', 'localeFallback' => 'gla', 'charset' => 'utf-8', 'direction' => 'ltr'),
		'gl' => array('language' => 'Galician', 'locale' => 'glg', 'localeFallback' => 'glg', 'charset' => 'utf-8', 'direction' => 'ltr'),
		'he' => array('language' => 'Hebrew', 'locale' => 'heb', 'localeFallback' => 'heb', 'charset' => 'utf-8', 'direction' => 'rtl'),
		'hi' => array('language' => 'Hindi', 'locale' => 'hin', 'localeFallback' => 'hin', 'charset' => 'utf-8', 'direction' => 'ltr'),
		'hr' => array('language' => 'Croatian', 'locale' => 'hrv', 'localeFallback' => 'hrv', 'charset' => 'utf-8', 'direction' => 'ltr'),
		'hu' => array('language' => 'Hungarian', 'locale' => 'hun', 'localeFallback' => 'hun', 'charset' => 'utf-8', 'direction' => 'ltr'),
		'hy' => array('language' => 'Armenian - Armenia', 'locale' => 'hye', 'localeFallback' => 'hye', 'charset' => 'utf-8', 'direction' => 'ltr'),
		'id' => array('language' => 'Indonesian', 'locale' => 'ind', 'localeFallback' => 'ind', 'charset' => 'utf-8', 'direction' => 'ltr'),
		'is' => array('language' => 'Icelandic', 'locale' => 'isl', 'localeFallback' => 'isl', 'charset' => 'utf-8', 'direction' => 'ltr'),
		'it' => array('language' => 'Italian', 'locale' => 'ita', 'localeFallback' => 'ita', 'charset' => 'utf-8', 'direction' => 'ltr'),
		'it-ch' => array('language' => 'Italian (Swiss) ', 'locale' => 'it_ch', 'localeFallback' => 'ita', 'charset' => 'utf-8', 'direction' => 'ltr'),
		'ja' => array('language' => 'Japanese', 'locale' => 'jpn', 'localeFallback' => 'jpn', 'charset' => 'utf-8', 'direction' => 'ltr'),
		'kk' => array('language' => 'Kazakh', 'locale' => 'kaz', 'localeFallback' => 'kaz', 'charset' => 'utf-8', 'direction' => 'ltr'),
		'kl' => array('language' => 'Kalaallisut (Greenlandic)', 'locale' => 'kal', 'localeFallback' => 'kal', 'charset' => 'kl', 'direction' => 'ltr'),
		'ko' => array('language' => 'Korean', 'locale' => 'kor', 'localeFallback' => 'kor', 'charset' => 'kr', 'direction' => 'ltr'),
		'ko-kp' => array('language' => 'Korea (North)', 'locale' => 'ko_kp', 'localeFallback' => 'kor', 'charset' => 'kr', 'direction' => 'ltr'),
		'ko-kr' => array('language' => 'Korea (South)', 'locale' => 'ko_kr', 'localeFallback' => 'kor', 'charset' => 'kr', 'direction' => 'ltr'),
		'koi8-r' => array('language' => 'Russian', 'locale' => 'koi8_r', 'localeFallback' => 'rus', 'charset' => 'koi8-r', 'direction' => 'ltr'),
		'lt' => array('language' => 'Lithuanian', 'locale' => 'lit', 'localeFallback' => 'lit', 'charset' => 'utf-8', 'direction' => 'ltr'),
		'lv' => array('language' => 'Latvian', 'locale' => 'lav', 'localeFallback' => 'lav', 'charset' => 'utf-8', 'direction' => 'ltr'),
		'mk' => array('language' => 'FYRO Macedonian', 'locale' => 'mkd', 'localeFallback' => 'mkd', 'charset' => 'utf-8', 'direction' => 'ltr'),
		'mk-mk' => array('language' => 'Macedonian', 'locale' => 'mk_mk', 'localeFallback' => 'mkd', 'charset' => 'utf-8', 'direction' => 'ltr'),
		'ms' => array('language' => 'Malaysian', 'locale' => 'msa', 'localeFallback' => 'msa', 'charset' => 'utf-8', 'direction' => 'ltr'),
		'mt' => array('language' => 'Maltese', 'locale' => 'mlt', 'localeFallback' => 'mlt', 'charset' => 'utf-8', 'direction' => 'ltr'),
		'nb' => array('language' => 'Norwegian Bokmal', 'locale' => 'nob', 'localeFallback' => 'nor', 'charset' => 'utf-8', 'direction' => 'ltr'),
		'nl' => array('language' => 'Dutch (Standard)', 'locale' => 'nld', 'localeFallback' => 'nld', 'charset' => 'utf-8', 'direction' => 'ltr'),
		'nl-be' => array('language' => 'Dutch (Belgium)', 'locale' => 'nl_be', 'localeFallback' => 'nld', 'charset' => 'utf-8', 'direction' => 'ltr'),
		'nn' => array('language' => 'Norwegian Nynorsk', 'locale' => 'nno', 'localeFallback' => 'nor', 'charset' => 'utf-8', 'direction' => 'ltr'),
		'no' => array('language' => 'Norwegian', 'locale' => 'nor', 'localeFallback' => 'nor', 'charset' => 'utf-8', 'direction' => 'ltr'),
		'pl' => array('language' => 'Polish', 'locale' => 'pol', 'localeFallback' => 'pol', 'charset' => 'utf-8', 'direction' => 'ltr'),
		'pt' => array('language' => 'Portuguese (Portugal)', 'locale' => 'por', 'localeFallback' => 'por', 'charset' => 'utf-8', 'direction' => 'ltr'),
		'pt-br' => array('language' => 'Portuguese (Brazil)', 'locale' => 'pt_br', 'localeFallback' => 'por', 'charset' => 'utf-8', 'direction' => 'ltr'),
		'rm' => array('language' => 'Rhaeto-Romanic', 'locale' => 'roh', 'localeFallback' => 'roh', 'charset' => 'utf-8', 'direction' => 'ltr'),
		'ro' => array('language' => 'Romanian', 'locale' => 'ron', 'localeFallback' => 'ron', 'charset' => 'utf-8', 'direction' => 'ltr'),
		'ro-mo' => array('language' => 'Romanian (Moldavia)', 'locale' => 'ro_mo', 'localeFallback' => 'ron', 'charset' => 'utf-8', 'direction' => 'ltr'),
		'ru' => array('language' => 'Russian', 'locale' => 'rus', 'localeFallback' => 'rus', 'charset' => 'utf-8', 'direction' => 'ltr'),
		'ru-mo' => array('language' => 'Russian (Moldavia)', 'locale' => 'ru_mo', 'localeFallback' => 'rus', 'charset' => 'utf-8', 'direction' => 'ltr'),
		'sb' => array('language' => 'Sorbian', 'locale' => 'wen', 'localeFallback' => 'wen', 'charset' => 'utf-8', 'direction' => 'ltr'),
		'sk' => array('language' => 'Slovak', 'locale' => 'slk', 'localeFallback' => 'slk', 'charset' => 'utf-8', 'direction' => 'ltr'),
		'sl' => array('language' => 'Slovenian', 'locale' => 'slv', 'localeFallback' => 'slv', 'charset' => 'utf-8', 'direction' => 'ltr'),
		'sq' => array('language' => 'Albanian', 'locale' => 'sqi', 'localeFallback' => 'sqi', 'charset' => 'utf-8', 'direction' => 'ltr'),
		'sr' => array('language' => 'Serbian', 'locale' => 'srp', 'localeFallback' => 'srp', 'charset' => 'utf-8', 'direction' => 'ltr'),
		'sv' => array('language' => 'Swedish', 'locale' => 'swe', 'localeFallback' => 'swe', 'charset' => 'utf-8', 'direction' => 'ltr'),
		'sv-fi' => array('language' => 'Swedish (Finland)', 'locale' => 'sv_fi', 'localeFallback' => 'swe', 'charset' => 'utf-8', 'direction' => 'ltr'),
		'se' => array('language' => 'Sami', 'locale' => 'sme', 'localeFallback' => 'sme', 'charset' => 'utf-8', 'direction' => 'ltr'),
		'th' => array('language' => 'Thai', 'locale' => 'tha', 'localeFallback' => 'tha', 'charset' => 'utf-8', 'direction' => 'ltr'),
		'tn' => array('language' => 'Tswana', 'locale' => 'tsn', 'localeFallback' => 'tsn', 'charset' => 'utf-8', 'direction' => 'ltr'),
		'tr' => array('language' => 'Turkish', 'locale' => 'tur', 'localeFallback' => 'tur', 'charset' => 'utf-8', 'direction' => 'ltr'),
		'ts' => array('language' => 'Tsonga', 'locale' => 'tso', 'localeFallback' => 'tso', 'charset' => 'utf-8', 'direction' => 'ltr'),
		'uk' => array('language' => 'Ukrainian', 'locale' => 'ukr', 'localeFallback' => 'ukr', 'charset' => 'utf-8', 'direction' => 'ltr'),
		'ur' => array('language' => 'Urdu', 'locale' => 'urd', 'localeFallback' => 'urd', 'charset' => 'utf-8', 'direction' => 'rtl'),
		've' => array('language' => 'Venda', 'locale' => 'ven', 'localeFallback' => 'ven', 'charset' => 'utf-8', 'direction' => 'ltr'),
		'vi' => array('language' => 'Vietnamese', 'locale' => 'vie', 'localeFallback' => 'vie', 'charset' => 'utf-8', 'direction' => 'ltr'),
		'cy' => array('language' => 'Welsh', 'locale' => 'cym', 'localeFallback' => 'cym', 'charset' => 'utf-8', 'direction' => 'ltr'),
		'xh' => array('language' => 'Xhosa', 'locale' => 'xho', 'localeFallback' => 'xho', 'charset' => 'utf-8', 'direction' => 'ltr'),
		'yi' => array('language' => 'Yiddish', 'locale' => 'yid', 'localeFallback' => 'yid', 'charset' => 'utf-8', 'direction' => 'ltr'),
		'zh' => array('language' => 'Chinese', 'locale' => 'zho', 'localeFallback' => 'zho', 'charset' => 'utf-8', 'direction' => 'ltr'),
		'zh-cn' => array('language' => 'Chinese (PRC)', 'locale' => 'zh_cn', 'localeFallback' => 'zho', 'charset' => 'GB2312', 'direction' => 'ltr'),
		'zh-hk' => array('language' => 'Chinese (Hong Kong)', 'locale' => 'zh_hk', 'localeFallback' => 'zho', 'charset' => 'utf-8', 'direction' => 'ltr'),
		'zh-sg' => array('language' => 'Chinese (Singapore)', 'locale' => 'zh_sg', 'localeFallback' => 'zho', 'charset' => 'utf-8', 'direction' => 'ltr'),
		'zh-tw' => array('language' => 'Chinese (Taiwan)', 'locale' => 'zh_tw', 'localeFallback' => 'zho', 'charset' => 'utf-8', 'direction' => 'ltr'),
		'zu' => array('language' => 'Zulu', 'locale' => 'zul', 'localeFallback' => 'zul', 'charset' => 'utf-8', 'direction' => 'ltr')
	);

/**
 * Class constructor
 */
	public function __construct() {
		if (defined('DEFAULT_LANGUAGE')) {
			$this->default = DEFAULT_LANGUAGE;
		}
	}

/**
 * Gets the settings for $language.
 * If $language is null it attempt to get settings from L10n::_autoLanguage(); if this fails
 * the method will get the settings from L10n::_setLanguage();
 *
 * @param string $language Language (if null will use DEFAULT_LANGUAGE if defined)
 * @return mixed
 */
	public function get($language = null) {
		if ($language !== null) {
			return $this->_setLanguage($language);
		}

		if (!$this->_autoLanguage()) {
			$this->_setLanguage();
		}
		return $this->lang;
	}

/**
 * Sets the class vars to correct values for $language.
 * If $language is null it will use the DEFAULT_LANGUAGE if defined
 *
 * @param string $language Language (if null will use DEFAULT_LANGUAGE if defined)
 * @return mixed
 */
	protected function _setLanguage($language = null) {
		$langKey = null;
		if ($language !== null && isset($this->_l10nMap[$language]) && isset($this->_l10nCatalog[$this->_l10nMap[$language]])) {
			$langKey = $this->_l10nMap[$language];
		} elseif ($language !== null && isset($this->_l10nCatalog[$language])) {
			$langKey = $language;
		} elseif (defined('DEFAULT_LANGUAGE')) {
			$langKey = $language = DEFAULT_LANGUAGE;
		}

		if ($langKey !== null && isset($this->_l10nCatalog[$langKey])) {
			$this->language = $this->_l10nCatalog[$langKey]['language'];
			$this->languagePath = array(
				$this->_l10nCatalog[$langKey]['locale'],
				$this->_l10nCatalog[$langKey]['localeFallback']
			);
			$this->lang = $language;
			$this->locale = $this->_l10nCatalog[$langKey]['locale'];
			$this->charset = $this->_l10nCatalog[$langKey]['charset'];
			$this->direction = $this->_l10nCatalog[$langKey]['direction'];
		} else {
			$this->lang = $language;
			$this->languagePath = array($language);
		}

		if ($this->default) {
			if (isset($this->_l10nMap[$this->default]) && isset($this->_l10nCatalog[$this->_l10nMap[$this->default]])) {
				$this->languagePath[] = $this->_l10nCatalog[$this->_l10nMap[$this->default]]['localeFallback'];
			} elseif (isset($this->_l10nCatalog[$this->default])) {
				$this->languagePath[] = $this->_l10nCatalog[$this->default]['localeFallback'];
			}
		}
		$this->found = true;

		if (Configure::read('Config.language') === null) {
			Configure::write('Config.language', $this->lang);
		}

		if ($language) {
			return $language;
		}
	}

/**
 * Attempts to find the locale settings based on the HTTP_ACCEPT_LANGUAGE variable
 *
 * @return boolean Success
 */
	protected function _autoLanguage() {
		$_detectableLanguages = Request::acceptLanguage();
		foreach ($_detectableLanguages as $langKey) {
			if (isset($this->_l10nCatalog[$langKey])) {
				$this->_setLanguage($langKey);
				return true;
			} elseif (strpos($langKey, '-') !== false) {
				$langKey = substr($langKey, 0, 2);
				if (isset($this->_l10nCatalog[$langKey])) {
					$this->_setLanguage($langKey);
					return true;
				}
			}
		}
		return false;
	}

/**
 * Attempts to find locale for language, or language for locale
 *
 * @param string|array $mixed 2/3 char string (language/locale), array of those strings, or null
 * @return string|array|boolean string language/locale, array of those values, whole map as an array,
 *    or false when language/locale doesn't exist
 */
	public function map($mixed = null) {
		if (is_array($mixed)) {
			$result = array();
			foreach ($mixed as $_mixed) {
				if ($_result = $this->map($_mixed)) {
					$result[$_mixed] = $_result;
				}
			}
			return $result;
		} elseif (is_string($mixed)) {
			if (strlen($mixed) === 2 && in_array($mixed, $this->_l10nMap)) {
				return array_search($mixed, $this->_l10nMap);
			} elseif (isset($this->_l10nMap[$mixed])) {
				return $this->_l10nMap[$mixed];
			}
			return false;
		}
		return $this->_l10nMap;
	}

/**
 * Attempts to find catalog record for requested language
 *
 * @param string|array $language string requested language, array of requested languages, or null for whole catalog
 * @return array|boolean array catalog record for requested language, array of catalog records, whole catalog,
 *    or false when language doesn't exist
 */
	public function catalog($language = null) {
		if (is_array($language)) {
			$result = array();
			foreach ($language as $_language) {
				if ($_result = $this->catalog($_language)) {
					$result[$_language] = $_result;
				}
			}
			return $result;
		} elseif (is_string($language)) {
			if (isset($this->_l10nCatalog[$language])) {
				return $this->_l10nCatalog[$language];
			} elseif (isset($this->_l10nMap[$language]) && isset($this->_l10nCatalog[$this->_l10nMap[$language]])) {
				return $this->_l10nCatalog[$this->_l10nMap[$language]];
			}
			return false;
		}
		return $this->_l10nCatalog;
	}

}<|MERGE_RESOLUTION|>--- conflicted
+++ resolved
@@ -17,15 +17,10 @@
  * @since         CakePHP(tm) v 1.2.0.4116
  * @license       http://www.opensource.org/licenses/mit-license.php MIT License
  */
-<<<<<<< HEAD
 namespace Cake\I18n;
 
 use Cake\Core\Configure;
 use Cake\Network\Request;
-=======
-
-App::uses('CakeRequest', 'Network');
->>>>>>> 3303a2cd
 
 /**
  * Localization
