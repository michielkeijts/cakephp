<?php
/**
 * Methods to display or download any type of file
 *
 * PHP 5
 *
 * CakePHP(tm) : Rapid Development Framework (http://cakephp.org)
 * Copyright (c) Cake Software Foundation, Inc. (http://cakefoundation.org)
 *
 * Licensed under The MIT License
 * For full copyright and license information, please see the LICENSE.txt
 * Redistributions of files must retain the above copyright notice.
 *
 * @copyright     Copyright (c) Cake Software Foundation, Inc. (http://cakefoundation.org)
 * @link          http://cakephp.org CakePHP(tm) Project
 * @package       Cake.View
 * @since         CakePHP(tm) v 1.2.0.5714
<<<<<<< HEAD
 * @license       MIT License (http://www.opensource.org/licenses/mit-license.php)
 * @deprecated    Deprecated since version 2.3, use CakeResponse::file() instead
=======
 * @license       http://www.opensource.org/licenses/mit-license.php MIT License
>>>>>>> 0d486bda
 */

App::uses('View', 'View');
App::uses('CakeRequest', 'Network');

/**
 * Media View provides a custom view implementation for sending files to visitors. Its great
 * for making the response of a controller action be a file that is saved somewhere on the filesystem.
 *
 * An example use comes from the CakePHP internals. MediaView is used to serve plugin and theme assets,
 * as they are not normally accessible from an application's webroot. Unlike other views, MediaView
 * uses several viewVars that have special meaning:
 *
 * - `id` The filename on the server's filesystem, including extension.
 * - `name` The filename that will be sent to the user, specified without the extension.
<<<<<<< HEAD
 * - `download` Set to true to set a `Content-Disposition` header.  This is ideal for file downloads.
=======
 * - `download` Set to true to set a `Content-Disposition` header. This is ideal for file downloads.
>>>>>>> 0d486bda
 * - `path` The absolute path, including the trailing / on the server's filesystem to `id`.
 * - `mimeType` The mime type of the file if CakeResponse doesn't know about it.
 * 	Must be an associative array with extension as key and mime type as value eg. array('ini' => 'text/plain')
 *
 * ### Usage
 *
 * {{{
 * class ExampleController extends AppController {
 *		public function download() {
 *			$this->viewClass = 'Media';
 *			$params = array(
 *				'id' => 'example.zip',
 *				'name' => 'example',
 *				'download' => true,
 *				'extension' => 'zip',
 *				'path' => APP . 'files' . DS
 *			);
 *			$this->set($params);
 *		}
 * }
 * }}}
 *
 * @package       Cake.View
 * @deprecated Deprecated since version 2.3, use CakeResponse::file() instead
 */
class MediaView extends View {

/**
 * Display or download the given file
 *
 * @param string $view Not used
 * @param string $layout Not used
 * @return boolean
 */
	public function render($view = null, $layout = null) {
		$name = $download = $id = $modified = $path = $cache = $mimeType = $compress = null;
		extract($this->viewVars, EXTR_OVERWRITE);

		$path = $path . $id;

		if (is_array($mimeType)) {
			$this->response->type($mimeType);
		}

		if ($cache) {
			if (!empty($modified) && !is_numeric($modified)) {
				$modified = strtotime($modified, time());
			} else {
				$modified = time();
			}
			$this->response->cache($modified, $cache);
		} else {
			$this->response->disableCache();
		}

		if ($name !== null) {
			$name .= '.' . pathinfo($id, PATHINFO_EXTENSION);
		}
		$this->response->file($path, compact('name', 'download'));

		if ($compress) {
			$this->response->compress();
		}
		$this->response->send();
		return true;
	}

}<|MERGE_RESOLUTION|>--- conflicted
+++ resolved
@@ -15,12 +15,7 @@
  * @link          http://cakephp.org CakePHP(tm) Project
  * @package       Cake.View
  * @since         CakePHP(tm) v 1.2.0.5714
-<<<<<<< HEAD
- * @license       MIT License (http://www.opensource.org/licenses/mit-license.php)
- * @deprecated    Deprecated since version 2.3, use CakeResponse::file() instead
-=======
  * @license       http://www.opensource.org/licenses/mit-license.php MIT License
->>>>>>> 0d486bda
  */
 
 App::uses('View', 'View');
@@ -36,11 +31,7 @@
  *
  * - `id` The filename on the server's filesystem, including extension.
  * - `name` The filename that will be sent to the user, specified without the extension.
-<<<<<<< HEAD
- * - `download` Set to true to set a `Content-Disposition` header.  This is ideal for file downloads.
-=======
  * - `download` Set to true to set a `Content-Disposition` header. This is ideal for file downloads.
->>>>>>> 0d486bda
  * - `path` The absolute path, including the trailing / on the server's filesystem to `id`.
  * - `mimeType` The mime type of the file if CakeResponse doesn't know about it.
  * 	Must be an associative array with extension as key and mime type as value eg. array('ini' => 'text/plain')
