<?php
/**
 * CakePHP(tm) : Rapid Development Framework (http://cakephp.org)
 * Copyright 2005-2012, Cake Software Foundation, Inc. (http://cakefoundation.org)
 *
 * Licensed under The MIT License
 * Redistributions of files must retain the above copyright notice.
 *
 * @copyright     Copyright 2005-2012, Cake Software Foundation, Inc. (http://cakefoundation.org)
 * @link          http://cakephp.org CakePHP(tm) Project
 * @package       Cake.View
 * @since         CakePHP(tm) v 0.2.9
 * @license       MIT License (http://www.opensource.org/licenses/mit-license.php)
 */
namespace Cake\View;

<<<<<<< HEAD
use Cake\Core\App;
use Cake\Core\Configure;
use Cake\Core\Object;
use Cake\Core\Plugin;
use Cake\Routing\Router;
use Cake\Utility\ClassRegistry;
use Cake\Utility\Hash;
use Cake\Utility\Inflector;
use Cake\Utility\ObjectCollection;
=======
App::uses('Router', 'Routing');
App::uses('Hash', 'Utility');
>>>>>>> cdfead0f

/**
 * Abstract base class for all other Helpers in CakePHP.
 * Provides common methods and features.
 *
 * @package       Cake.View
 */
class Helper extends Object {

/**
 * List of helpers used by this helper
 *
 * @var array
 */
	public $helpers = array();

/**
 * A helper lookup table used to lazy load helper objects.
 *
 * @var array
 */
	protected $_helperMap = array();

/**
 * The current theme name if any.
 *
 * @var string
 */
	public $theme = null;

/**
 * Request object
 *
 * @var Cake\Network\Request
 */
	public $request = null;

/**
 * Plugin path
 *
 * @var string
 */
	public $plugin = null;

/**
 * Holds the fields array('field_name' => array('type' => 'string', 'length' => 100),
 * primaryKey and validates array('field_name')
 *
 * @var array
 */
	public $fieldset = array();

/**
 * Holds tag templates.
 *
 * @var array
 */
	public $tags = array();

/**
 * Holds the content to be cleaned.
 *
 * @var mixed
 */
	protected $_tainted = null;

/**
 * Holds the cleaned content.
 *
 * @var mixed
 */
	protected $_cleaned = null;

/**
 * The View instance this helper is attached to
 *
 * @var View
 */
	protected $_View;

/**
 * A list of strings that should be treated as suffixes, or
 * sub inputs for a parent input.  This is used for date/time
 * inputs primarily.
 *
 * @var array
 */
	protected $_fieldSuffixes = array(
		'year', 'month', 'day', 'hour', 'min', 'second', 'meridian'
	);

/**
 * The name of the current model entities are in scope of.
 *
 * @see Helper::setEntity()
 * @var string
 */
	protected $_modelScope;

/**
 * The name of the current model association entities are in scope of.
 *
 * @see Helper::setEntity()
 * @var string
 */
	protected $_association;

/**
 * The dot separated list of elements the current field entity is for.
 *
 * @see Helper::setEntity()
 * @var string
 */
	protected $_entityPath;

/**
 * Minimized attributes
 *
 * @var array
 */
	protected $_minimizedAttributes = array(
		'compact', 'checked', 'declare', 'readonly', 'disabled', 'selected',
		'defer', 'ismap', 'nohref', 'noshade', 'nowrap', 'multiple', 'noresize',
		'autoplay', 'controls', 'loop', 'muted'
	);

/**
 * Format to attribute
 *
 * @var string
 */
	protected $_attributeFormat = '%s="%s"';

/**
 * Format to attribute
 *
 * @var string
 */
	protected $_minimizedAttributeFormat = '%s="%s"';

/**
 * Default Constructor
 *
 * @param View $View The View this helper is being attached to.
 * @param array $settings Configuration settings for the helper.
 */
	public function __construct(View $View, $settings = array()) {
		$this->_View = $View;
		$this->request = $View->request;
		if (!empty($this->helpers)) {
			$this->_helperMap = ObjectCollection::normalizeObjectArray($this->helpers);
		}
	}

/**
 * Provide non fatal errors on missing method calls.
 *
 * @param string $method Method to invoke
 * @param array $params Array of params for the method.
 * @return void
 */
	public function __call($method, $params) {
		trigger_error(__d('cake_dev', 'Method %1$s::%2$s does not exist', get_class($this), $method), E_USER_WARNING);
	}

/**
 * Lazy loads helpers. Provides access to deprecated request properties as well.
 *
 * @param string $name Name of the property being accessed.
 * @return mixed Helper or property found at $name
 */
	public function __get($name) {
		if (isset($this->_helperMap[$name]) && !isset($this->{$name})) {
			$settings = array_merge((array)$this->_helperMap[$name]['settings'], array('enabled' => false));
			$this->{$name} = $this->_View->loadHelper($this->_helperMap[$name]['class'], $settings);
		}
		if (isset($this->{$name})) {
			return $this->{$name};
		}
		switch ($name) {
			case 'base':
			case 'here':
			case 'webroot':
			case 'data':
				return $this->request->{$name};
			case 'action':
				return isset($this->request->params['action']) ? $this->request->params['action'] : '';
			case 'params':
				return $this->request;
		}
	}

/**
 * Provides backwards compatibility access for setting values to the request object.
 *
 * @param string $name Name of the property being accessed.
 * @param mixed $value
 * @return mixed Return the $value
 */
	public function __set($name, $value) {
		switch ($name) {
			case 'base':
			case 'here':
			case 'webroot':
			case 'data':
				return $this->request->{$name} = $value;
			case 'action':
				return $this->request->params['action'] = $value;
		}
		return $this->{$name} = $value;
	}

/**
 * Finds URL for specified action.
 *
 * Returns a URL pointing at the provided parameters.
 *
 * @param string|array $url Either a relative string url like `/products/view/23` or
 *    an array of url parameters.  Using an array for urls will allow you to leverage
 *    the reverse routing features of CakePHP.
 * @param boolean $full If true, the full base URL will be prepended to the result
 * @return string  Full translated URL with base path.
 * @link http://book.cakephp.org/2.0/en/views/helpers.html
 */
	public function url($url = null, $full = false) {
		return h(Router::url($url, $full));
	}

/**
 * Checks if a file exists when theme is used, if no file is found default location is returned
 *
 * @param string $file The file to create a webroot path to.
 * @return string Web accessible path to file.
 */
	public function webroot($file) {
		$asset = explode('?', $file);
		$asset[1] = isset($asset[1]) ? '?' . $asset[1] : null;
		$webPath = "{$this->request->webroot}" . $asset[0];
		$file = $asset[0];

		if (!empty($this->theme)) {
			$file = trim($file, '/');
			$theme = $this->theme . '/';

			if (DS === '\\') {
				$file = str_replace('/', '\\', $file);
			}

			if (file_exists(Configure::read('App.www_root') . 'theme/' . $this->theme . DS . $file)) {
				$webPath = "{$this->request->webroot}theme/" . $theme . $asset[0];
			} else {
				$themePath = App::themePath($this->theme);
				$path = $themePath . 'webroot/' . $file;
				if (file_exists($path)) {
					$webPath = "{$this->request->webroot}theme/" . $theme . $asset[0];
				}
			}
		}
		if (strpos($webPath, '//') !== false) {
			return str_replace('//', '/', $webPath . $asset[1]);
		}
		return $webPath . $asset[1];
	}

/**
 * Generate url for given asset file. Depending on options passed provides full url with domain name.
 * Also calls Helper::assetTimestamp() to add timestamp to local files
 *
 * @param string|array Path string or url array
 * @param array $options Options array. Possible keys:
 *   `fullBase` Return full url with domain name
 *   `pathPrefix` Path prefix for relative urls
 *   `ext` Asset extension to append
 *   `plugin` False value will prevent parsing path as a plugin
 * @return string Generated url
 */
	public function assetUrl($path, $options = array()) {
		if (is_array($path)) {
			$path = $this->url($path, !empty($options['fullBase']));
		} elseif (strpos($path, '://') === false) {
			if (!array_key_exists('plugin', $options) || $options['plugin'] !== false) {
				list($plugin, $path) = $this->_View->pluginSplit($path, false);
			}
			if (!empty($options['pathPrefix']) && $path[0] !== '/') {
				$path = $options['pathPrefix'] . $path;
			}
			if (
				!empty($options['ext']) &&
				strpos($path, '?') === false &&
				substr($path, -strlen($options['ext'])) !== $options['ext']
			) {
				$path .= $options['ext'];
			}
			if (isset($plugin)) {
				$path = Inflector::underscore($plugin) . '/' . $path;
			}
			$path = h($this->assetTimestamp($this->webroot($path)));

			if (!empty($options['fullBase'])) {
				$base = $this->url('/', true);
				$len = strlen($this->request->webroot);
				if ($len) {
					$base = substr($base, 0, -$len);
				}
				$path = $base . $path;
			}
		}

		return $path;
	}

/**
 * Adds a timestamp to a file based resource based on the value of `Asset.timestamp` in
 * Configure.  If Asset.timestamp is true and debug > 0, or Asset.timestamp == 'force'
 * a timestamp will be added.
 *
 * @param string $path The file path to timestamp, the path must be inside WWW_ROOT
 * @return string Path with a timestamp added, or not.
 */
	public function assetTimestamp($path) {
		$stamp = Configure::read('Asset.timestamp');
		$timestampEnabled = $stamp === 'force' || ($stamp === true && Configure::read('debug') > 0);
		if ($timestampEnabled && strpos($path, '?') === false) {
			$filepath = preg_replace('/^' . preg_quote($this->request->webroot, '/') . '/', '', $path);
			$webrootPath = WWW_ROOT . str_replace('/', DS, $filepath);
			if (file_exists($webrootPath)) {
				return $path . '?' . @filemtime($webrootPath);
			}
			$segments = explode('/', ltrim($filepath, '/'));
			if ($segments[0] === 'theme') {
				$theme = $segments[1];
				unset($segments[0], $segments[1]);
				$themePath = App::themePath($theme) . 'webroot/' . implode(DS, $segments);
				return $path . '?' . @filemtime($themePath);
			} else {
				$plugin = Inflector::camelize($segments[0]);
				if (Plugin::loaded($plugin)) {
					unset($segments[0]);
					$pluginPath = Plugin::path($plugin) . 'webroot/' . implode(DS, $segments);
					return $path . '?' . @filemtime($pluginPath);
				}
			}
		}
		return $path;
	}

/**
 * Used to remove harmful tags from content.  Removes a number of well known XSS attacks
 * from content.  However, is not guaranteed to remove all possibilities.  Escaping
 * content is the best way to prevent all possible attacks.
 *
 * @param string|array $output Either an array of strings to clean or a single string to clean.
 * @return string|array cleaned content for output
 */
	public function clean($output) {
		$this->_reset();
		if (empty($output)) {
			return null;
		}
		if (is_array($output)) {
			foreach ($output as $key => $value) {
				$return[$key] = $this->clean($value);
			}
			return $return;
		}
		$this->_tainted = $output;
		$this->_clean();
		return $this->_cleaned;
	}

/**
 * Returns a space-delimited string with items of the $options array. If a
 * key of $options array happens to be one of:
 *
 * - 'compact'
 * - 'checked'
 * - 'declare'
 * - 'readonly'
 * - 'disabled'
 * - 'selected'
 * - 'defer'
 * - 'ismap'
 * - 'nohref'
 * - 'noshade'
 * - 'nowrap'
 * - 'multiple'
 * - 'noresize'
 *
 * And its value is one of:
 *
 * - '1' (string)
 * - 1 (integer)
 * - true (boolean)
 * - 'true' (string)
 *
 * Then the value will be reset to be identical with key's name.
 * If the value is not one of these 3, the parameter is not output.
 *
 * 'escape' is a special option in that it controls the conversion of
 *  attributes to their html-entity encoded equivalents.  Set to false to disable html-encoding.
 *
 * If value for any option key is set to `null` or `false`, that option will be excluded from output.
 *
 * @param array $options Array of options.
 * @param array $exclude Array of options to be excluded, the options here will not be part of the return.
 * @param string $insertBefore String to be inserted before options.
 * @param string $insertAfter String to be inserted after options.
 * @return string Composed attributes.
 * @deprecated This method will be moved to HtmlHelper in 3.0
 */
	protected function _parseAttributes($options, $exclude = null, $insertBefore = ' ', $insertAfter = null) {
		if (!is_string($options)) {
			$options = (array)$options + array('escape' => true);

			if (!is_array($exclude)) {
				$exclude = array();
			}

			$exclude = array('escape' => true) + array_flip($exclude);
			$escape = $options['escape'];
			$attributes = array();

			foreach ($options as $key => $value) {
				if (!isset($exclude[$key]) && $value !== false && $value !== null) {
					$attributes[] = $this->_formatAttribute($key, $value, $escape);
				}
			}
			$out = implode(' ', $attributes);
		} else {
			$out = $options;
		}
		return $out ? $insertBefore . $out . $insertAfter : '';
	}

/**
 * Formats an individual attribute, and returns the string value of the composed attribute.
 * Works with minimized attributes that have the same value as their name such as 'disabled' and 'checked'
 *
 * @param string $key The name of the attribute to create
 * @param string $value The value of the attribute to create.
 * @param boolean $escape Define if the value must be escaped
 * @return string The composed attribute.
 * @deprecated This method will be moved to HtmlHelper in 3.0
 */
	protected function _formatAttribute($key, $value, $escape = true) {
		$attribute = '';
		if (is_array($value)) {
			$value = implode(' ' , $value);
		}

		if (is_numeric($key)) {
			$attribute = sprintf($this->_minimizedAttributeFormat, $value, $value);
		} elseif (in_array($key, $this->_minimizedAttributes)) {
			if ($value === 1 || $value === true || $value === 'true' || $value === '1' || $value == $key) {
				$attribute = sprintf($this->_minimizedAttributeFormat, $key, $key);
			}
		} else {
			$attribute = sprintf($this->_attributeFormat, $key, ($escape ? h($value) : $value));
		}
		return $attribute;
	}

/**
 * Sets this helper's model and field properties to the dot-separated value-pair in $entity.
 *
 * @param string $entity A field name, like "ModelName.fieldName" or "ModelName.ID.fieldName"
 * @param boolean $setScope Sets the view scope to the model specified in $tagValue
 * @return void
 */
	public function setEntity($entity, $setScope = false) {
		if ($entity === null) {
			$this->_modelScope = false;
		}
		if ($setScope === true) {
			$this->_modelScope = $entity;
		}
		$parts = array_values(Hash::filter(explode('.', $entity)));
		if (empty($parts)) {
			return;
		}
		$count = count($parts);
		$lastPart = isset($parts[$count - 1]) ? $parts[$count - 1] : null;

		// Either 'body' or 'date.month' type inputs.
		if (
			($count === 1 && $this->_modelScope && $setScope == false) ||
			(
				$count === 2 &&
				in_array($lastPart, $this->_fieldSuffixes) &&
				$this->_modelScope &&
				$parts[0] !== $this->_modelScope
			)
		) {
			$entity = $this->_modelScope . '.' . $entity;
		}

		// 0.name, 0.created.month style inputs.  Excludes inputs with the modelScope in them.
		if (
			$count >= 2 &&
			is_numeric($parts[0]) &&
			!is_numeric($parts[1]) &&
			$this->_modelScope &&
			strpos($entity, $this->_modelScope) === false
		) {
			$entity = $this->_modelScope . '.' . $entity;
		}

		$this->_association = null;

		$isHabtm = (
			isset($this->fieldset[$this->_modelScope]['fields'][$parts[0]]['type']) &&
			$this->fieldset[$this->_modelScope]['fields'][$parts[0]]['type'] === 'multiple' &&
			$count == 1
		);

		// habtm models are special
		if ($count == 1 && $isHabtm) {
			$this->_association = $parts[0];
			$entity = $parts[0] . '.' . $parts[0];
		} else {
			// check for associated model.
			$reversed = array_reverse($parts);
			foreach ($reversed as $i => $part) {
				if ($i > 0 && preg_match('/^[A-Z]/', $part)) {
					$this->_association = $part;
					break;
				}
			}
		}
		$this->_entityPath = $entity;
	}

/**
 * Returns the entity reference of the current context as an array of identity parts
 *
 * @return array An array containing the identity elements of an entity
 */
	public function entity() {
		return explode('.', $this->_entityPath);
	}

/**
 * Gets the currently-used model of the rendering context.
 *
 * @return string
 */
	public function model() {
		if ($this->_association) {
			return $this->_association;
		}
		return $this->_modelScope;
	}

/**
 * Gets the currently-used model field of the rendering context.
 * Strips off field suffixes such as year, month, day, hour, min, meridian
 * when the current entity is longer than 2 elements.
 *
 * @return string
 */
	public function field() {
		$entity = $this->entity();
		$count = count($entity);
		$last = $entity[$count - 1];
		if ($count > 2 && in_array($last, $this->_fieldSuffixes)) {
			$last = isset($entity[$count - 2]) ? $entity[$count - 2] : null;
		}
		return $last;
	}

/**
 * Generates a DOM ID for the selected element, if one is not set.
 * Uses the current View::entity() settings to generate a CamelCased id attribute.
 *
 * @param array|string $options Either an array of html attributes to add $id into, or a string
 *   with a view entity path to get a domId for.
 * @param string $id The name of the 'id' attribute.
 * @return mixed If $options was an array, an array will be returned with $id set.  If a string
 *   was supplied, a string will be returned.
 * @todo Refactor this method to not have as many input/output options.
 */
	public function domId($options = null, $id = 'id') {
		if (is_array($options) && array_key_exists($id, $options) && $options[$id] === null) {
			unset($options[$id]);
			return $options;
		} elseif (!is_array($options) && $options !== null) {
			$this->setEntity($options);
			return $this->domId();
		}

		$entity = $this->entity();
		$model = array_shift($entity);
<<<<<<< HEAD
		$dom = $model . join('', array_map(array('Cake\Utility\Inflector', 'camelize'), $entity));
=======
		$dom = $model . implode('', array_map(array('Inflector', 'camelize'), $entity));
>>>>>>> cdfead0f

		if (is_array($options) && !array_key_exists($id, $options)) {
			$options[$id] = $dom;
		} elseif ($options === null) {
			return $dom;
		}
		return $options;
	}

/**
 * Gets the input field name for the current tag. Creates input name attributes
 * using CakePHP's `Model[field]` formatting.
 *
 * @param array|string $options If an array, should be an array of attributes that $key needs to be added to.
 *   If a string or null, will be used as the View entity.
 * @param string $field
 * @param string $key The name of the attribute to be set, defaults to 'name'
 * @return mixed If an array was given for $options, an array with $key set will be returned.
 *   If a string was supplied a string will be returned.
 * @todo Refactor this method to not have as many input/output options.
 */
	protected function _name($options = array(), $field = null, $key = 'name') {
		if ($options === null) {
			$options = array();
		} elseif (is_string($options)) {
			$field = $options;
			$options = 0;
		}

		if (!empty($field)) {
			$this->setEntity($field);
		}

		if (is_array($options) && array_key_exists($key, $options)) {
			return $options;
		}

		switch ($field) {
			case '_method':
				$name = $field;
			break;
			default:
				$entity = $this->entity();
				$first = array_shift($entity);
				$name = $first . ($entity ? '[' . implode('][', $entity) . ']' : '');
			break;
		}

		if (is_array($options)) {
			$options[$key] = $name;
			return $options;
		} else {
			return $name;
		}
	}

/**
 * Gets the data for the current tag
 *
 * @param array|string $options If an array, should be an array of attributes that $key needs to be added to.
 *   If a string or null, will be used as the View entity.
 * @param string $field
 * @param string $key The name of the attribute to be set, defaults to 'value'
 * @return mixed If an array was given for $options, an array with $key set will be returned.
 *   If a string was supplied a string will be returned.
 * @todo Refactor this method to not have as many input/output options.
 */
	public function value($options = array(), $field = null, $key = 'value') {
		if ($options === null) {
			$options = array();
		} elseif (is_string($options)) {
			$field = $options;
			$options = 0;
		}

		if (is_array($options) && isset($options[$key])) {
			return $options;
		}

		if (!empty($field)) {
			$this->setEntity($field);
		}
		$result = null;
		$data = $this->request->data;

		$entity = $this->entity();
		if (!empty($data) && is_array($data) && !empty($entity)) {
			$result = Hash::get($data, implode('.', $entity));
		}

		$habtmKey = $this->field();
		if (empty($result) && isset($data[$habtmKey][$habtmKey]) && is_array($data[$habtmKey])) {
			$result = $data[$habtmKey][$habtmKey];
		} elseif (empty($result) && isset($data[$habtmKey]) && is_array($data[$habtmKey])) {
			if (ClassRegistry::isKeySet($habtmKey)) {
				$model = ClassRegistry::getObject($habtmKey);
				$result = $this->_selectedArray($data[$habtmKey], $model->primaryKey);
			}
		}

		if (is_array($options)) {
			if ($result === null && isset($options['default'])) {
				$result = $options['default'];
			}
			unset($options['default']);
		}

		if (is_array($options)) {
			$options[$key] = $result;
			return $options;
		} else {
			return $result;
		}
	}

/**
 * Sets the defaults for an input tag.  Will set the
 * name, value, and id attributes for an array of html attributes. Will also
 * add a 'form-error' class if the field contains validation errors.
 *
 * @param string $field The field name to initialize.
 * @param array $options Array of options to use while initializing an input field.
 * @return array Array options for the form input.
 */
	protected function _initInputField($field, $options = array()) {
		if ($field !== null) {
			$this->setEntity($field);
		}
		$options = (array)$options;
		$options = $this->_name($options);
		$options = $this->value($options);
		$options = $this->domId($options);
		return $options;
	}

/**
 * Adds the given class to the element options
 *
 * @param array $options Array options/attributes to add a class to
 * @param string $class The classname being added.
 * @param string $key the key to use for class.
 * @return array Array of options with $key set.
 */
	public function addClass($options = array(), $class = null, $key = 'class') {
		if (isset($options[$key]) && trim($options[$key]) != '') {
			$options[$key] .= ' ' . $class;
		} else {
			$options[$key] = $class;
		}
		return $options;
	}

/**
 * Returns a string generated by a helper method
 *
 * This method can be overridden in subclasses to do generalized output post-processing
 *
 * @param string $str String to be output.
 * @return string
 * @deprecated This method will be removed in future versions.
 */
	public function output($str) {
		return $str;
	}

/**
 * Before render callback. beforeRender is called before the view file is rendered.
 *
 * Overridden in subclasses.
 *
 * @param string $viewFile The view file that is going to be rendered
 * @return void
 */
	public function beforeRender($viewFile) {
	}

/**
 * After render callback.  afterRender is called after the view file is rendered
 * but before the layout has been rendered.
 *
 * Overridden in subclasses.
 *
 * @param string $viewFile The view file that was rendered.
 * @return void
 */
	public function afterRender($viewFile) {
	}

/**
 * Before layout callback.  beforeLayout is called before the layout is rendered.
 *
 * Overridden in subclasses.
 *
 * @param string $layoutFile The layout about to be rendered.
 * @return void
 */
	public function beforeLayout($layoutFile) {
	}

/**
 * After layout callback.  afterLayout is called after the layout has rendered.
 *
 * Overridden in subclasses.
 *
 * @param string $layoutFile The layout file that was rendered.
 * @return void
 */
	public function afterLayout($layoutFile) {
	}

/**
 * Before render file callback.
 * Called before any view fragment is rendered.
 *
 * Overridden in subclasses.
 *
 * @param string $viewFile The file about to be rendered.
 * @return void
 */
	public function beforeRenderFile($viewfile) {
	}

/**
 * After render file callback.
 * Called after any view fragment is rendered.
 *
 * Overridden in subclasses.
 *
 * @param string $viewFile The file just be rendered.
 * @param string $content The content that was rendered.
 * @return void
 */
	public function afterRenderFile($viewfile, $content) {
	}

/**
 * Transforms a recordset from a hasAndBelongsToMany association to a list of selected
 * options for a multiple select element
 *
 * @param string|array $data
 * @param string $key
 * @return array
 */
	protected function _selectedArray($data, $key = 'id') {
		if (!is_array($data)) {
			$model = $data;
			if (!empty($this->request->data[$model][$model])) {
				return $this->request->data[$model][$model];
			}
			if (!empty($this->request->data[$model])) {
				$data = $this->request->data[$model];
			}
		}
		$array = array();
		if (!empty($data)) {
			foreach ($data as $row) {
				if (isset($row[$key])) {
					$array[$row[$key]] = $row[$key];
				}
			}
		}
		return empty($array) ? null : $array;
	}

/**
 * Resets the vars used by Helper::clean() to null
 *
 * @return void
 */
	protected function _reset() {
		$this->_tainted = null;
		$this->_cleaned = null;
	}

/**
 * Removes harmful content from output
 *
 * @return void
 */
	protected function _clean() {
		$this->_cleaned = $this->_tainted;
		$this->_cleaned = str_replace(array("&amp;", "&lt;", "&gt;"), array("&amp;amp;", "&amp;lt;", "&amp;gt;"), $this->_cleaned);
		$this->_cleaned = preg_replace('#(&\#*\w+)[\x00-\x20]+;#u', "$1;", $this->_cleaned);
		$this->_cleaned = preg_replace('#(&\#x*)([0-9A-F]+);*#iu', "$1$2;", $this->_cleaned);
		$this->_cleaned = html_entity_decode($this->_cleaned, ENT_COMPAT, "UTF-8");
		$this->_cleaned = preg_replace('#(<[^>]+[\x00-\x20\"\'\/])(on|xmlns)[^>]*>#iUu', "$1>", $this->_cleaned);
		$this->_cleaned = preg_replace('#([a-z]*)[\x00-\x20]*=[\x00-\x20]*([\`\'\"]*)[\\x00-\x20]*j[\x00-\x20]*a[\x00-\x20]*v[\x00-\x20]*a[\x00-\x20]*s[\x00-\x20]*c[\x00-\x20]*r[\x00-\x20]*i[\x00-\x20]*p[\x00-\x20]*t[\x00-\x20]*:#iUu', '$1=$2nojavascript...', $this->_cleaned);
		$this->_cleaned = preg_replace('#([a-z]*)[\x00-\x20]*=([\'\"]*)[\x00-\x20]*v[\x00-\x20]*b[\x00-\x20]*s[\x00-\x20]*c[\x00-\x20]*r[\x00-\x20]*i[\x00-\x20]*p[\x00-\x20]*t[\x00-\x20]*:#iUu', '$1=$2novbscript...', $this->_cleaned);
		$this->_cleaned = preg_replace('#([a-z]*)[\x00-\x20]*=*([\'\"]*)[\x00-\x20]*-moz-binding[\x00-\x20]*:#iUu', '$1=$2nomozbinding...', $this->_cleaned);
		$this->_cleaned = preg_replace('#([a-z]*)[\x00-\x20]*=([\'\"]*)[\x00-\x20]*data[\x00-\x20]*:#Uu', '$1=$2nodata...', $this->_cleaned);
		$this->_cleaned = preg_replace('#(<[^>]+)style[\x00-\x20]*=[\x00-\x20]*([\`\'\"]*).*expression[\x00-\x20]*\([^>]*>#iU', "$1>", $this->_cleaned);
		$this->_cleaned = preg_replace('#(<[^>]+)style[\x00-\x20]*=[\x00-\x20]*([\`\'\"]*).*behaviour[\x00-\x20]*\([^>]*>#iU', "$1>", $this->_cleaned);
		$this->_cleaned = preg_replace('#(<[^>]+)style[\x00-\x20]*=[\x00-\x20]*([\`\'\"]*).*s[\x00-\x20]*c[\x00-\x20]*r[\x00-\x20]*i[\x00-\x20]*p[\x00-\x20]*t[\x00-\x20]*:*[^>]*>#iUu', "$1>", $this->_cleaned);
		$this->_cleaned = preg_replace('#</*\w+:\w[^>]*>#i', "", $this->_cleaned);
		do {
			$oldstring = $this->_cleaned;
			$this->_cleaned = preg_replace('#</*(applet|meta|xml|blink|link|style|script|embed|object|iframe|frame|frameset|ilayer|layer|bgsound|title|base)[^>]*>#i', "", $this->_cleaned);
		} while ($oldstring != $this->_cleaned);
		$this->_cleaned = str_replace(array("&amp;", "&lt;", "&gt;"), array("&amp;amp;", "&amp;lt;", "&amp;gt;"), $this->_cleaned);
	}

}<|MERGE_RESOLUTION|>--- conflicted
+++ resolved
@@ -14,7 +14,6 @@
  */
 namespace Cake\View;
 
-<<<<<<< HEAD
 use Cake\Core\App;
 use Cake\Core\Configure;
 use Cake\Core\Object;
@@ -24,10 +23,6 @@
 use Cake\Utility\Hash;
 use Cake\Utility\Inflector;
 use Cake\Utility\ObjectCollection;
-=======
-App::uses('Router', 'Routing');
-App::uses('Hash', 'Utility');
->>>>>>> cdfead0f
 
 /**
  * Abstract base class for all other Helpers in CakePHP.
@@ -620,11 +615,7 @@
 
 		$entity = $this->entity();
 		$model = array_shift($entity);
-<<<<<<< HEAD
-		$dom = $model . join('', array_map(array('Cake\Utility\Inflector', 'camelize'), $entity));
-=======
-		$dom = $model . implode('', array_map(array('Inflector', 'camelize'), $entity));
->>>>>>> cdfead0f
+		$dom = $model . implode('', array_map(array('Cake\Utility\Inflector', 'camelize'), $entity));
 
 		if (is_array($options) && !array_key_exists($id, $options)) {
 			$options[$id] = $dom;
