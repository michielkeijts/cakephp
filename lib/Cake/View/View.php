--- conflicted
+++ resolved
@@ -1014,13 +1014,8 @@
  * It checks if the plugin is loaded, else filename will stay unchanged for filenames containing dot
  *
  * @param string $name The name you want to plugin split.
-<<<<<<< HEAD
  * @param boolean $fallback If true uses the plugin set in the current Request when parsed plugin is not loaded
- * @return array Array with 2 indexes.  0 => plugin name, 1 => filename
-=======
- * @param boolean $fallback If true uses the plugin set in the current CakeRequest when parsed plugin is not loaded
  * @return array Array with 2 indexes. 0 => plugin name, 1 => filename
->>>>>>> 9c29fab4
  */
 	public function pluginSplit($name, $fallback = true) {
 		$plugin = null;
