<?php
/**
 * Methods for displaying presentation data in the view.
 *
 * PHP 5
 *
 * CakePHP(tm) : Rapid Development Framework (http://cakephp.org)
 * Copyright 2005-2012, Cake Software Foundation, Inc. (http://cakefoundation.org)
 *
 * Licensed under The MIT License
 * Redistributions of files must retain the above copyright notice.
 *
 * @copyright     Copyright 2005-2012, Cake Software Foundation, Inc. (http://cakefoundation.org)
 * @link          http://cakephp.org CakePHP(tm) Project
 * @package       Cake.View
 * @since         CakePHP(tm) v 0.10.0.1076
 * @license       MIT License (http://www.opensource.org/licenses/mit-license.php)
 */
namespace Cake\View;

use Cake\Cache\Cache;
use Cake\Controller\Controller;
use Cake\Core\App;
use Cake\Core\Configure;
use Cake\Core\Object;
use Cake\Core\Plugin;
use Cake\Error;
use Cake\Event\Event;
use Cake\Event\EventManager;
use Cake\Network\Request;
use Cake\Network\Response;
use Cake\Routing\RequestActionTrait;
use Cake\Routing\Router;
use Cake\Utility\Inflector;
use Cake\Utility\ObjectCollection;

/**
 * View, the V in the MVC triad. View interacts with Helpers and view variables passed
 * in from the controller to render the results of the controller action.  Often this is HTML,
 * but can also take the form of JSON, XML, PDF's or streaming files.
 *
 * CakePHP uses a two-step-view pattern.  This means that the view content is rendered first,
 * and then inserted into the selected layout.  This also means you can pass data from the view to the
 * layout using `$this->set()`
 *
 * Since 2.1, the base View class also includes support for themes by default.  Theme views are regular
 * view files that can provide unique HTML and static assets.  If theme views are not found for the
 * current view the default app view files will be used.  You can set `$this->theme = 'mytheme'`
 * in your Controller to use the Themes.
 *
 * Example of theme path with `$this->theme = 'SuperHot';` Would be `app/View/Themed/SuperHot/Posts`
 *
 * @package       Cake.View
 * @property      CacheHelper $Cache
 * @property      FormHelper $Form
 * @property      HtmlHelper $Html
 * @property      JsHelper $Js
 * @property      NumberHelper $Number
 * @property      PaginatorHelper $Paginator
 * @property      RssHelper $Rss
 * @property      SessionHelper $Session
 * @property      TextHelper $Text
 * @property      TimeHelper $Time
 * @property      ViewBlock $Blocks
 */
class View extends Object {

	use RequestActionTrait;

/**
 * Helpers collection
 *
 * @var HelperCollection
 */
	public $Helpers;

/**
 * ViewBlock instance.
 *
 * @var ViewBlock
 */
	public $Blocks;

/**
 * Name of the plugin.
 *
 * @link http://manual.cakephp.org/chapter/plugins
 * @var string
 */
	public $plugin = null;

/**
 * Name of the controller.
 *
 * @var string Name of controller
 */
	public $name = null;

/**
 * Current passed params
 *
 * @var mixed
 */
	public $passedArgs = array();

/**
 * An array of names of built-in helpers to include.
 *
 * @var mixed A single name as a string or a list of names as an array.
 */
	public $helpers = array('Html');

/**
 * Path to View.
 *
 * @var string Path to View
 */
	public $viewPath = null;

/**
 * Variables for the view
 *
 * @var array
 */
	public $viewVars = array();

/**
 * Name of view to use with this View.
 *
 * @var string
 */
	public $view = null;

/**
 * Name of layout to use with this View.
 *
 * @var string
 */
	public $layout = 'default';

/**
 * Path to Layout.
 *
 * @var string Path to Layout
 */
	public $layoutPath = null;

/**
 * Turns on or off Cake's conventional mode of applying layout files. On by default.
 * Setting to off means that layouts will not be automatically applied to rendered views.
 *
 * @var boolean
 */
	public $autoLayout = true;

/**
 * File extension. Defaults to Cake's template ".ctp".
 *
 * @var string
 */
	public $ext = '.ctp';

/**
 * Sub-directory for this view file.  This is often used for extension based routing.
 * Eg. With an `xml` extension, $subDir would be `xml/`
 *
 * @var string
 */
	public $subDir = null;

/**
 * Theme name.
 *
 * @var string
 */
	public $theme = null;

/**
 * Used to define methods a controller that will be cached.
 *
 * @see Controller::$cacheAction
 * @var mixed
 */
	public $cacheAction = false;

/**
 * Holds current errors for the model validation.
 *
 * @var array
 */
	public $validationErrors = array();

/**
 * True when the view has been rendered.
 *
 * @var boolean
 */
	public $hasRendered = false;

/**
 * List of generated DOM UUIDs.
 *
 * @var array
 */
	public $uuids = array();

/**
 * An instance of a Cake\Network\Request object that contains information about the current request.
 * This object contains all the information about a request and several methods for reading
 * additional information about the request.
 *
 * @var Cake\Network\Request
 */
	public $request;

/**
 * Reference to the Response object
 *
 * @var Cake\Network\Response
 */
	public $response;

/**
 * The Cache configuration View will use to store cached elements.  Changing this will change
 * the default configuration elements are stored under.  You can also choose a cache config
 * per element.
 *
 * @var string
 * @see View::element()
 */
	public $elementCache = 'default';

/**
 * Element cache settings
 *
 * @see View::_elementCache();
 * @see View::_renderElement
 */
	public $elementCacheSettings = array();

/**
 * List of variables to collect from the associated controller.
 *
 * @var array
 */
	protected $_passedVars = array(
		'viewVars', 'autoLayout', 'ext', 'helpers', 'view', 'layout', 'name', 'theme',
		'layoutPath', 'viewPath', 'request', 'plugin', 'passedArgs', 'cacheAction'
	);

/**
 * Scripts (and/or other <head /> tags) for the layout.
 *
 * @var array
 */
	protected $_scripts = array();

/**
 * Holds an array of paths.
 *
 * @var array
 */
	protected $_paths = array();

/**
 * Indicate that helpers have been loaded.
 *
 * @var boolean
 */
	protected $_helpersLoaded = false;

/**
 * The names of views and their parents used with View::extend();
 *
 * @var array
 */
	protected $_parents = array();

/**
 * The currently rendering view file. Used for resolving parent files.
 *
 * @var string
 */
	protected $_current = null;

/**
 * Currently rendering an element.  Used for finding parent fragments
 * for elements.
 *
 * @var string
 */
	protected $_currentType = '';

/**
 * Content stack, used for nested templates that all use View::extend();
 *
 * @var array
 */
	protected $_stack = array();

/**
 * Instance of the Cake\Event\EventManager this View object is using
 * to dispatch inner events. Usually the manager is shared with
 * the controller, so it it possible to register view events in
 * the controller layer.
 *
 * @var Cake\Event\EventManager
 */
	protected $_eventManager = null;

/**
 * Whether the event manager was already configured for this object
 *
 * @var boolean
 */
	protected $_eventManagerConfigured = false;

	const TYPE_VIEW = 'view';
	const TYPE_ELEMENT = 'element';
	const TYPE_LAYOUT = 'layout';

/**
 * Constructor
 *
 * @param Controller $controller A controller object to pull View::_passedVars from.
 */
	public function __construct(Controller $controller = null) {
		if (is_object($controller)) {
			$count = count($this->_passedVars);
			for ($j = 0; $j < $count; $j++) {
				$var = $this->_passedVars[$j];
				$this->{$var} = $controller->{$var};
			}
			$this->_eventManager = $controller->getEventManager();
		}
		if (empty($this->request) && !($this->request = Router::getRequest(true))) {
			$this->request = new Request();
			$this->request->base = '';
			$this->request->here = $this->request->webroot = '/';
		}
		if (is_object($controller) && isset($controller->response)) {
			$this->response = $controller->response;
		} else {
			$this->response = new Response();
		}
		$this->Helpers = new HelperCollection($this);
		$this->Blocks = new ViewBlock();
		parent::__construct();
	}

/**
 * Returns the Cake\Event\EventManager manager instance that is handling any callbacks.
 * You can use this instance to register any new listeners or callbacks to the
 * controller events, or create your own events and trigger them at will.
 *
 * @return Cake\Event\EventManager
 */
	public function getEventManager() {
		if (empty($this->_eventManager)) {
			$this->_eventManager = new EventManager();
		}
		if (!$this->_eventManagerConfigured) {
			$this->_eventManager->attach($this->Helpers);
			$this->_eventManagerConfigured = true;
		}
		return $this->_eventManager;
	}

/**
 * Renders a piece of PHP with provided parameters and returns HTML, XML, or any other string.
 *
 * This realizes the concept of Elements, (or "partial layouts") and the $params array is used to send
 * data to be used in the element. Elements can be cached improving performance by using the `cache` option.
 *
 * @param string $name Name of template file in the/app/View/Elements/ folder,
 *   or `MyPlugin.template` to use the template element from MyPlugin.  If the element
 *   is not found in the plugin, the normal view path cascade will be searched.
 * @param array $data Array of data to be made available to the rendered view (i.e. the Element)
 * @param array $options Array of options. Possible keys are:
 * - `cache` - Can either be `true`, to enable caching using the config in View::$elementCache. Or an array
 *   If an array, the following keys can be used:
 *   - `config` - Used to store the cached element in a custom cache configuration.
 *   - `key` - Used to define the key used in the Cache::write().  It will be prefixed with `element_`
 * - `plugin` - Load an element from a specific plugin.  This option is deprecated, see below.
 * - `callbacks` - Set to true to fire beforeRender and afterRender helper callbacks for this element.
 *   Defaults to false.
 * @return string Rendered Element
 * @deprecated The `$options['plugin']` is deprecated and will be removed in CakePHP 3.0.  Use
 *   `Plugin.element_name` instead.
 */
	public function element($name, $data = array(), $options = array()) {
		$file = $plugin = null;

		if (isset($options['plugin'])) {
			$name = Inflector::camelize($options['plugin']) . '.' . $name;
		}

		if (!isset($options['callbacks'])) {
			$options['callbacks'] = false;
		}

		if (isset($options['cache'])) {
			$contents = $this->_elementCache($name, $data, $options);
			if ($contents !== false) {
				return $contents;
			}
		}

		$file = $this->_getElementFilename($name);
		if ($file) {
			return $this->_renderElement($file, $data, $options);
		}

		$file = 'Elements/' . $name . $this->ext;

		if (Configure::read('debug') > 0) {
			return __d('cake_dev', 'Element Not Found: %s', $file);
		}
	}

/**
 * Renders view for given view file and layout.
 *
 * Render triggers helper callbacks, which are fired before and after the view are rendered,
 * as well as before and after the layout.  The helper callbacks are called:
 *
 * - `beforeRender`
 * - `afterRender`
 * - `beforeLayout`
 * - `afterLayout`
 *
 * If View::$autoRender is false and no `$layout` is provided, the view will be returned bare.
 *
 * View and layout names can point to plugin views/layouts.  Using the `Plugin.view` syntax
 * a plugin view/layout can be used instead of the app ones.  If the chosen plugin is not found
 * the view will be located along the regular view path cascade.
 *
 * @param string $view Name of view file to use
 * @param string $layout Layout to use.
 * @return string Rendered Element
 * @throws Cake\Error\Exception if there is an error in the view.
 */
	public function render($view = null, $layout = null) {
		if ($this->hasRendered) {
			return true;
		}
		if (!$this->_helpersLoaded) {
			$this->loadHelpers();
		}
		$this->Blocks->set('content', '');

		if ($view !== false && $viewFileName = $this->_getViewFileName($view)) {
			$this->_currentType = static::TYPE_VIEW;
			$this->getEventManager()->dispatch(new Event('View.beforeRender', $this, array($viewFileName)));
			$this->Blocks->set('content', $this->_render($viewFileName));
			$this->getEventManager()->dispatch(new Event('View.afterRender', $this, array($viewFileName)));
		}

		if ($layout === null) {
			$layout = $this->layout;
		}
		if ($layout && $this->autoLayout) {
			$this->Blocks->set('content', $this->renderLayout('', $layout));
		}
		$this->hasRendered = true;
		return $this->Blocks->get('content');
	}

/**
 * Renders a layout. Returns output from _render(). Returns false on error.
 * Several variables are created for use in layout.
 *
 * - `title_for_layout` - A backwards compatible place holder, you should set this value if you want more control.
 * - `content_for_layout` - contains rendered view file
 * - `scripts_for_layout` - Contains content added with addScript() as well as any content in
 *   the 'meta', 'css', and 'script' blocks.  They are appended in that order.
 *
 * Deprecated features:
 *
 * - `$scripts_for_layout` is deprecated and will be removed in CakePHP 3.0.
 *   Use the block features instead.  `meta`, `css` and `script` will be populated
 *   by the matching methods on HtmlHelper.
 * - `$title_for_layout` is deprecated and will be removed in CakePHP 3.0
 * - `$content_for_layout` is deprecated and will be removed in CakePHP 3.0.
 *   Use the `content` block instead.
 *
 * @param string $content Content to render in a view, wrapped by the surrounding layout.
 * @param string $layout Layout name
 * @return mixed Rendered output, or false on error
 * @throws Cake\Error\Exception if there is an error in the view.
 */
	public function renderLayout($content, $layout = null) {
		$layoutFileName = $this->_getLayoutFileName($layout);
		if (empty($layoutFileName)) {
			return $this->Blocks->get('content');
		}

		if (!$this->_helpersLoaded) {
			$this->loadHelpers();
		}
		if (empty($content)) {
			$content = $this->Blocks->get('content');
		}
		$this->getEventManager()->dispatch(new Event('View.beforeLayout', $this, array($layoutFileName)));

		$scripts = implode("\n\t", $this->_scripts);
		$scripts .= $this->Blocks->get('meta') . $this->Blocks->get('css') . $this->Blocks->get('script');

		$this->viewVars = array_merge($this->viewVars, array(
			'content_for_layout' => $content,
			'scripts_for_layout' => $scripts,
		));

		if (!isset($this->viewVars['title_for_layout'])) {
			$this->viewVars['title_for_layout'] = Inflector::humanize($this->viewPath);
		}

		$this->_currentType = static::TYPE_LAYOUT;
		$this->Blocks->set('content', $this->_render($layoutFileName));

		$this->getEventManager()->dispatch(new Event('View.afterLayout', $this, array($layoutFileName)));
		return $this->Blocks->get('content');
	}

/**
 * Render cached view. Works in concert with CacheHelper and Dispatcher to
 * render cached view files.
 *
 * @param string $filename the cache file to include
 * @param string $timeStart the page render start time
 * @return boolean Success of rendering the cached file.
 */
	public function renderCache($filename, $timeStart) {
		ob_start();
		include ($filename);

		if (Configure::read('debug') > 0 && $this->layout != 'xml') {
			echo "<!-- Cached Render Time: " . round(microtime(true) - $timeStart, 4) . "s -->";
		}
		$out = ob_get_clean();

		if (preg_match('/^<!--cachetime:(\\d+)-->/', $out, $match)) {
			if (time() >= $match['1']) {
				@unlink($filename);
				unset ($out);
				return false;
			} else {
				if ($this->layout === 'xml') {
					header('Content-type: text/xml');
				}
				$commentLength = strlen('<!--cachetime:' . $match['1'] . '-->');
				return substr($out, $commentLength);
			}
		}
	}

/**
 * Returns a list of variables available in the current View context
 *
 * @return array Array of the set view variable names.
 */
	public function getVars() {
		return array_keys($this->viewVars);
	}

/**
 * Returns the contents of the given View variable(s)
 *
 * @param string $var The view var you want the contents of.
 * @return mixed The content of the named var if its set, otherwise null.
 * @deprecated Will be removed in 3.0  Use View::get() instead.
 */
	public function getVar($var) {
		return $this->get($var);
	}

/**
 * Returns the contents of the given View variable or a block.
 * Blocks are checked before view variables.
 *
 * @param string $var The view var you want the contents of.
 * @return mixed The content of the named var if its set, otherwise null.
 */
	public function get($var) {
		if (!isset($this->viewVars[$var])) {
			return null;
		}
		return $this->viewVars[$var];
	}

/**
 * Get the names of all the existing blocks.
 *
 * @return array An array containing the blocks.
 * @see ViewBlock::keys()
 */
	public function blocks() {
		return $this->Blocks->keys();
	}

/**
 * Start capturing output for a 'block'
 *
 * @param string $name The name of the block to capture for.
 * @return void
 * @see ViewBlock::start()
 */
	public function start($name) {
		return $this->Blocks->start($name);
	}

/**
 * Append to an existing or new block. Appending to a new
 * block will create the block.
 *
 * @param string $name Name of the block
 * @param string $value The content for the block.
 * @return void
 * @throws Cake\Error\Exception when you use non-string values.
 * @see ViewBlock::concat()
 */
	public function append($name, $value = null) {
		return $this->Blocks->concat($name, $value);
	}

/**
 * Prepend to an existing or new block. Prepending to a new
 * block will create the block.
 *
 * @param string $name Name of the block
 * @param string $value The content for the block.
 * @return void
 * @throws CakeException when you use non-string values.
 * @see ViewBlock::concat()
 */
	public function prepend($name, $value = null) {
		return $this->Blocks->concat($name, $value, ViewBlock::PREPEND);
	}

/**
 * Set the content for a block.  This will overwrite any
 * existing content.
 *
 * @param string $name Name of the block
 * @param string $value The content for the block.
 * @return void
 * @throws Cake\Error\Exception when you use non-string values.
 * @see ViewBlock::set()
 */
	public function assign($name, $value) {
		return $this->Blocks->set($name, $value);
	}

/**
 * Fetch the content for a block. If a block is
 * empty or undefined '' will be returned.
 *
 * @param string $name Name of the block
 * @return string The block content or $default if the block does not exist.
 * @see ViewBlock::get()
 */
	public function fetch($name, $default = '') {
		return $this->Blocks->get($name, $default);
	}

/**
 * End a capturing block. The compliment to View::start()
 *
 * @return void
 * @see ViewBlock::end()
 */
	public function end() {
		return $this->Blocks->end();
	}

/**
 * Provides view or element extension/inheritance.  Views can extends a
 * parent view and populate blocks in the parent template.
 *
 * @param string $name The view or element to 'extend' the current one with.
 * @return void
 * @throws LogicException when you extend a view with itself or make extend loops.
 * @throws LogicException when you extend an element which doesn't exist
 */
	public function extend($name) {
		if ($name[0] === '/' || $this->_currentType === static::TYPE_VIEW) {
			$parent = $this->_getViewFileName($name);
		} else {
			switch ($this->_currentType) {
				case static::TYPE_ELEMENT:
					$parent = $this->_getElementFileName($name);
					if (!$parent) {
						list($plugin, $name) = $this->pluginSplit($name);
						$paths = $this->_paths($plugin);
						$defaultPath = $paths[0] . 'Elements' . DS;
						throw new \LogicException(__d(
							'cake_dev',
							'You cannot extend an element which does not exist (%s).',
							$defaultPath . $name . $this->ext
						));
					}
					break;
				case static::TYPE_LAYOUT:
					$parent = $this->_getLayoutFileName($name);
					break;
				default:
					$parent = $this->_getViewFileName($name);
			}
		}

		if ($parent == $this->_current) {
			throw new \LogicException(__d('cake_dev', 'You cannot have views extend themselves.'));
		}
		if (isset($this->_parents[$parent]) && $this->_parents[$parent] == $this->_current) {
			throw new \LogicException(__d('cake_dev', 'You cannot have views extend in a loop.'));
		}
		$this->_parents[$this->_current] = $parent;
	}

/**
 * Adds a script block or other element to be inserted in $scripts_for_layout in
 * the `<head />` of a document layout
 *
 * @param string $name Either the key name for the script, or the script content. Name can be used to
 *   update/replace a script element.
 * @param string $content The content of the script being added, optional.
 * @return void
 * @deprecated Will be removed in 3.0.  Supersceeded by blocks functionality.
 * @see View::start()
 */
	public function addScript($name, $content = null) {
		if (empty($content)) {
			if (!in_array($name, array_values($this->_scripts))) {
				$this->_scripts[] = $name;
			}
		} else {
			$this->_scripts[$name] = $content;
		}
	}

/**
 * Generates a unique, non-random DOM ID for an object, based on the object type and the target URL.
 *
 * @param string $object Type of object, i.e. 'form' or 'link'
 * @param string $url The object's target URL
 * @return string
 */
	public function uuid($object, $url) {
		$c = 1;
		$url = Router::url($url);
		$hash = $object . substr(md5($object . $url), 0, 10);
		while (in_array($hash, $this->uuids)) {
			$hash = $object . substr(md5($object . $url . $c), 0, 10);
			$c++;
		}
		$this->uuids[] = $hash;
		return $hash;
	}

/**
 * Allows a template or element to set a variable that will be available in
 * a layout or other element. Analogous to Controller::set().
 *
 * @param string|array $one A string or an array of data.
 * @param string|array $two Value in case $one is a string (which then works as the key).
 *    Unused if $one is an associative array, otherwise serves as the values to $one's keys.
 * @return void
 */
	public function set($one, $two = null) {
		$data = null;
		if (is_array($one)) {
			if (is_array($two)) {
				$data = array_combine($one, $two);
			} else {
				$data = $one;
			}
		} else {
			$data = array($one => $two);
		}
		if (!$data) {
			return false;
		}
		$this->viewVars = $data + $this->viewVars;
	}

/**
 * Magic accessor for helpers.
 *
 * @param string $name Name of the attribute to get.
 * @return mixed
 */
	public function __get($name) {
		if (isset($this->Helpers->{$name})) {
			$this->{$name} = $this->Helpers->{$name};
			return $this->Helpers->{$name};
		}
		return $this->{$name};
	}

/**
 * Magic accessor for deprecated attributes.
 *
 * @param string $name Name of the attribute to set.
 * @param string $value Value of the attribute to set.
 * @return mixed
 */
	public function __set($name, $value) {
		$this->{$name} = $value;
	}

/**
 * Magic isset check for deprecated attributes.
 *
 * @param string $name Name of the attribute to check.
 * @return boolean
 */
	public function __isset($name) {
		if (isset($this->{$name})) {
			return true;
		}
		return false;
	}

/**
 * Interact with the HelperCollection to load all the helpers.
 *
 * @return void
 */
	public function loadHelpers() {
		$helpers = HelperCollection::normalizeObjectArray($this->helpers);
		foreach ($helpers as $properties) {
			list($plugin, $class) = pluginSplit($properties['class']);
			$this->{$class} = $this->Helpers->load($properties['class'], $properties['settings']);
		}
		$this->_helpersLoaded = true;
	}

/**
 * Renders and returns output for given view filename with its
 * array of data. Handles parent/extended views.
 *
 * @param string $viewFile Filename of the view
 * @param array $data Data to include in rendered view. If empty the current View::$viewVars will be used.
 * @return string Rendered output
 * @throws Cake\Error\Exception when a block is left open.
 */
	protected function _render($viewFile, $data = array()) {
		if (empty($data)) {
			$data = $this->viewVars;
		}
		$this->_current = $viewFile;
		$initialBlocks = count($this->Blocks->unclosed());

<<<<<<< HEAD
		$this->getEventManager()->dispatch(new Event('View.beforeRenderFile', $this, array($viewFile)));
		$content = $this->_evaluate($viewFile, $data);
		$afterEvent = new Event('View.afterRenderFile', $this, array($viewFile, $content));
=======
		$eventManager = $this->getEventManager();
		$beforeEvent = new CakeEvent('View.beforeRenderFile', $this, array($viewFile));

		$eventManager->dispatch($beforeEvent);
		$content = $this->_evaluate($viewFile, $data);

		$afterEvent = new CakeEvent('View.afterRenderFile', $this, array($viewFile, $content));
>>>>>>> a7f192c6
		//TODO: For BC puporses, set extra info in the event object. Remove when appropriate
		$afterEvent->modParams = 1;
		$eventManager->dispatch($afterEvent);
		$content = $afterEvent->data[1];

		if (isset($this->_parents[$viewFile])) {
			$this->_stack[] = $this->fetch('content');
			$this->assign('content', $content);

			$content = $this->_render($this->_parents[$viewFile]);
			$this->assign('content', array_pop($this->_stack));
		}

		$remainingBlocks = count($this->Blocks->unclosed());

		if ($initialBlocks !== $remainingBlocks) {
			throw new Error\Exception(__d('cake_dev', 'The "%s" block was left open. Blocks are not allowed to cross files.', $this->Blocks->active()));
		}
		return $content;
	}

/**
 * Sandbox method to evaluate a template / view script in.
 *
 * @param string $viewFn Filename of the view
 * @param array $dataForView Data to include in rendered view.
 *    If empty the current View::$viewVars will be used.
 * @return string Rendered output
 */
	protected function _evaluate($viewFile, $dataForView) {
		$this->__viewFile = $viewFile;
		extract($dataForView);
		ob_start();

		include $this->__viewFile;

		unset($this->__viewFile);
		return ob_get_clean();
	}

/**
 * Loads a helper.  Delegates to the `HelperCollection::load()` to load the helper
 *
 * @param string $helperName Name of the helper to load.
 * @param array $settings Settings for the helper
 * @return Helper a constructed helper object.
 * @see HelperCollection::load()
 */
	public function loadHelper($helperName, $settings = array()) {
		return $this->Helpers->load($helperName, $settings);
	}

/**
 * Returns filename of given action's template file (.ctp) as a string.
 * CamelCased action names will be under_scored! This means that you can have
 * LongActionNames that refer to long_action_names.ctp views.
 *
 * @param string $name Controller action to find template filename for
 * @return string Template filename
 * @throws Cake\Error\MissingViewException when a view file could not be found.
 */
	protected function _getViewFileName($name = null) {
		$subDir = null;

		if (!is_null($this->subDir)) {
			$subDir = $this->subDir . DS;
		}

		if ($name === null) {
			$name = $this->view;
		}
		$name = str_replace('/', DS, $name);
		list($plugin, $name) = $this->pluginSplit($name);

		if (strpos($name, DS) === false && $name[0] !== '.') {
			$name = $this->viewPath . DS . $subDir . Inflector::underscore($name);
		} elseif (strpos($name, DS) !== false) {
			if ($name[0] === DS || $name[1] === ':') {
				if (is_file($name)) {
					return $name;
				}
				$name = trim($name, DS);
			} elseif ($name[0] === '.') {
				$name = substr($name, 3);
			} elseif (!$plugin || $this->viewPath !== $this->name) {
				$name = $this->viewPath . DS . $subDir . $name;
			}
		}
		$paths = $this->_paths($plugin);
		$exts = $this->_getExtensions();
		foreach ($exts as $ext) {
			foreach ($paths as $path) {
				if (file_exists($path . $name . $ext)) {
					return $path . $name . $ext;
				}
			}
		}
		$defaultPath = $paths[0];

		if ($this->plugin) {
			$pluginPaths = App::path('Plugin');
			foreach ($paths as $path) {
				if (strpos($path, $pluginPaths[0]) === 0) {
					$defaultPath = $path;
					break;
				}
			}
		}
		throw new Error\MissingViewException(array('file' => $defaultPath . $name . $this->ext));
	}

/**
 * Splits a dot syntax plugin name into its plugin and filename.
 * If $name does not have a dot, then index 0 will be null.
 * It checks if the plugin is loaded, else filename will stay unchanged for filenames containing dot
 *
 * @param string $name The name you want to plugin split.
 * @param boolean $fallback If true uses the plugin set in the current Request when parsed plugin is not loaded
 * @return array Array with 2 indexes.  0 => plugin name, 1 => filename
 */
	public function pluginSplit($name, $fallback = true) {
		$plugin = null;
		list($first, $second) = pluginSplit($name);
		if (Plugin::loaded($first) === true) {
			$name = $second;
			$plugin = $first;
		}
		if (isset($this->plugin) && !$plugin && $fallback) {
			$plugin = $this->plugin;
		}
		return array($plugin, $name);
	}

/**
 * Returns layout filename for this template as a string.
 *
 * @param string $name The name of the layout to find.
 * @return string Filename for layout file (.ctp).
 * @throws Cake\Error\MissingLayoutException when a layout cannot be located
 */
	protected function _getLayoutFileName($name = null) {
		if ($name === null) {
			$name = $this->layout;
		}
		$subDir = null;

		if (!is_null($this->layoutPath)) {
			$subDir = $this->layoutPath . DS;
		}
		list($plugin, $name) = $this->pluginSplit($name);
		$paths = $this->_paths($plugin);
		$file = 'Layouts' . DS . $subDir . $name;

		$exts = $this->_getExtensions();
		foreach ($exts as $ext) {
			foreach ($paths as $path) {
				if (file_exists($path . $file . $ext)) {
					return $path . $file . $ext;
				}
			}
		}
		throw new Error\MissingLayoutException(array('file' => $paths[0] . $file . $this->ext));
	}

/**
 * Get the extensions that view files can use.
 *
 * @return array Array of extensions view files use.
 */
	protected function _getExtensions() {
		$exts = array($this->ext);
		if ($this->ext !== '.ctp') {
			array_push($exts, '.ctp');
		}
		return $exts;
	}

/**
 * Finds an element filename, returns false on failure.
 *
 * @param string $name The name of the element to find.
 * @return mixed Either a string to the element filename or false when one can't be found.
 */
	protected function _getElementFileName($name) {
		list($plugin, $name) = $this->pluginSplit($name);

		$paths = $this->_paths($plugin);
		$exts = $this->_getExtensions();
		foreach ($exts as $ext) {
			foreach ($paths as $path) {
				if (file_exists($path . 'Elements' . DS . $name . $ext)) {
					return $path . 'Elements' . DS . $name . $ext;
				}
			}
		}
		return false;
	}

/**
 * Return all possible paths to find view files in order
 *
 * @param string $plugin Optional plugin name to scan for view files.
 * @param boolean $cached Set to true to force a refresh of view paths.
 * @return array paths
 */
	protected function _paths($plugin = null, $cached = true) {
		if ($plugin === null && $cached === true && !empty($this->_paths)) {
			return $this->_paths;
		}
		$paths = array();
		$viewPaths = App::path('View');
		$corePaths = array_merge(App::core('View'), App::core('Console/Templates/skel/View'));

		if (!empty($plugin)) {
			$count = count($viewPaths);
			for ($i = 0; $i < $count; $i++) {
				if (!in_array($viewPaths[$i], $corePaths)) {
					$paths[] = $viewPaths[$i] . 'Plugin' . DS . $plugin . DS;
				}
			}
			$paths = array_merge($paths, App::path('View', $plugin));
		}

		$paths = array_unique(array_merge($paths, $viewPaths));
		if (!empty($this->theme)) {
			$themePaths = array();
			foreach ($paths as $path) {
				if (strpos($path, DS . 'Plugin' . DS) === false) {
					if ($plugin) {
						$themePaths[] = $path . 'Themed' . DS . $this->theme . DS . 'Plugin' . DS . $plugin . DS;
					}
					$themePaths[] = $path . 'Themed' . DS . $this->theme . DS;
				}
			}
			$paths = array_merge($themePaths, $paths);
		}
		$paths = array_merge($paths, $corePaths);
		if ($plugin !== null) {
			return $paths;
		}
		return $this->_paths = $paths;
	}

/**
 * Checks if an element is cached and returns the cached data if present
 *
 * @param string $name Element name
 * @param string $plugin Plugin name
 * @param array $options Element options
 */
	protected function _elementCache($name, $data, $options) {
		$plugin = null;
		list($plugin, $name) = $this->pluginSplit($name);

		$underscored = null;
		if ($plugin) {
			$underscored = Inflector::underscore($plugin);
		}
		$keys = array_merge(array($underscored, $name), array_keys($options), array_keys($data));
		$this->elementCacheSettings = array(
			'config' => $this->elementCache,
			'key' => implode('_', $keys)
		);
		if (is_array($options['cache'])) {
			$defaults = array(
				'config' => $this->elementCache,
				'key' => $this->elementCacheSettings['key']
			);
			$this->elementCacheSettings = array_merge($defaults, $options['cache']);
		}
		$this->elementCacheSettings['key'] = 'element_' . $this->elementCacheSettings['key'];
		return Cache::read($this->elementCacheSettings['key'], $this->elementCacheSettings['config']);
	}

/**
 * Renders an element and fires the before and afterRender callbacks for it
 * and writes to the cache if a cache is used
 *
 * @param string $file Element file path
 * @param array $data Data to render
 * @param array $options Element options
 */
	protected function _renderElement($file, $data, $options) {
		if (!$this->_helpersLoaded) {
			$this->loadHelpers();
		}
		if ($options['callbacks']) {
			$this->getEventManager()->dispatch(new Event('View.beforeRender', $this, array($file)));
		}

		$current = $this->_current;
		$restore = $this->_currentType;

		$this->_currentType = static::TYPE_ELEMENT;
		$element = $this->_render($file, array_merge($this->viewVars, $data));

		$this->_currentType = $restore;
		$this->_current = $current;

		if ($options['callbacks']) {
			$this->getEventManager()->dispatch(new Event('View.afterRender', $this, array($file, $element)));
		}
		if (isset($options['cache'])) {
			Cache::write($this->elementCacheSettings['key'], $element, $this->elementCacheSettings['config']);
		}
		return $element;
	}
}<|MERGE_RESOLUTION|>--- conflicted
+++ resolved
@@ -851,19 +851,13 @@
 		$this->_current = $viewFile;
 		$initialBlocks = count($this->Blocks->unclosed());
 
-<<<<<<< HEAD
-		$this->getEventManager()->dispatch(new Event('View.beforeRenderFile', $this, array($viewFile)));
-		$content = $this->_evaluate($viewFile, $data);
-		$afterEvent = new Event('View.afterRenderFile', $this, array($viewFile, $content));
-=======
 		$eventManager = $this->getEventManager();
-		$beforeEvent = new CakeEvent('View.beforeRenderFile', $this, array($viewFile));
+		$beforeEvent = new Event('View.beforeRenderFile', $this, array($viewFile));
 
 		$eventManager->dispatch($beforeEvent);
 		$content = $this->_evaluate($viewFile, $data);
 
-		$afterEvent = new CakeEvent('View.afterRenderFile', $this, array($viewFile, $content));
->>>>>>> a7f192c6
+		$afterEvent = new Event('View.afterRenderFile', $this, array($viewFile, $content));
 		//TODO: For BC puporses, set extra info in the event object. Remove when appropriate
 		$afterEvent->modParams = 1;
 		$eventManager->dispatch($afterEvent);
