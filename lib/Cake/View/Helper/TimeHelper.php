--- conflicted
+++ resolved
@@ -37,13 +37,9 @@
 class TimeHelper extends Helper {
 
 /**
-<<<<<<< HEAD
  * Cake\Utility\Time instance
-=======
- * CakeTime instance
- *
- * @var stdClass
->>>>>>> 77244bea
+ *
+ * @var Cake\Utility\Time
  */
 	protected $_engine = null;
 
