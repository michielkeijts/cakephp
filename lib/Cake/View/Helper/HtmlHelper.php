<?php
/**
 * Html Helper class file.
 *
 * Simplifies the construction of HTML elements.
 *
 * CakePHP(tm) : Rapid Development Framework (http://cakephp.org)
 * Copyright (c) Cake Software Foundation, Inc. (http://cakefoundation.org)
 *
 * Licensed under The MIT License
 * For full copyright and license information, please see the LICENSE.txt
 * Redistributions of files must retain the above copyright notice.
 *
 * @copyright     Copyright (c) Cake Software Foundation, Inc. (http://cakefoundation.org)
 * @link          http://cakephp.org CakePHP(tm) Project
 * @package       Cake.View.Helper
 * @since         CakePHP(tm) v 0.9.1
 * @license       MIT License (http://www.opensource.org/licenses/mit-license.php)
 */

App::uses('AppHelper', 'View/Helper');
App::uses('CakeResponse', 'Network');

/**
 * Html Helper class for easy use of HTML widgets.
 *
 * HtmlHelper encloses all methods needed while working with HTML pages.
 *
 * @package       Cake.View.Helper
 * @link http://book.cakephp.org/2.0/en/core-libraries/helpers/html.html
 */
class HtmlHelper extends AppHelper {

/**
 * Reference to the Response object
 *
 * @var CakeResponse
 */
	public $response;

/**
 * html tags used by this helper.
 *
 * @var array
 */
	protected $_tags = array(
		'meta' => '<meta%s/>',
		'metalink' => '<link href="%s"%s/>',
		'link' => '<a href="%s"%s>%s</a>',
		'mailto' => '<a href="mailto:%s" %s>%s</a>',
		'form' => '<form action="%s"%s>',
		'formend' => '</form>',
		'input' => '<input name="%s"%s/>',
		'textarea' => '<textarea name="%s"%s>%s</textarea>',
		'hidden' => '<input type="hidden" name="%s"%s/>',
		'checkbox' => '<input type="checkbox" name="%s" %s/>',
		'checkboxmultiple' => '<input type="checkbox" name="%s[]"%s />',
		'radio' => '<input type="radio" name="%s" id="%s"%s />%s',
		'selectstart' => '<select name="%s"%s>',
		'selectmultiplestart' => '<select name="%s[]"%s>',
		'selectempty' => '<option value=""%s>&nbsp;</option>',
		'selectoption' => '<option value="%s"%s>%s</option>',
		'selectend' => '</select>',
		'optiongroup' => '<optgroup label="%s"%s>',
		'optiongroupend' => '</optgroup>',
		'checkboxmultiplestart' => '',
		'checkboxmultipleend' => '',
		'password' => '<input type="password" name="%s" %s/>',
		'file' => '<input type="file" name="%s" %s/>',
		'file_no_model' => '<input type="file" name="%s" %s/>',
		'submit' => '<input %s/>',
		'submitimage' => '<input type="image" src="%s" %s/>',
		'button' => '<button%s>%s</button>',
		'image' => '<img src="%s" %s/>',
		'tableheader' => '<th%s>%s</th>',
		'tableheaderrow' => '<tr%s>%s</tr>',
		'tablecell' => '<td%s>%s</td>',
		'tablerow' => '<tr%s>%s</tr>',
		'block' => '<div%s>%s</div>',
		'blockstart' => '<div%s>',
		'blockend' => '</div>',
		'hiddenblock' => '<div style="display:none;">%s</div>',
		'tag' => '<%s%s>%s</%s>',
		'tagstart' => '<%s%s>',
		'tagend' => '</%s>',
		'tagselfclosing' => '<%s%s/>',
		'para' => '<p%s>%s</p>',
		'parastart' => '<p%s>',
		'label' => '<label for="%s"%s>%s</label>',
		'fieldset' => '<fieldset%s>%s</fieldset>',
		'fieldsetstart' => '<fieldset><legend>%s</legend>',
		'fieldsetend' => '</fieldset>',
		'legend' => '<legend>%s</legend>',
		'css' => '<link rel="%s" type="text/css" href="%s" %s/>',
		'style' => '<style type="text/css"%s>%s</style>',
		'charset' => '<meta http-equiv="Content-Type" content="text/html; charset=%s" />',
		'ul' => '<ul%s>%s</ul>',
		'ol' => '<ol%s>%s</ol>',
		'li' => '<li%s>%s</li>',
		'error' => '<div%s>%s</div>',
		'javascriptblock' => '<script type="text/javascript"%s>%s</script>',
		'javascriptstart' => '<script type="text/javascript">',
		'javascriptlink' => '<script type="text/javascript" src="%s"%s></script>',
		'javascriptend' => '</script>'
	);

/**
 * Breadcrumbs.
 *
 * @var array
 */
	protected $_crumbs = array();

/**
 * Names of script files that have been included once
 *
 * @var array
 */
	protected $_includedScripts = array();

/**
 * Options for the currently opened script block buffer if any.
 *
 * @var array
 */
	protected $_scriptBlockOptions = array();

/**
 * Document type definitions
 *
 * @var array
 */
	protected $_docTypes = array(
		'html4-strict' => '<!DOCTYPE HTML PUBLIC "-//W3C//DTD HTML 4.01//EN" "http://www.w3.org/TR/html4/strict.dtd">',
		'html4-trans' => '<!DOCTYPE HTML PUBLIC "-//W3C//DTD HTML 4.01 Transitional//EN" "http://www.w3.org/TR/html4/loose.dtd">',
		'html4-frame' => '<!DOCTYPE HTML PUBLIC "-//W3C//DTD HTML 4.01 Frameset//EN" "http://www.w3.org/TR/html4/frameset.dtd">',
		'html5' => '<!DOCTYPE html>',
		'xhtml-strict' => '<!DOCTYPE html PUBLIC "-//W3C//DTD XHTML 1.0 Strict//EN" "http://www.w3.org/TR/xhtml1/DTD/xhtml1-strict.dtd">',
		'xhtml-trans' => '<!DOCTYPE html PUBLIC "-//W3C//DTD XHTML 1.0 Transitional//EN" "http://www.w3.org/TR/xhtml1/DTD/xhtml1-transitional.dtd">',
		'xhtml-frame' => '<!DOCTYPE html PUBLIC "-//W3C//DTD XHTML 1.0 Frameset//EN" "http://www.w3.org/TR/xhtml1/DTD/xhtml1-frameset.dtd">',
		'xhtml11' => '<!DOCTYPE html PUBLIC "-//W3C//DTD XHTML 1.1//EN" "http://www.w3.org/TR/xhtml11/DTD/xhtml11.dtd">'
	);

/**
 * Constructor
 *
 * ### Settings
 *
 * - `configFile` A file containing an array of tags you wish to redefine.
 *
 * ### Customizing tag sets
 *
 * Using the `configFile` option you can redefine the tag HtmlHelper will use.
 * The file named should be compatible with HtmlHelper::loadConfig().
 *
 * @param View $View The View this helper is being attached to.
 * @param array $settings Configuration settings for the helper.
 */
	public function __construct(View $View, $settings = array()) {
		parent::__construct($View, $settings);
		if (is_object($this->_View->response)) {
			$this->response = $this->_View->response;
		} else {
			$this->response = new CakeResponse();
		}
		if (!empty($settings['configFile'])) {
			$this->loadConfig($settings['configFile']);
		}
	}

/**
 * Adds a link to the breadcrumbs array.
 *
 * @param string $name Text for link
 * @param string $link URL for link (if empty it won't be a link)
 * @param string|array $options Link attributes e.g. array('id' => 'selected')
 * @return void
 * @see HtmlHelper::link() for details on $options that can be used.
 * @link http://book.cakephp.org/2.0/en/core-libraries/helpers/html.html#creating-breadcrumb-trails-with-htmlhelper
 */
	public function addCrumb($name, $link = null, $options = null) {
		$this->_crumbs[] = array($name, $link, $options);
	}

/**
 * Returns a doctype string.
 *
 * Possible doctypes:
 *
 *  - html4-strict:  HTML4 Strict.
 *  - html4-trans:  HTML4 Transitional.
 *  - html4-frame:  HTML4 Frameset.
 *  - html5: HTML5. Default value.
 *  - xhtml-strict: XHTML1 Strict.
 *  - xhtml-trans: XHTML1 Transitional.
 *  - xhtml-frame: XHTML1 Frameset.
 *  - xhtml11: XHTML1.1.
 *
 * @param string $type Doctype to use.
 * @return string Doctype string
 * @link http://book.cakephp.org/2.0/en/core-libraries/helpers/html.html#HtmlHelper::docType
 */
	public function docType($type = 'html5') {
		if (isset($this->_docTypes[$type])) {
			return $this->_docTypes[$type];
		}
		return null;
	}

/**
 * Creates a link to an external resource and handles basic meta tags
 *
 * Create a meta tag that is output inline:
 *
 * `$this->Html->meta('icon', 'favicon.ico');
 *
 * Append the meta tag to `$scripts_for_layout`:
 *
 * `$this->Html->meta('description', 'A great page', array('inline' => false));`
 *
 * Append the meta tag to custom view block:
 *
 * `$this->Html->meta('description', 'A great page', array('block' => 'metaTags'));`
 *
 * ### Options
 *
 * - `inline` Whether or not the link element should be output inline. Set to false to
 *   have the meta tag included in `$scripts_for_layout`, and appended to the 'meta' view block.
 * - `block` Choose a custom block to append the meta tag to. Using this option
 *   will override the inline option.
 *
 * @param string $type The title of the external resource
 * @param string|array $url The address of the external resource or string for content attribute
 * @param array $options Other attributes for the generated tag. If the type attribute is html,
 *    rss, atom, or icon, the mime-type is returned.
 * @return string A completed `<link />` element.
 * @link http://book.cakephp.org/2.0/en/core-libraries/helpers/html.html#HtmlHelper::meta
 */
	public function meta($type, $url = null, $options = array()) {
		$options += array('inline' => true, 'block' => null);
		if (!$options['inline'] && empty($options['block'])) {
			$options['block'] = __FUNCTION__;
		}
		unset($options['inline']);

		if (!is_array($type)) {
			$types = array(
				'rss' => array('type' => 'application/rss+xml', 'rel' => 'alternate', 'title' => $type, 'link' => $url),
				'atom' => array('type' => 'application/atom+xml', 'title' => $type, 'link' => $url),
				'icon' => array('type' => 'image/x-icon', 'rel' => 'icon', 'link' => $url),
				'keywords' => array('name' => 'keywords', 'content' => $url),
				'description' => array('name' => 'description', 'content' => $url),
			);

			if ($type === 'icon' && $url === null) {
				$types['icon']['link'] = $this->webroot('favicon.ico');
			}

			if (isset($types[$type])) {
				$type = $types[$type];
			} elseif (!isset($options['type']) && $url !== null) {
				if (is_array($url) && isset($url['ext'])) {
					$type = $types[$url['ext']];
				} else {
					$type = $types['rss'];
				}
			} elseif (isset($options['type']) && isset($types[$options['type']])) {
				$type = $types[$options['type']];
				unset($options['type']);
			} else {
				$type = array();
			}
		}

		$options = array_merge($type, $options);
		$out = null;

		if (isset($options['link'])) {
			if (isset($options['rel']) && $options['rel'] === 'icon') {
				$out = sprintf($this->_tags['metalink'], $options['link'], $this->_parseAttributes($options, array('block', 'link'), ' ', ' '));
				$options['rel'] = 'shortcut icon';
			} else {
				$options['link'] = $this->url($options['link'], true);
			}
			$out .= sprintf($this->_tags['metalink'], $options['link'], $this->_parseAttributes($options, array('block', 'link'), ' ', ' '));
		} else {
			$out = sprintf($this->_tags['meta'], $this->_parseAttributes($options, array('block', 'type'), ' ', ' '));
		}

		if (empty($options['block'])) {
			return $out;
		} else {
			$this->_View->append($options['block'], $out);
		}
	}

/**
 * Returns a charset META-tag.
 *
 * @param string $charset The character set to be used in the meta tag. If empty,
 *  The App.encoding value will be used. Example: "utf-8".
 * @return string A meta tag containing the specified character set.
 * @link http://book.cakephp.org/2.0/en/core-libraries/helpers/html.html#HtmlHelper::charset
 */
	public function charset($charset = null) {
		if (empty($charset)) {
			$charset = strtolower(Configure::read('App.encoding'));
		}
		return sprintf($this->_tags['charset'], (!empty($charset) ? $charset : 'utf-8'));
	}

/**
 * Creates an HTML link.
 *
 * If $url starts with "http://" this is treated as an external link. Else,
 * it is treated as a path to controller/action and parsed with the
 * HtmlHelper::url() method.
 *
 * If the $url is empty, $title is used instead.
 *
 * ### Options
 *
 * - `escape` Set to false to disable escaping of title and attributes.
 * - `confirm` JavaScript confirmation message.
 *
 * @param string $title The content to be wrapped by <a> tags.
 * @param string|array $url Cake-relative URL or array of URL parameters, or external URL (starts with http://)
 * @param array $options Array of HTML attributes.
 * @param string $confirmMessage JavaScript confirmation message.
 * @return string An `<a />` element.
 * @link http://book.cakephp.org/2.0/en/core-libraries/helpers/html.html#HtmlHelper::link
 */
	public function link($title, $url = null, $options = array(), $confirmMessage = false) {
		$escapeTitle = true;
		if ($url !== null) {
			$url = $this->url($url);
		} else {
			$url = $this->url($title);
			$title = htmlspecialchars_decode($url, ENT_QUOTES);
			$title = h(urldecode($title));
			$escapeTitle = false;
		}

		if (isset($options['escape'])) {
			$escapeTitle = $options['escape'];
		}

		if ($escapeTitle === true) {
			$title = h($title);
		} elseif (is_string($escapeTitle)) {
			$title = htmlentities($title, ENT_QUOTES, $escapeTitle);
		}

		if (!empty($options['confirm'])) {
			$confirmMessage = $options['confirm'];
			unset($options['confirm']);
		}
		if ($confirmMessage) {
			$confirmMessage = str_replace("'", "\'", $confirmMessage);
			$confirmMessage = str_replace('"', '\"', $confirmMessage);
			$options['onclick'] = "return confirm('{$confirmMessage}');";
		} elseif (isset($options['default']) && !$options['default']) {
			if (isset($options['onclick'])) {
				$options['onclick'] .= ' event.returnValue = false; return false;';
			} else {
				$options['onclick'] = 'event.returnValue = false; return false;';
			}
			unset($options['default']);
		}
		return sprintf($this->_tags['link'], $url, $this->_parseAttributes($options), $title);
	}

/**
 * Creates a link element for CSS stylesheets.
 *
 * ### Usage
 *
 * Include one CSS file:
 *
 * `echo $this->Html->css('styles.css');`
 *
 * Include multiple CSS files:
 *
 * `echo $this->Html->css(array('one.css', 'two.css'));`
 *
 * Add the stylesheet to the `$scripts_for_layout` layout var:
 *
 * `$this->Html->css('styles.css', array('inline' => false));`
 *
 * Add the stylesheet to a custom block:
 *
 * `$this->Html->css('styles.css', array('block' => 'layoutCss'));`
 *
 * ### Options
 *
 * - `inline` If set to false, the generated tag will be appended to the 'css' block,
 *   and included in the `$scripts_for_layout` layout variable. Defaults to true.
 * - `block` Set the name of the block link/style tag will be appended to.
 *   This overrides the `inline` option.
 * - `plugin` False value will prevent parsing path as a plugin
<<<<<<< HEAD
 * - `rel` Defaults to 'stylesheet'. If equal to 'import' the stylesheet will be imported.
=======
 * - `fullBase` If true the url will get a full address for the css file.
>>>>>>> 7b905422
 *
 * @param string|array $path The name of a CSS style sheet or an array containing names of
 *   CSS stylesheets. If `$path` is prefixed with '/', the path will be relative to the webroot
 *   of your application. Otherwise, the path will be relative to your CSS path, usually webroot/css.
 * @param array $options Array of options and HTML arguments.
 * @return string CSS <link /> or <style /> tag, depending on the type of link.
 * @link http://book.cakephp.org/2.0/en/core-libraries/helpers/html.html#HtmlHelper::css
 */
	public function css($path, $options = array()) {
		if (!is_array($options)) {
			$rel = $options;
			$options = array();
			if ($rel) {
				$options['rel'] = $rel;
			}
			if (func_num_args() > 2) {
				$options = func_get_arg(2) + $options;
			}
			unset($rel);
		}

		$options += array('block' => null, 'inline' => true, 'rel' => 'stylesheet');
		if (!$options['inline'] && empty($options['block'])) {
			$options['block'] = __FUNCTION__;
		}
		unset($options['inline']);

		if (is_array($path)) {
			$out = '';
			foreach ($path as $i) {
				$out .= "\n\t" . $this->css($i, $options);
			}
			if (empty($options['block'])) {
				return $out . "\n";
			}
			return;
		}

		if (strpos($path, '//') !== false) {
			$url = $path;
		} else {
			$url = $this->assetUrl($path, $options + array('pathPrefix' => CSS_URL, 'ext' => '.css'));
			$options = array_diff_key($options, array('fullBase' => null));

			if (Configure::read('Asset.filter.css')) {
				$pos = strpos($url, CSS_URL);
				if ($pos !== false) {
					$url = substr($url, 0, $pos) . 'ccss/' . substr($url, $pos + strlen(CSS_URL));
				}
			}
		}

		if ($options['rel'] == 'import') {
			$out = sprintf(
				$this->_tags['style'],
				$this->_parseAttributes($options, array('rel', 'block'), '', ' '),
				'@import url(' . $url . ');'
			);
		} else {
			$out = sprintf(
				$this->_tags['css'],
				$options['rel'],
				$url,
				$this->_parseAttributes($options, array('rel', 'block'), '', ' ')
			);
		}

		if (empty($options['block'])) {
			return $out;
		} else {
			$this->_View->append($options['block'], $out);
		}
	}

/**
 * Returns one or many `<script>` tags depending on the number of scripts given.
 *
 * If the filename is prefixed with "/", the path will be relative to the base path of your
 * application. Otherwise, the path will be relative to your JavaScript path, usually webroot/js.
 *
 *
 * ### Usage
 *
 * Include one script file:
 *
 * `echo $this->Html->script('styles.js');`
 *
 * Include multiple script files:
 *
 * `echo $this->Html->script(array('one.js', 'two.js'));`
 *
 * Add the script file to the `$scripts_for_layout` layout var:
 *
 * `$this->Html->script('styles.js', array('inline' => false));`
 *
 * Add the script file to a custom block:
 *
 * `$this->Html->script('styles.js', null, array('block' => 'bodyScript'));`
 *
 * ### Options
 *
 * - `inline` Whether script should be output inline or into `$scripts_for_layout`. When set to false,
 *   the script tag will be appended to the 'script' view block as well as `$scripts_for_layout`.
 * - `block` The name of the block you want the script appended to. Leave undefined to output inline.
 *   Using this option will override the inline option.
 * - `once` Whether or not the script should be checked for uniqueness. If true scripts will only be
 *   included once, use false to allow the same script to be included more than once per request.
 * - `plugin` False value will prevent parsing path as a plugin
 * - `fullBase` If true the url will get a full address for the script file.
 *
 * @param string|array $url String or array of javascript files to include
 * @param array|boolean $options Array of options, and html attributes see above. If boolean sets $options['inline'] = value
 * @return mixed String of `<script />` tags or null if $inline is false or if $once is true and the file has been
 *   included before.
 * @link http://book.cakephp.org/2.0/en/core-libraries/helpers/html.html#HtmlHelper::script
 */
	public function script($url, $options = array()) {
		if (is_bool($options)) {
			list($inline, $options) = array($options, array());
			$options['inline'] = $inline;
		}
		$options = array_merge(array('block' => null, 'inline' => true, 'once' => true), $options);
		if (!$options['inline'] && empty($options['block'])) {
			$options['block'] = __FUNCTION__;
		}
		unset($options['inline']);

		if (is_array($url)) {
			$out = '';
			foreach ($url as $i) {
				$out .= "\n\t" . $this->script($i, $options);
			}
			if (empty($options['block'])) {
				return $out . "\n";
			}
			return null;
		}
		if ($options['once'] && isset($this->_includedScripts[$url])) {
			return null;
		}
		$this->_includedScripts[$url] = true;

		if (strpos($url, '//') === false) {
			$url = $this->assetUrl($url, $options + array('pathPrefix' => JS_URL, 'ext' => '.js'));
			$options = array_diff_key($options, array('fullBase' => null));

			if (Configure::read('Asset.filter.js')) {
				$url = str_replace(JS_URL, 'cjs/', $url);
			}
		}
		$attributes = $this->_parseAttributes($options, array('block', 'once'), ' ');
		$out = sprintf($this->_tags['javascriptlink'], $url, $attributes);

		if (empty($options['block'])) {
			return $out;
		} else {
			$this->_View->append($options['block'], $out);
		}
	}

/**
 * Wrap $script in a script tag.
 *
 * ### Options
 *
 * - `safe` (boolean) Whether or not the $script should be wrapped in <![CDATA[ ]]>
 * - `inline` (boolean) Whether or not the $script should be added to
 *   `$scripts_for_layout` / `script` block, or output inline. (Deprecated, use `block` instead)
 * - `block` Which block you want this script block appended to.
 *   Defaults to `script`.
 *
 * @param string $script The script to wrap
 * @param array $options The options to use. Options not listed above will be
 *    treated as HTML attributes.
 * @return mixed string or null depending on the value of `$options['block']`
 * @link http://book.cakephp.org/2.0/en/core-libraries/helpers/html.html#HtmlHelper::scriptBlock
 */
	public function scriptBlock($script, $options = array()) {
		$options += array('safe' => true, 'inline' => true);
		if ($options['safe']) {
			$script = "\n" . '//<![CDATA[' . "\n" . $script . "\n" . '//]]>' . "\n";
		}
		if (!$options['inline'] && empty($options['block'])) {
			$options['block'] = 'script';
		}
		unset($options['inline'], $options['safe']);

		$attributes = $this->_parseAttributes($options, array('block'), ' ');
		$out = sprintf($this->_tags['javascriptblock'], $attributes, $script);

		if (empty($options['block'])) {
			return $out;
		} else {
			$this->_View->append($options['block'], $out);
		}
	}

/**
 * Begin a script block that captures output until HtmlHelper::scriptEnd()
 * is called. This capturing block will capture all output between the methods
 * and create a scriptBlock from it.
 *
 * ### Options
 *
 * - `safe` Whether the code block should contain a CDATA
 * - `inline` Should the generated script tag be output inline or in `$scripts_for_layout`
 *
 * @param array $options Options for the code block.
 * @return void
 * @link http://book.cakephp.org/2.0/en/core-libraries/helpers/html.html#HtmlHelper::scriptStart
 */
	public function scriptStart($options = array()) {
		$options += array('safe' => true, 'inline' => true);
		$this->_scriptBlockOptions = $options;
		ob_start();
		return null;
	}

/**
 * End a Buffered section of Javascript capturing.
 * Generates a script tag inline or in `$scripts_for_layout` depending on the settings
 * used when the scriptBlock was started
 *
 * @return mixed depending on the settings of scriptStart() either a script tag or null
 * @link http://book.cakephp.org/2.0/en/core-libraries/helpers/html.html#HtmlHelper::scriptEnd
 */
	public function scriptEnd() {
		$buffer = ob_get_clean();
		$options = $this->_scriptBlockOptions;
		$this->_scriptBlockOptions = array();
		return $this->scriptBlock($buffer, $options);
	}

/**
 * Builds CSS style data from an array of CSS properties
 *
 * ### Usage:
 *
 * {{{
 * echo $this->Html->style(array('margin' => '10px', 'padding' => '10px'), true);
 *
 * // creates
 * 'margin:10px;padding:10px;'
 * }}}
 *
 * @param array $data Style data array, keys will be used as property names, values as property values.
 * @param boolean $oneline Whether or not the style block should be displayed on one line.
 * @return string CSS styling data
 * @link http://book.cakephp.org/2.0/en/core-libraries/helpers/html.html#HtmlHelper::style
 */
	public function style($data, $oneline = true) {
		if (!is_array($data)) {
			return $data;
		}
		$out = array();
		foreach ($data as $key => $value) {
			$out[] = $key . ':' . $value . ';';
		}
		if ($oneline) {
			return implode(' ', $out);
		}
		return implode("\n", $out);
	}

/**
 * Returns the breadcrumb trail as a sequence of &raquo;-separated links.
 *
 * If `$startText` is an array, the accepted keys are:
 *
 * - `text` Define the text/content for the link.
 * - `url` Define the target of the created link.
 *
 * All other keys will be passed to HtmlHelper::link() as the `$options` parameter.
 *
 * @param string $separator Text to separate crumbs.
 * @param string|array|boolean $startText This will be the first crumb, if false it defaults to first crumb in array. Can
 *   also be an array, see above for details.
 * @return string Composed bread crumbs
 * @link http://book.cakephp.org/2.0/en/core-libraries/helpers/html.html#creating-breadcrumb-trails-with-htmlhelper
 */
	public function getCrumbs($separator = '&raquo;', $startText = false) {
		$crumbs = $this->_prepareCrumbs($startText);
		if (!empty($crumbs)) {
			$out = array();
			foreach ($crumbs as $crumb) {
				if (!empty($crumb[1])) {
					$out[] = $this->link($crumb[0], $crumb[1], $crumb[2]);
				} else {
					$out[] = $crumb[0];
				}
			}
			return implode($separator, $out);
		} else {
			return null;
		}
	}

/**
 * Returns breadcrumbs as a (x)html list
 *
 * This method uses HtmlHelper::tag() to generate list and its elements. Works
 * similar to HtmlHelper::getCrumbs(), so it uses options which every
 * crumb was added with.
 *
 * ### Options
 * - `separator` Separator content to insert in between breadcrumbs, defaults to ''
 * - `firstClass` Class for wrapper tag on the first breadcrumb, defaults to 'first'
 * - `lastClass` Class for wrapper tag on current active page, defaults to 'last'
 *
 * @param array $options Array of html attributes to apply to the generated list elements.
 * @param string|array|boolean $startText This will be the first crumb, if false it defaults to first crumb in array. Can
 *   also be an array, see `HtmlHelper::getCrumbs` for details.
 * @return string breadcrumbs html list
 * @link http://book.cakephp.org/2.0/en/core-libraries/helpers/html.html#creating-breadcrumb-trails-with-htmlhelper
 */
	public function getCrumbList($options = array(), $startText = false) {
		$defaults = array('firstClass' => 'first', 'lastClass' => 'last', 'separator' => '');
		$options = array_merge($defaults, (array)$options);
		$firstClass = $options['firstClass'];
		$lastClass = $options['lastClass'];
		$separator = $options['separator'];
		unset($options['firstClass'], $options['lastClass'], $options['separator']);

		$crumbs = $this->_prepareCrumbs($startText);
		if (empty($crumbs)) {
			return null;
		}

		$result = '';
		$crumbCount = count($crumbs);
		$ulOptions = $options;
		foreach ($crumbs as $which => $crumb) {
			$options = array();
			if (empty($crumb[1])) {
				$elementContent = $crumb[0];
			} else {
				$elementContent = $this->link($crumb[0], $crumb[1], $crumb[2]);
			}
			if (!$which && $firstClass !== false) {
				$options['class'] = $firstClass;
			} elseif ($which == $crumbCount - 1 && $lastClass !== false) {
				$options['class'] = $lastClass;
			}
			if (!empty($separator) && ($crumbCount - $which >= 2)) {
				$elementContent .= $separator;
			}
			$result .= $this->tag('li', $elementContent, $options);
		}
		return $this->tag('ul', $result, $ulOptions);
	}

/**
 * Prepends startText to crumbs array if set
 *
 * @param string $startText Text to prepend
 * @return array Crumb list including startText (if provided)
 */
	protected function _prepareCrumbs($startText) {
		$crumbs = $this->_crumbs;
		if ($startText) {
			if (!is_array($startText)) {
				$startText = array(
					'url' => '/',
					'text' => $startText
				);
			}
			$startText += array('url' => '/', 'text' => __d('cake', 'Home'));
			list($url, $text) = array($startText['url'], $startText['text']);
			unset($startText['url'], $startText['text']);
			array_unshift($crumbs, array($text, $url, $startText));
		}
		return $crumbs;
	}

/**
 * Creates a formatted IMG element.
 *
 * This method will set an empty alt attribute if one is not supplied.
 *
 * ### Usage:
 *
 * Create a regular image:
 *
 * `echo $this->Html->image('cake_icon.png', array('alt' => 'CakePHP'));`
 *
 * Create an image link:
 *
 * `echo $this->Html->image('cake_icon.png', array('alt' => 'CakePHP', 'url' => 'http://cakephp.org'));`
 *
 * ### Options:
 *
 * - `url` If provided an image link will be generated and the link will point at
 *   `$options['url']`.
 * - `fullBase` If true the src attribute will get a full address for the image file.
 * - `plugin` False value will prevent parsing path as a plugin
 *
 * @param string $path Path to the image file, relative to the app/webroot/img/ directory.
 * @param array $options Array of HTML attributes. See above for special options.
 * @return string completed img tag
 * @link http://book.cakephp.org/2.0/en/core-libraries/helpers/html.html#HtmlHelper::image
 */
	public function image($path, $options = array()) {
		$path = $this->assetUrl($path, $options + array('pathPrefix' => IMAGES_URL));
		$options = array_diff_key($options, array('fullBase' => null, 'pathPrefix' => null));

		if (!isset($options['alt'])) {
			$options['alt'] = '';
		}

		$url = false;
		if (!empty($options['url'])) {
			$url = $options['url'];
			unset($options['url']);
		}

		$image = sprintf($this->_tags['image'], $path, $this->_parseAttributes($options, null, '', ' '));

		if ($url) {
			return sprintf($this->_tags['link'], $this->url($url), null, $image);
		}
		return $image;
	}

/**
 * Returns a row of formatted and named TABLE headers.
 *
 * @param array $names Array of tablenames. Each tablename also can be a key that points to an array with a set
 *     of attributes to its specific tag
 * @param array $trOptions HTML options for TR elements.
 * @param array $thOptions HTML options for TH elements.
 * @return string Completed table headers
 * @link http://book.cakephp.org/2.0/en/core-libraries/helpers/html.html#HtmlHelper::tableHeaders
 */
	public function tableHeaders($names, $trOptions = null, $thOptions = null) {
		$out = array();
		foreach ($names as $arg) {
			if (!is_array($arg)) {
				$out[] = sprintf($this->_tags['tableheader'], $this->_parseAttributes($thOptions), $arg);
			} else {
				$out[] = sprintf($this->_tags['tableheader'], $this->_parseAttributes(current($arg)), key($arg));
			}
		}
		return sprintf($this->_tags['tablerow'], $this->_parseAttributes($trOptions), implode(' ', $out));
	}

/**
 * Returns a formatted string of table rows (TR's with TD's in them).
 *
 * @param array $data Array of table data
 * @param array $oddTrOptions HTML options for odd TR elements if true useCount is used
 * @param array $evenTrOptions HTML options for even TR elements
 * @param boolean $useCount adds class "column-$i"
 * @param boolean $continueOddEven If false, will use a non-static $count variable,
 *    so that the odd/even count is reset to zero just for that call.
 * @return string Formatted HTML
 * @link http://book.cakephp.org/2.0/en/core-libraries/helpers/html.html#HtmlHelper::tableCells
 */
	public function tableCells($data, $oddTrOptions = null, $evenTrOptions = null, $useCount = false, $continueOddEven = true) {
		if (empty($data[0]) || !is_array($data[0])) {
			$data = array($data);
		}

		if ($oddTrOptions === true) {
			$useCount = true;
			$oddTrOptions = null;
		}

		if ($evenTrOptions === false) {
			$continueOddEven = false;
			$evenTrOptions = null;
		}

		if ($continueOddEven) {
			static $count = 0;
		} else {
			$count = 0;
		}

		foreach ($data as $line) {
			$count++;
			$cellsOut = array();
			$i = 0;
			foreach ($line as $cell) {
				$cellOptions = array();

				if (is_array($cell)) {
					$cellOptions = $cell[1];
					$cell = $cell[0];
				} elseif ($useCount) {
					$cellOptions['class'] = 'column-' . ++$i;
				}
				$cellsOut[] = sprintf($this->_tags['tablecell'], $this->_parseAttributes($cellOptions), $cell);
			}
			$options = $this->_parseAttributes($count % 2 ? $oddTrOptions : $evenTrOptions);
			$out[] = sprintf($this->_tags['tablerow'], $options, implode(' ', $cellsOut));
		}
		return implode("\n", $out);
	}

/**
 * Returns a formatted block tag, i.e DIV, SPAN, P.
 *
 * ### Options
 *
 * - `escape` Whether or not the contents should be html_entity escaped.
 *
 * @param string $name Tag name.
 * @param string $text String content that will appear inside the div element.
 *   If null, only a start tag will be printed
 * @param array $options Additional HTML attributes of the DIV tag, see above.
 * @return string The formatted tag element
 * @link http://book.cakephp.org/2.0/en/core-libraries/helpers/html.html#HtmlHelper::tag
 */
	public function tag($name, $text = null, $options = array()) {
		if (is_array($options) && isset($options['escape']) && $options['escape']) {
			$text = h($text);
			unset($options['escape']);
		}
		if (!is_array($options)) {
			$options = array('class' => $options);
		}
		if ($text === null) {
			$tag = 'tagstart';
		} else {
			$tag = 'tag';
		}
		return sprintf($this->_tags[$tag], $name, $this->_parseAttributes($options, null, ' ', ''), $text, $name);
	}

/**
 * Returns a formatted existent block of $tags
 *
 * @param string $tag Tag name
 * @return string Formatted block
 * @link http://book.cakephp.org/2.0/en/core-libraries/helpers/html.html#HtmlHelper::useTag
 */
	public function useTag($tag) {
		if (!isset($this->_tags[$tag])) {
			return '';
		}
		$args = func_get_args();
		array_shift($args);
		foreach ($args as &$arg) {
			if (is_array($arg)) {
				$arg = $this->_parseAttributes($arg, null, ' ', '');
			}
		}
		return vsprintf($this->_tags[$tag], $args);
	}

/**
 * Returns a formatted DIV tag for HTML FORMs.
 *
 * ### Options
 *
 * - `escape` Whether or not the contents should be html_entity escaped.
 *
 * @param string $class CSS class name of the div element.
 * @param string $text String content that will appear inside the div element.
 *   If null, only a start tag will be printed
 * @param array $options Additional HTML attributes of the DIV tag
 * @return string The formatted DIV element
 * @link http://book.cakephp.org/2.0/en/core-libraries/helpers/html.html#HtmlHelper::div
 */
	public function div($class = null, $text = null, $options = array()) {
		if (!empty($class)) {
			$options['class'] = $class;
		}
		return $this->tag('div', $text, $options);
	}

/**
 * Returns a formatted P tag.
 *
 * ### Options
 *
 * - `escape` Whether or not the contents should be html_entity escaped.
 *
 * @param string $class CSS class name of the p element.
 * @param string $text String content that will appear inside the p element.
 * @param array $options Additional HTML attributes of the P tag
 * @return string The formatted P element
 * @link http://book.cakephp.org/2.0/en/core-libraries/helpers/html.html#HtmlHelper::para
 */
	public function para($class, $text, $options = array()) {
		if (isset($options['escape'])) {
			$text = h($text);
		}
		if ($class && !empty($class)) {
			$options['class'] = $class;
		}
		$tag = 'para';
		if ($text === null) {
			$tag = 'parastart';
		}
		return sprintf($this->_tags[$tag], $this->_parseAttributes($options, null, ' ', ''), $text);
	}

/**
 * Returns an audio/video element
 *
 * ### Usage
 *
 * Using an audio file:
 *
 * `echo $this->Html->media('audio.mp3', array('fullBase' => true));`
 *
 * Outputs:
 *
 * `<video src="http://www.somehost.com/files/audio.mp3">Fallback text</video>`
 *
 * Using a video file:
 *
 * `echo $this->Html->media('video.mp4', array('text' => 'Fallback text'));`
 *
 * Outputs:
 *
 * `<video src="/files/video.mp4">Fallback text</video>`
 *
 * Using multiple video files:
 *
 * {{{
 * echo $this->Html->media(
 * 		array('video.mp4', array('src' => 'video.ogv', 'type' => "video/ogg; codecs='theora, vorbis'")),
 * 		array('tag' => 'video', 'autoplay')
 * );
 * }}}
 *
 * Outputs:
 *
 * {{{
 * <video autoplay="autoplay">
 * 		<source src="/files/video.mp4" type="video/mp4"/>
 * 		<source src="/files/video.ogv" type="video/ogv; codecs='theora, vorbis'"/>
 * </video>
 * }}}
 *
 * ### Options
 *
 * - `tag` Type of media element to generate, either "audio" or "video".
 * 	If tag is not provided it's guessed based on file's mime type.
 * - `text` Text to include inside the audio/video tag
 * - `pathPrefix` Path prefix to use for relative urls, defaults to 'files/'
 * - `fullBase` If provided the src attribute will get a full address including domain name
 *
 * @param string|array $path Path to the video file, relative to the webroot/{$options['pathPrefix']} directory.
 *  Or an array where each item itself can be a path string or an associate array containing keys `src` and `type`
 * @param array $options Array of HTML attributes, and special options above.
 * @return string Generated media element
 */
	public function media($path, $options = array()) {
		$options += array(
			'tag' => null,
			'pathPrefix' => 'files/',
			'text' => ''
		);

		if (!empty($options['tag'])) {
			$tag = $options['tag'];
		} else {
			$tag = null;
		}

		if (is_array($path)) {
			$sourceTags = '';
			foreach ($path as &$source) {
				if (is_string($source)) {
					$source = array(
						'src' => $source,
					);
				}
				if (!isset($source['type'])) {
					$ext = pathinfo($source['src'], PATHINFO_EXTENSION);
					$source['type'] = $this->response->getMimeType($ext);
				}
				$source['src'] = $this->assetUrl($source['src'], $options);
				$sourceTags .= $this->useTag('tagselfclosing', 'source', $source);
			}
			unset($source);
			$options['text'] = $sourceTags . $options['text'];
			unset($options['fullBase']);
		} else {
			if (empty($path) && !empty($options['src'])) {
				$path = $options['src'];
			}
			$options['src'] = $this->assetUrl($path, $options);
		}

		if ($tag === null) {
			if (is_array($path)) {
				$mimeType = $path[0]['type'];
			} else {
				$mimeType = $this->response->getMimeType(pathinfo($path, PATHINFO_EXTENSION));
			}
			if (preg_match('#^video/#', $mimeType)) {
				$tag = 'video';
			} else {
				$tag = 'audio';
			}
		}

		if (isset($options['poster'])) {
			$options['poster'] = $this->assetUrl($options['poster'], array('pathPrefix' => IMAGES_URL) + $options);
		}
		$text = $options['text'];

		$options = array_diff_key($options, array(
			'tag' => null,
			'fullBase' => null,
			'pathPrefix' => null,
			'text' => null
		));
		return $this->tag($tag, $text, $options);
	}

/**
 * Build a nested list (UL/OL) out of an associative array.
 *
 * @param array $list Set of elements to list
 * @param array $options Additional HTML attributes of the list (ol/ul) tag or if ul/ol use that as tag
 * @param array $itemOptions Additional HTML attributes of the list item (LI) tag
 * @param string $tag Type of list tag to use (ol/ul)
 * @return string The nested list
 * @link http://book.cakephp.org/2.0/en/core-libraries/helpers/html.html#HtmlHelper::nestedList
 */
	public function nestedList($list, $options = array(), $itemOptions = array(), $tag = 'ul') {
		if (is_string($options)) {
			$tag = $options;
			$options = array();
		}
		$items = $this->_nestedListItem($list, $options, $itemOptions, $tag);
		return sprintf($this->_tags[$tag], $this->_parseAttributes($options, null, ' ', ''), $items);
	}

/**
 * Internal function to build a nested list (UL/OL) out of an associative array.
 *
 * @param array $items Set of elements to list
 * @param array $options Additional HTML attributes of the list (ol/ul) tag
 * @param array $itemOptions Additional HTML attributes of the list item (LI) tag
 * @param string $tag Type of list tag to use (ol/ul)
 * @return string The nested list element
 * @see HtmlHelper::nestedList()
 */
	protected function _nestedListItem($items, $options, $itemOptions, $tag) {
		$out = '';

		$index = 1;
		foreach ($items as $key => $item) {
			if (is_array($item)) {
				$item = $key . $this->nestedList($item, $options, $itemOptions, $tag);
			}
			if (isset($itemOptions['even']) && $index % 2 === 0) {
				$itemOptions['class'] = $itemOptions['even'];
			} elseif (isset($itemOptions['odd']) && $index % 2 !== 0) {
				$itemOptions['class'] = $itemOptions['odd'];
			}
			$out .= sprintf($this->_tags['li'], $this->_parseAttributes($itemOptions, array('even', 'odd'), ' ', ''), $item);
			$index++;
		}
		return $out;
	}

/**
 * Load Html tag configuration.
 *
 * Loads a file from APP/Config that contains tag data. By default the file is expected
 * to be compatible with PhpReader:
 *
 * `$this->Html->loadConfig('tags.php');`
 *
 * tags.php could look like:
 *
 * {{{
 * $tags = array(
 *		'meta' => '<meta %s>'
 * );
 * }}}
 *
 * If you wish to store tag definitions in another format you can give an array
 * containing the file name, and reader class name:
 *
 * `$this->Html->loadConfig(array('tags.ini', 'ini'));`
 *
 * Its expected that the `tags` index will exist from any configuration file that is read.
 * You can also specify the path to read the configuration file from, if APP/Config is not
 * where the file is.
 *
 * `$this->Html->loadConfig('tags.php', APP . 'Lib' . DS);`
 *
 * Configuration files can define the following sections:
 *
 * - `tags` The tags to replace.
 * - `minimizedAttributes` The attributes that are represented like `disabled="disabled"`
 * - `docTypes` Additional doctypes to use.
 * - `attributeFormat` Format for long attributes e.g. `'%s="%s"'`
 * - `minimizedAttributeFormat` Format for minimized attributes e.g. `'%s="%s"'`
 *
 * @param string|array $configFile String with the config file (load using PhpReader) or an array with file and reader name
 * @param string $path Path with config file
 * @return mixed False to error or loaded configs
 * @throws ConfigureException
 * @link http://book.cakephp.org/2.0/en/core-libraries/helpers/html.html#changing-the-tags-output-by-htmlhelper
 */
	public function loadConfig($configFile, $path = null) {
		if (!$path) {
			$path = APP . 'Config' . DS;
		}
		$file = null;
		$reader = 'php';

		if (!is_array($configFile)) {
			$file = $configFile;
		} elseif (isset($configFile[0])) {
			$file = $configFile[0];
			if (isset($configFile[1])) {
				$reader = $configFile[1];
			}
		} else {
			throw new ConfigureException(__d('cake_dev', 'Cannot load the configuration file. Wrong "configFile" configuration.'));
		}

		$readerClass = Inflector::camelize($reader) . 'Reader';
		App::uses($readerClass, 'Configure');
		if (!class_exists($readerClass)) {
			throw new ConfigureException(__d('cake_dev', 'Cannot load the configuration file. Unknown reader.'));
		}

		$readerObj = new $readerClass($path);
		$configs = $readerObj->read($file);
		if (isset($configs['tags']) && is_array($configs['tags'])) {
			$this->_tags = array_merge($this->_tags, $configs['tags']);
		}
		if (isset($configs['minimizedAttributes']) && is_array($configs['minimizedAttributes'])) {
			$this->_minimizedAttributes = array_merge($this->_minimizedAttributes, $configs['minimizedAttributes']);
		}
		if (isset($configs['docTypes']) && is_array($configs['docTypes'])) {
			$this->_docTypes = array_merge($this->_docTypes, $configs['docTypes']);
		}
		if (isset($configs['attributeFormat'])) {
			$this->_attributeFormat = $configs['attributeFormat'];
		}
		if (isset($configs['minimizedAttributeFormat'])) {
			$this->_minimizedAttributeFormat = $configs['minimizedAttributeFormat'];
		}
		return $configs;
	}

}<|MERGE_RESOLUTION|>--- conflicted
+++ resolved
@@ -398,11 +398,8 @@
  * - `block` Set the name of the block link/style tag will be appended to.
  *   This overrides the `inline` option.
  * - `plugin` False value will prevent parsing path as a plugin
-<<<<<<< HEAD
  * - `rel` Defaults to 'stylesheet'. If equal to 'import' the stylesheet will be imported.
-=======
  * - `fullBase` If true the url will get a full address for the css file.
->>>>>>> 7b905422
  *
  * @param string|array $path The name of a CSS style sheet or an array containing names of
  *   CSS stylesheets. If `$path` is prefixed with '/', the path will be relative to the webroot
