<?php
/**
 * ModelValidationTest file
 *
 * PHP 5
 *
 * CakePHP(tm) Tests <http://book.cakephp.org/2.0/en/development/testing.html>
 * Copyright 2005-2012, Cake Software Foundation, Inc. (http://cakefoundation.org)
 *
 * Licensed under The MIT License
 * Redistributions of files must retain the above copyright notice
 *
 * @copyright     Copyright 2005-2012, Cake Software Foundation, Inc. (http://cakefoundation.org)
 * @link          http://book.cakephp.org/2.0/en/development/testing.html CakePHP(tm) Tests
 * @package       Cake.Test.Case.Model
 * @since         CakePHP(tm) v 1.2.0.4206
 * @license       MIT License (http://www.opensource.org/licenses/mit-license.php)
 */
require_once dirname(__FILE__) . DS . 'ModelTestBase.php';

/**
 * ModelValidationTest
 *
 * @package       Cake.Test.Case.Model
 */
class ModelValidationTest extends BaseModelTest {

/**
 * Tests validation parameter order in custom validation methods
 *
 * @return void
 */
	public function testValidationParams() {
		$TestModel = new ValidationTest1();
		$TestModel->validate['title'] = array(
			'rule' => 'customValidatorWithParams',
			'required' => true
		);
		$TestModel->create(array('title' => 'foo'));
		$TestModel->invalidFields();

		$expected = array(
			'data' => array(
				'title' => 'foo'
			),
			'validator' => array(
				'rule' => 'customValidatorWithParams',
				'on' => null,
				'last' => true,
				'allowEmpty' => false,
				'required' => true,
				'message' => null
			),
			'or' => true,
			'ignoreOnSame' => 'id'
		);
		$this->assertEquals($expected, $TestModel->validatorParams);

		$TestModel->validate['title'] = array(
			'rule' => 'customValidatorWithMessage',
			'required' => true
		);
		$expected = array(
			'title' => array('This field will *never* validate! Muhahaha!')
		);

		$this->assertEquals($expected, $TestModel->invalidFields());

		$TestModel->validate['title'] = array(
			'rule' => array('customValidatorWithSixParams', 'one', 'two', null, 'four'),
			'required' => true
		);
		$TestModel->create(array('title' => 'foo'));
		$TestModel->invalidFields();
		$expected = array(
			'data' => array(
				'title' => 'foo'
			),
			'one' => 'one',
			'two' => 'two',
			'three' => null,
			'four' => 'four',
			'five' => array(
				'rule' => array(1 => 'one', 2 => 'two', 3 => null, 4 => 'four'),
				'on' => null,
				'last' => true,
				'allowEmpty' => false,
				'required' => true,
				'message' => null
			),
			'six' => 6
		);
		$this->assertEquals($expected, $TestModel->validatorParams);

		$TestModel->validate['title'] = array(
			'rule' => array('customValidatorWithSixParams', 'one', array('two'), null, 'four', array('five' => 5)),
			'required' => true
		);
		$TestModel->create(array('title' => 'foo'));
		$TestModel->invalidFields();
		$expected = array(
			'data' => array(
				'title' => 'foo'
			),
			'one' => 'one',
			'two' => array('two'),
			'three' => null,
			'four' => 'four',
			'five' => array('five' => 5),
			'six' => array(
				'rule' => array(1 => 'one', 2 => array('two'), 3 => null, 4 => 'four', 5 => array('five' => 5)),
				'on' => null,
				'last' => true,
				'allowEmpty' => false,
				'required' => true,
				'message' => null
			)
		);
		$this->assertEquals($expected, $TestModel->validatorParams);
	}

/**
 * Tests validation parameter fieldList in invalidFields
 *
 * @return void
 */
	public function testInvalidFieldsWithFieldListParams() {
		$TestModel = new ValidationTest1();
		$TestModel->validate = $validate = array(
			'title' => array(
				'rule' => 'alphaNumeric',
				'required' => true
			),
			'name' => array(
				'rule' => 'alphaNumeric',
				'required' => true
		));
		$TestModel->set(array('title' => '$$', 'name' => '##'));
		$TestModel->invalidFields(array('fieldList' => array('title')));
		$expected = array(
			'title' => array('This field cannot be left blank')
		);
		$this->assertEquals($expected, $TestModel->validationErrors);
		$TestModel->validationErrors = array();

		$TestModel->invalidFields(array('fieldList' => array('name')));
		$expected = array(
			'name' => array('This field cannot be left blank')
		);
		$this->assertEquals($expected, $TestModel->validationErrors);
		$TestModel->validationErrors = array();

		$TestModel->invalidFields(array('fieldList' => array('name', 'title')));
		$expected = array(
			'name' => array('This field cannot be left blank'),
			'title' => array('This field cannot be left blank')
		);
		$this->assertEquals($expected, $TestModel->validationErrors);
		$TestModel->validationErrors = array();

		$TestModel->whitelist = array('name');
		$TestModel->invalidFields();
		$expected = array('name' => array('This field cannot be left blank'));
		$this->assertEquals($expected, $TestModel->validationErrors);

		$this->assertEquals($TestModel->validate, $validate);
	}

/**
 * Test that invalidFields() integrates well with save().  And that fieldList can be an empty type.
 *
 * @return void
 */
	public function testInvalidFieldsWhitelist() {
		$TestModel = new ValidationTest1();
		$TestModel->validate = array(
			'title' => array(
				'rule' => 'alphaNumeric',
				'required' => true
			),
			'name' => array(
				'rule' => 'alphaNumeric',
				'required' => true
		));

		$TestModel->whitelist = array('name');
		$TestModel->save(array('name' => '#$$#', 'title' => '$$$$'));

		$expected = array('name' => array('This field cannot be left blank'));
		$this->assertEquals($expected, $TestModel->validationErrors);
	}

/**
 * testValidates method
 *
 * @return void
 */
	public function testValidates() {
		$TestModel = new TestValidate();

		$TestModel->validate = array(
			'user_id' => 'numeric',
			'title' => array('allowEmpty' => false, 'rule' => 'notEmpty'),
			'body' => 'notEmpty'
		);

		$data = array('TestValidate' => array(
			'user_id' => '1',
			'title' => '',
			'body' => 'body'
		));
		$result = $TestModel->create($data);
		$this->assertEquals($data, $result);
		$result = $TestModel->validates();
		$this->assertFalse($result);

		$data = array('TestValidate' => array(
			'user_id' => '1',
			'title' => 'title',
			'body' => 'body'
		));
		$result = $TestModel->create($data) && $TestModel->validates();
		$this->assertTrue($result);

		$data = array('TestValidate' => array(
			'user_id' => '1',
			'title' => '0',
			'body' => 'body'
		));
		$result = $TestModel->create($data);
		$this->assertEquals($data, $result);
		$result = $TestModel->validates();
		$this->assertTrue($result);

		$data = array('TestValidate' => array(
			'user_id' => '1',
			'title' => 0,
			'body' => 'body'
		));
		$result = $TestModel->create($data);
		$this->assertEquals($data, $result);
		$result = $TestModel->validates();
		$this->assertTrue($result);

		$TestModel->validate['modified'] = array('allowEmpty' => true, 'rule' => 'date');

		$data = array('TestValidate' => array(
			'user_id' => '1',
			'title' => 0,
			'body' => 'body',
			'modified' => ''
		));
		$result = $TestModel->create($data);
		$this->assertEquals($data, $result);
		$result = $TestModel->validates();
		$this->assertTrue($result);

		$data = array('TestValidate' => array(
			'user_id' => '1',
			'title' => 0,
			'body' => 'body',
			'modified' => '2007-05-01'
		));
		$result = $TestModel->create($data);
		$this->assertEquals($data, $result);
		$result = $TestModel->validates();
		$this->assertTrue($result);

		$data = array('TestValidate' => array(
			'user_id' => '1',
			'title' => 0,
			'body' => 'body',
			'modified' => 'invalid-date-here'
		));
		$result = $TestModel->create($data);
		$this->assertEquals($data, $result);
		$result = $TestModel->validates();
		$this->assertFalse($result);

		$data = array('TestValidate' => array(
			'user_id' => '1',
			'title' => 0,
			'body' => 'body',
			'modified' => 0
		));
		$result = $TestModel->create($data);
		$this->assertEquals($data, $result);
		$result = $TestModel->validates();
		$this->assertFalse($result);

		$data = array('TestValidate' => array(
			'user_id' => '1',
			'title' => 0,
			'body' => 'body',
			'modified' => '0'
		));
		$result = $TestModel->create($data);
		$this->assertEquals($data, $result);
		$result = $TestModel->validates();
		$this->assertFalse($result);

		$TestModel->validate['modified'] = array('allowEmpty' => false, 'rule' => 'date');

		$data = array('TestValidate' => array('modified' => null));
		$result = $TestModel->create($data);
		$this->assertEquals($data, $result);
		$result = $TestModel->validates();
		$this->assertFalse($result);

		$data = array('TestValidate' => array('modified' => false));
		$result = $TestModel->create($data);
		$this->assertEquals($data, $result);
		$result = $TestModel->validates();
		$this->assertFalse($result);

		$data = array('TestValidate' => array('modified' => ''));
		$result = $TestModel->create($data);
		$this->assertEquals($data, $result);
		$result = $TestModel->validates();
		$this->assertFalse($result);

		$data = array('TestValidate' => array(
			'modified' => '2007-05-01'
		));
		$result = $TestModel->create($data);
		$this->assertEquals($data, $result);
		$result = $TestModel->validates();
		$this->assertTrue($result);

		$TestModel->validate['slug'] = array('allowEmpty' => false, 'rule' => array('maxLength', 45));

		$data = array('TestValidate' => array(
			'user_id' => '1',
			'title' => 0,
			'body' => 'body',
			'slug' => ''
		));
		$result = $TestModel->create($data);
		$this->assertEquals($data, $result);
		$result = $TestModel->validates();
		$this->assertFalse($result);

		$data = array('TestValidate' => array(
			'user_id' => '1',
			'title' => 0,
			'body' => 'body',
			'slug' => 'slug-right-here'
		));
		$result = $TestModel->create($data);
		$this->assertEquals($data, $result);
		$result = $TestModel->validates();
		$this->assertTrue($result);

		$data = array('TestValidate' => array(
			'user_id' => '1',
			'title' => 0,
			'body' => 'body',
			'slug' => 'abcdefghijklmnopqrstuvwxyzabcdefghijklmnopqrstuvwxyz'
		));
		$result = $TestModel->create($data);
		$this->assertEquals($data, $result);
		$result = $TestModel->validates();
		$this->assertFalse($result);

		$TestModel->validate = array(
			'number' => array(
				'rule' => 'validateNumber',
				'min' => 3,
				'max' => 5
			),
			'title' => array(
				'allowEmpty' => false,
				'rule' => 'notEmpty'
		));

		$data = array('TestValidate' => array(
			'title' => 'title',
			'number' => '0'
		));
		$result = $TestModel->create($data);
		$this->assertEquals($data, $result);
		$result = $TestModel->validates();
		$this->assertFalse($result);

		$data = array('TestValidate' => array(
			'title' => 'title',
			'number' => 0
		));
		$result = $TestModel->create($data);
		$this->assertEquals($data, $result);
		$result = $TestModel->validates();
		$this->assertFalse($result);

		$data = array('TestValidate' => array(
			'title' => 'title',
			'number' => '3'
		));
		$result = $TestModel->create($data);
		$this->assertEquals($data, $result);
		$result = $TestModel->validates();
		$this->assertTrue($result);

		$data = array('TestValidate' => array(
			'title' => 'title',
			'number' => 3
		));
		$result = $TestModel->create($data);
		$this->assertEquals($data, $result);
		$result = $TestModel->validates();
		$this->assertTrue($result);

		$TestModel->validate = array(
			'number' => array(
				'rule' => 'validateNumber',
				'min' => 5,
				'max' => 10
			),
			'title' => array(
				'allowEmpty' => false,
				'rule' => 'notEmpty'
		));

		$data = array('TestValidate' => array(
			'title' => 'title',
			'number' => '3'
		));
		$result = $TestModel->create($data);
		$this->assertEquals($data, $result);
		$result = $TestModel->validates();
		$this->assertFalse($result);

		$data = array('TestValidate' => array(
			'title' => 'title',
			'number' => 3
		));
		$result = $TestModel->create($data);
		$this->assertEquals($data, $result);
		$result = $TestModel->validates();
		$this->assertFalse($result);

		$TestModel->validate = array(
			'title' => array(
				'allowEmpty' => false,
				'rule' => 'validateTitle'
		));

		$data = array('TestValidate' => array('title' => ''));
		$result = $TestModel->create($data);
		$this->assertEquals($data, $result);
		$result = $TestModel->validates();
		$this->assertFalse($result);

		$data = array('TestValidate' => array('title' => 'new title'));
		$result = $TestModel->create($data);
		$this->assertEquals($data, $result);
		$result = $TestModel->validates();
		$this->assertFalse($result);

		$data = array('TestValidate' => array('title' => 'title-new'));
		$result = $TestModel->create($data);
		$this->assertEquals($data, $result);
		$result = $TestModel->validates();
		$this->assertTrue($result);

		$TestModel->validate = array('title' => array(
			'allowEmpty' => true,
			'rule' => 'validateTitle'
		));
		$data = array('TestValidate' => array('title' => ''));
		$result = $TestModel->create($data);
		$this->assertEquals($data, $result);
		$result = $TestModel->validates();
		$this->assertTrue($result);

		$TestModel->validate = array(
			'title' => array(
				'length' => array(
					'allowEmpty' => true,
					'rule' => array('maxLength', 10)
		)));
		$data = array('TestValidate' => array('title' => ''));
		$result = $TestModel->create($data);
		$this->assertEquals($data, $result);
		$result = $TestModel->validates();
		$this->assertTrue($result);

		$TestModel->validate = array(
			'title' => array(
				'rule' => array('userDefined', 'Article', 'titleDuplicate')
		));
		$data = array('TestValidate' => array('title' => 'My Article Title'));
		$result = $TestModel->create($data);
		$this->assertEquals($data, $result);
		$result = $TestModel->validates();
		$this->assertFalse($result);

		$data = array('TestValidate' => array(
			'title' => 'My Article With a Different Title'
		));
		$result = $TestModel->create($data);
		$this->assertEquals($data, $result);
		$result = $TestModel->validates();
		$this->assertTrue($result);

		$TestModel->validate = array(
			'title' => array(
				'tooShort' => array('rule' => array('minLength', 50)),
				'onlyLetters' => array('rule' => '/^[a-z]+$/i')
			),
		);
		$data = array('TestValidate' => array(
			'title' => 'I am a short string'
		));
		$TestModel->create($data);
		$result = $TestModel->validates();
		$this->assertFalse($result);
		$result = $TestModel->validationErrors;
		$expected = array(
			'title' => array('tooShort')
		);
		$this->assertEquals($expected, $result);

		$TestModel->validate = array(
			'title' => array(
				'tooShort' => array(
					'rule' => array('minLength', 50),
					'last' => false
				),
				'onlyLetters' => array('rule' => '/^[a-z]+$/i')
			),
		);
		$data = array('TestValidate' => array(
			'title' => 'I am a short string'
		));
		$TestModel->create($data);
		$result = $TestModel->validates();
		$this->assertFalse($result);
		$result = $TestModel->validationErrors;
		$expected = array(
			'title' => array('tooShort', 'onlyLetters')
		);
		$this->assertEquals($expected, $result);
		$result = $TestModel->validationErrors;
		$this->assertEquals($expected, $result);
	}

/**
 * test that validates() checks all the 'with' associations as well for validation
 * as this can cause partial/wrong data insertion.
 *
 * @return void
 */
	public function testValidatesWithAssociations() {
		$this->loadFixtures('Something', 'SomethingElse', 'JoinThing');
		$data = array(
			'Something' => array(
				'id' => 5,
				'title' => 'Extra Fields',
				'body' => 'Extra Fields Body',
				'published' => '1'
			),
			'SomethingElse' => array(
				array('something_else_id' => 1, 'doomed' => '')
			)
		);

		$Something = new Something();
		$JoinThing = $Something->JoinThing;

		$JoinThing->validate = array('doomed' => array('rule' => 'notEmpty'));

		$expectedError = array('doomed' => array('This field cannot be left blank'));

		$Something->create();
		$result = $Something->save($data);
		$this->assertFalse($result, 'Save occurred even when with models failed. %s');
		$this->assertEquals($expectedError, $JoinThing->validationErrors);
		$count = $Something->find('count', array('conditions' => array('Something.id' => $data['Something']['id'])));
		$this->assertSame($count, 0);

		$data = array(
			'Something' => array(
				'id' => 5,
				'title' => 'Extra Fields',
				'body' => 'Extra Fields Body',
				'published' => '1'
			),
			'SomethingElse' => array(
				array('something_else_id' => 1, 'doomed' => 1),
				array('something_else_id' => 1, 'doomed' => '')
			)
		);
		$Something->create();
		$result = $Something->save($data);
		$this->assertFalse($result, 'Save occurred even when with models failed. %s');

		$joinRecords = $JoinThing->find('count', array(
			'conditions' => array('JoinThing.something_id' => $data['Something']['id'])
		));
		$this->assertEquals(0, $joinRecords, 'Records were saved on the join table. %s');
	}

/**
 * test that saveAll and with models with validation interact well
 *
 * @return void
 */
	public function testValidatesWithModelsAndSaveAll() {
		$this->loadFixtures('Something', 'SomethingElse', 'JoinThing');
		$data = array(
			'Something' => array(
				'id' => 5,
				'title' => 'Extra Fields',
				'body' => 'Extra Fields Body',
				'published' => '1'
			),
			'SomethingElse' => array(
				array('something_else_id' => 1, 'doomed' => '')
			)
		);
		$Something = new Something();
		$JoinThing = $Something->JoinThing;

		$JoinThing->validate = array('doomed' => array('rule' => 'notEmpty'));
		$expectedError = array('doomed' => array('This field cannot be left blank'));

		$Something->create();
		$result = $Something->saveAll($data, array('validate' => 'only'));
		$this->assertFalse($result);
		$result = $Something->validateAssociated($data);
		$this->assertFalse($result);
		$this->assertEquals($expectedError, $JoinThing->validationErrors);
		$result = $Something->validator()->validateAssociated($data);
		$this->assertFalse($result);

		$Something->create();
		$result = $Something->saveAll($data, array('validate' => 'first'));
		$this->assertFalse($result);
		$this->assertEquals($expectedError, $JoinThing->validationErrors);

		$count = $Something->find('count', array('conditions' => array('Something.id' => $data['Something']['id'])));
		$this->assertSame($count, 0);

		$joinRecords = $JoinThing->find('count', array(
			'conditions' => array('JoinThing.something_id' => $data['Something']['id'])
		));
		$this->assertEquals(0, $joinRecords, 'Records were saved on the join table. %s');
	}

/**
 * test that saveAll and with models at initial insert (no id has set yet)
 * with validation interact well
 *
 * @return void
 */
	public function testValidatesWithModelsAndSaveAllWithoutId() {
		$this->loadFixtures('Post', 'Author');

		$data = array(
			'Author' => array(
				'name' => 'Foo Bar',
			),
			'Post' => array(
				array('title' => 'Hello'),
				array('title' => 'World'),
			)
		);
		$Author = new Author();
		$Post = $Author->Post;

		$Post->validate = array('author_id' => array('rule' => 'numeric'));

		$Author->create();
		$result = $Author->saveAll($data, array('validate' => 'only'));
		$this->assertTrue($result);
		$result = $Author->validateAssociated($data);
		$this->assertTrue($result);
		$this->assertTrue($result);

		$Author->create();
		$result = $Author->saveAll($data, array('validate' => 'first'));
		$this->assertTrue($result);
		$this->assertFalse(is_null($Author->id));

		$id = $Author->id;
		$count = $Author->find('count', array('conditions' => array('Author.id' => $id)));
		$this->assertSame($count, 1);

		$count = $Post->find('count', array(
			'conditions' => array('Post.author_id' => $id)
		));
		$this->assertEquals($count, count($data['Post']));
	}

/**
 * Test that missing validation methods trigger errors in development mode.
 * Helps to make development easier.
 *
 * @expectedException PHPUnit_Framework_Error
 * @return void
 */
	public function testMissingValidationErrorTriggering() {
		Configure::write('debug', 2);

		$TestModel = new ValidationTest1();
		$TestModel->create(array('title' => 'foo'));
		$TestModel->validate = array(
			'title' => array(
				'rule' => array('thisOneBringsThePain'),
				'required' => true
			)
		);
		$TestModel->invalidFields(array('fieldList' => array('title')));
	}

/**
 * Test that missing validation methods does not trigger errors in production mode.
 *
 * @return void
 */
	public function testMissingValidationErrorNoTriggering() {
		Configure::write('debug', 0);
		$TestModel = new ValidationTest1();
		$TestModel->create(array('title' => 'foo'));
		$TestModel->validate = array(
			'title' => array(
				'rule' => array('thisOneBringsThePain'),
				'required' => true
			)
		);
		$TestModel->invalidFields(array('fieldList' => array('title')));
		$this->assertEquals(array(), $TestModel->validationErrors);
	}

/**
 * Test placeholder replacement when validation message is an array
 *
 * @return void
 */
	public function testValidationMessageAsArray() {
		$TestModel = new ValidationTest1();
		$TestModel->validate = array(
			'title' => array(
				'minLength' => array(
					'rule' => array('minLength', 6),
					'required' => true,
					'message' => 'Minimum length allowed is %d chars',
					'last' => false
				),
				'between' => array(
					'rule' => array('between', 5, 15),
					'message' => array('You may enter up to %s chars (minimum is %s chars)', 14, 6)
				)
			)
		);

		$TestModel->create();
		$expected = array(
			'title' => array(
				'Minimum length allowed is 6 chars',
			)
		);
		$TestModel->invalidFields();
		$this->assertEquals($expected, $TestModel->validationErrors);

		$TestModel->create(array('title' => 'foo'));
		$expected = array(
			'title' => array(
				'Minimum length allowed is 6 chars',
				'You may enter up to 14 chars (minimum is 6 chars)'
			)
		);
		$TestModel->invalidFields();
		$this->assertEquals($expected, $TestModel->validationErrors);
	}

/**
 * Test validation message translation
 *
 * @return void
 */
	public function testValidationMessageTranslation() {
		$lang = Configure::read('Config.language');
		Configure::write('Config.language', 'en');
		App::build(array(
			'Locale' => array(CAKE . 'Test' . DS . 'test_app' . DS . 'Locale' . DS),
		), App::RESET);

		$TestModel = new ValidationTest1();
		$TestModel->validationDomain = 'validation_messages';
		$TestModel->validate = array(
			'title' => array(
				array(
					'rule' => array('customValidationMethod', 'arg1'),
					'required' => true,
					'message' => 'Validation failed: %s'
				)
			)
		);

		$TestModel->create();
		$expected = array(
			'title' => array(
				'Translated validation failed: Translated arg1',
			)
		);
		$TestModel->invalidFields();
		$this->assertEquals($expected, $TestModel->validationErrors);

		$TestModel->validationDomain = 'default';
		Configure::write('Config.language', $lang);
		App::build();
	}

/**
 * Test for 'on' => [create|update] in validation rules.
 *
 * @return void
 */
	public function testStateValidation() {
		$this->loadFixtures('Article');
		$Article = new Article();

		$data = array(
			'Article' => array(
				'title' => '',
				'body' => 'Extra Fields Body',
				'published' => '1'
			)
		);

		$Article->validate = array(
			'title' => array(
				'notempty' => array(
					'rule' => 'notEmpty',
					'on' => 'create'
				)
			)
		);

		$Article->create($data);
		$this->assertFalse($Article->validates());

		$Article->save(null, array('validate' => false));
		$data['Article']['id'] = $Article->id;
		$Article->set($data);
		$this->assertTrue($Article->validates());

		unset($data['Article']['id']);
		$Article->validate = array(
			'title' => array(
				'notempty' => array(
					'rule' => 'notEmpty',
					'on' => 'update'
				)
			)
		);

		$Article->create($data);
		$this->assertTrue($Article->validates());

		$Article->save(null, array('validate' => false));
		$data['Article']['id'] = $Article->id;
		$Article->set($data);
		$this->assertFalse($Article->validates());
	}

/**
 * Test for 'required' => [create|update] in validation rules.
 *
 * @return void
 */
	public function testStateRequiredValidation() {
		$this->loadFixtures('Article');
		$Article = new Article();

		// no title field present
		$data = array(
			'Article' => array(
				'body' => 'Extra Fields Body',
				'published' => '1'
			)
		);

		$Article->validate = array(
			'title' => array(
				'notempty' => array(
					'rule' => 'notEmpty',
					'required' => 'create'
				)
			)
		);

		$Article->create($data);
		$this->assertFalse($Article->validates());

		$Article->save(null, array('validate' => false));
		$data['Article']['id'] = $Article->id;
		$Article->set($data);
		$this->assertTrue($Article->validates());

		unset($data['Article']['id']);
		$Article->validate = array(
			'title' => array(
				'notempty' => array(
					'rule' => 'notEmpty',
					'required' => 'update'
				)
			)
		);

		$Article->create($data);
		$this->assertTrue($Article->validates());

		$Article->save(null, array('validate' => false));
		$data['Article']['id'] = $Article->id;
		$Article->set($data);
		$this->assertFalse($Article->validates());
	}

/**
 * Test that 'required' and 'on' are not conflicting
 *
 * @return void
 */
	public function testOnRequiredConflictValidation() {
		$this->loadFixtures('Article');
		$Article = new Article();

		// no title field present
		$data = array(
			'Article' => array(
				'body' => 'Extra Fields Body',
				'published' => '1'
			)
		);

		$Article->validate = array(
			'title' => array(
				'notempty' => array(
					'rule' => 'notEmpty',
					'required' => 'create',
					'on' => 'create'
				)
			)
		);

		$Article->create($data);
		$this->assertFalse($Article->validates());

		$Article->validate = array(
			'title' => array(
				'notempty' => array(
					'rule' => 'notEmpty',
					'required' => 'update',
					'on' => 'create'
				)
			)
		);

		$Article->create($data);
		$this->assertTrue($Article->validates());

		$Article->validate = array(
			'title' => array(
				'notempty' => array(
					'rule' => 'notEmpty',
					'required' => 'create',
					'on' => 'update'
				)
			)
		);

		$Article->create($data);
		$this->assertTrue($Article->validates());

		$Article->validate = array(
			'title' => array(
				'notempty' => array(
					'rule' => 'notEmpty',
					'required' => 'update',
					'on' => 'update'
				)
			)
		);

		$Article->create($data);
		$this->assertTrue($Article->validates());

		$Article->validate = array(
			'title' => array(
				'notempty' => array(
					'rule' => 'notEmpty',
					'required' => 'create',
					'on' => 'create'
				)
			)
		);

		$Article->save(null, array('validate' => false));
		$data['Article']['id'] = $Article->id;
		$Article->set($data);
		$this->assertTrue($Article->validates());

		$Article->validate = array(
			'title' => array(
				'notempty' => array(
					'rule' => 'notEmpty',
					'required' => 'update',
					'on' => 'create'
				)
			)
		);

		$Article->set($data);
		$this->assertTrue($Article->validates());

		$Article->validate = array(
			'title' => array(
				'notempty' => array(
					'rule' => 'notEmpty',
					'required' => 'create',
					'on' => 'update'
				)
			)
		);

		$Article->set($data);
		$this->assertTrue($Article->validates());

		$Article->validate = array(
			'title' => array(
				'notempty' => array(
					'rule' => 'notEmpty',
					'required' => 'update',
					'on' => 'update'
				)
			)
		);

		$Article->set($data);
		$this->assertFalse($Article->validates());
	}

/**
<<<<<<< HEAD
 * testSaveAllDeepValidateOnly
 * tests the validate methods with deeper recursive data
 *
 * @return void
 */
	public function testSaveAllDeepValidateOnly() {
		$this->loadFixtures('Article', 'Comment', 'User', 'Attachment');
		$TestModel = new Article();
		$TestModel->hasMany['Comment']['order'] = array('Comment.created' => 'ASC');
		$TestModel->hasAndBelongsToMany = array();
		$TestModel->Comment->Attachment->validate['attachment'] = 'notEmpty';
		$TestModel->Comment->validate['comment'] = 'notEmpty';

		$data = array(
			'Article' => array('id' => 2),
			'Comment' => array(
				array('comment' => 'First new comment', 'published' => 'Y', 'User' => array('user' => 'newuser', 'password' => 'newuserpass')),
				array('comment' => 'Second new comment', 'published' => 'Y', 'user_id' => 2)
			)
		);
		$result = $TestModel->saveAll($data, array('validate' => 'only', 'deep' => true));
		$this->assertTrue($result);
		$result = $TestModel->validateAssociated($data, array('deep' => true));
		$this->assertTrue($result);

		$data = array(
			'Article' => array('id' => 2),
			'Comment' => array(
				array('comment' => 'First new comment', 'published' => 'Y', 'User' => array('user' => '', 'password' => 'newuserpass')),
				array('comment' => 'Second new comment', 'published' => 'Y', 'user_id' => 2)
			)
		);
		$result = $TestModel->saveAll($data, array('validate' => 'only', 'deep' => true));
		$this->assertFalse($result);
		$result = $TestModel->validateAssociated($data, array('deep' => true));
		$this->assertFalse($result);

		$data = array(
			'Article' => array('id' => 2),
			'Comment' => array(
				array('comment' => 'First new comment', 'published' => 'Y', 'User' => array('user' => 'newuser', 'password' => 'newuserpass')),
				array('comment' => 'Second new comment', 'published' => 'Y', 'user_id' => 2)
			)
		);
		$expected = array(
			'Article' => true,
			'Comment' => array(
                true,
                true
			)
		);
		$result = $TestModel->saveAll($data, array('validate' => 'only', 'atomic' => false, 'deep' => true));
		$this->assertSame($expected, $result);
		$result = $TestModel->validateAssociated($data, array('atomic' => false, 'deep' => true));
		$this->assertSame($expected, $result);

		$data = array(
			'Article' => array('id' => 2),
			'Comment' => array(
				array('comment' => 'First new comment', 'published' => 'Y', 'User' => array('user' => '', 'password' => 'newuserpass')),
				array('comment' => 'Second new comment', 'published' => 'Y', 'user_id' => 2)
			)
		);
		$expected = array(
			'Article' => true,
			'Comment' => array(
                false,
                true
			)
		);
		$result = $TestModel->saveAll($data, array('validate' => 'only', 'atomic' => false, 'deep' => true));
		$this->assertSame($expected, $result);
		$result = $TestModel->validateAssociated($data, array('atomic' => false, 'deep' => true));
		$this->assertSame($expected, $result);

		$data = array(
			'Article' => array('id' => 2),
			'Comment' => array(
				array('comment' => 'Third new comment', 'published' => 'Y', 'user_id' => 5),
				array('comment' => 'Fourth new comment', 'published' => 'Y', 'user_id' => 2, 'Attachment' => array('attachment' => 'deepsaved'))
			)
		);
		$result = $TestModel->saveAll($data, array('validate' => 'only', 'deep' => true));
		$this->assertTrue($result);
		$result = $TestModel->validateAssociated($data, array('deep' => true));
		$this->assertTrue($result);

		$data = array(
			'Article' => array('id' => 2),
			'Comment' => array(
				array('comment' => 'Third new comment', 'published' => 'Y', 'user_id' => 5),
				array('comment' => 'Fourth new comment', 'published' => 'Y', 'user_id' => 2, 'Attachment' => array('attachment' => ''))
			)
		);
		$result = $TestModel->saveAll($data, array('validate' => 'only', 'deep' => true));
		$this->assertFalse($result);
		$result = $TestModel->validateAssociated($data, array('deep' => true));
		$this->assertFalse($result);

		$data = array(
			'Article' => array('id' => 2),
			'Comment' => array(
				array('comment' => 'Third new comment', 'published' => 'Y', 'user_id' => 5),
				array('comment' => 'Fourth new comment', 'published' => 'Y', 'user_id' => 2, 'Attachment' => array('attachment' => 'deepsave'))
			)
		);
		$expected = array(
			'Article' => true,
			'Comment' => array(
                true,
                true
			)
		);
		$result = $TestModel->saveAll($data, array('validate' => 'only', 'atomic' => false, 'deep' => true));
		$this->assertSame($expected, $result);
		$result = $TestModel->validateAssociated($data, array('atomic' => false, 'deep' => true));
		$this->assertSame($expected, $result);

		$data = array(
			'Article' => array('id' => 2),
			'Comment' => array(
				array('comment' => 'Third new comment', 'published' => 'Y', 'user_id' => 5),
				array('comment' => 'Fourth new comment', 'published' => 'Y', 'user_id' => 2, 'Attachment' => array('attachment' => ''))
			)
		);
		$expected = array(
			'Article' => true,
			'Comment' => array(
                true,
                false
			)
		);
		$result = $TestModel->saveAll($data, array('validate' => 'only', 'atomic' => false, 'deep' => true));
		$this->assertSame($expected, $result);
		$result = $TestModel->validateAssociated($data, array('atomic' => false, 'deep' => true));
		$this->assertSame($expected, $result);

		$expected = array(
			'Comment' => array(
				1 => array(
					'Attachment' => array(
						'attachment' => array('This field cannot be left blank')
					)
				)
			)
		);
		$result = $TestModel->validationErrors;
		$this->assertSame($expected, $result);

		$data = array(
			'Attachment' => array(
				'attachment' => 'deepsave insert',
			),
			'Comment' => array(
				'comment' => 'First comment deepsave insert',
				'published' => 'Y',
				'user_id' => 5,
				'Article' => array(
					'title' => 'First Article deepsave insert',
					'body' => 'First Article Body deepsave insert',
					'User' => array(
						'user' => 'deepsave',
						'password' => 'magic'
					),
				),
			)
		);

		$result = $TestModel->Comment->Attachment->saveAll($data, array('validate' => 'only', 'deep' => true));
		$this->assertTrue($result);
		$result = $TestModel->Comment->Attachment->validateAssociated($data, array('deep' => true));
		$this->assertTrue($result);

		$expected = array(
			'Attachment' => true,
			'Comment' => true
		);
		$result = $TestModel->Comment->Attachment->saveAll($data, array('validate' => 'only', 'atomic' => false, 'deep' => true));
		$this->assertSame($expected, $result);
		$result = $TestModel->Comment->Attachment->validateAssociated($data, array('atomic' => false, 'deep' => true));
		$this->assertSame($expected, $result);

		$data = array(
			'Attachment' => array(
				'attachment' => 'deepsave insert',
			),
			'Comment' => array(
				'comment' => 'First comment deepsave insert',
				'published' => 'Y',
				'user_id' => 5,
				'Article' => array(
					'title' => 'First Article deepsave insert',
					'body' => 'First Article Body deepsave insert',
					'User' => array(
						'user' => '',
						'password' => 'magic'
					),
				),
			)
		);

		$result = $TestModel->Comment->Attachment->saveAll($data, array('validate' => 'only', 'deep' => true));
		$this->assertFalse($result);
		$result = $TestModel->Comment->Attachment->validateAssociated($data, array('deep' => true));
		$this->assertFalse($result);

		$result = $TestModel->Comment->Attachment->validationErrors;
		$expected = array(
			'Comment' => array(
				'Article' => array(
					'User' => array(
						'user' => array('This field cannot be left blank')
					)
				)
			)
		);
		$this->assertSame($expected, $result);

		$expected = array(
			'Attachment' => true,
			'Comment' => false
		);
		$result = $TestModel->Comment->Attachment->saveAll($data, array('validate' => 'only', 'atomic' => false, 'deep' => true));
		$this->assertEquals($expected, $result);
		$result = $TestModel->Comment->Attachment->validateAssociated($data, array('atomic' => false, 'deep' => true));
		$this->assertEquals($expected, $result);

		$data['Comment']['Article']['body'] = '';
		$result = $TestModel->Comment->Attachment->saveAll($data, array('validate' => 'only', 'deep' => true));
		$this->assertFalse($result);
		$result = $TestModel->Comment->Attachment->validateAssociated($data, array('deep' => true));
		$this->assertFalse($result);

		$result = $TestModel->Comment->Attachment->validationErrors;
		$expected = array(
			'Comment' => array(
				'Article' => array(
					'body' => array('This field cannot be left blank')
				)
			)
		);
		$this->assertSame($expected, $result);

		$expected = array(
			'Attachment' => true,
			'Comment' => false
		);
		$result = $TestModel->Comment->Attachment->saveAll($data, array('validate' => 'only', 'atomic' => false, 'deep' => true));
		$this->assertEquals($expected, $result);
		$result = $TestModel->Comment->Attachment->validateAssociated($data, array('atomic' => false, 'deep' => true));
		$this->assertEquals($expected, $result);

		$data['Comment']['comment'] = '';
		$result = $TestModel->Comment->Attachment->saveAll($data, array('validate' => 'only', 'deep' => true));
		$this->assertFalse($result);
		$result = $TestModel->Comment->Attachment->validateAssociated($data, array('deep' => true));
		$this->assertFalse($result);

		$result = $TestModel->Comment->Attachment->validationErrors;
		$expected = array(
			'Comment' => array(
				'comment' => array('This field cannot be left blank')
			)
		);
		$this->assertSame($expected, $result);

		$expected = array(
			'Attachment' => true,
			'Comment' => false
		);
		$result = $TestModel->Comment->Attachment->saveAll($data, array('validate' => 'only', 'atomic' => false, 'deep' => true));
		$this->assertEquals($expected, $result);
		$result = $TestModel->Comment->Attachment->validateAssociated($data, array('atomic' => false, 'deep' => true));
		$this->assertEquals($expected, $result);

		$data['Attachment']['attachment'] = '';
		$result = $TestModel->Comment->Attachment->saveAll($data, array('validate' => 'only', 'deep' => true));
		$this->assertFalse($result);
		$result = $TestModel->Comment->Attachment->validateAssociated($data, array('deep' => true));
		$this->assertFalse($result);

		$result = $TestModel->Comment->Attachment->validationErrors;
		$expected = array('attachment' => array('This field cannot be left blank'));
		$this->assertSame($expected, $result);

		$result = $TestModel->Comment->validationErrors;
		$expected = array('comment' => array('This field cannot be left blank'));
		$this->assertSame($expected, $result);

		$expected = array(
			'Attachment' => false,
			'Comment' => false
		);
		$result = $TestModel->Comment->Attachment->saveAll($data, array('validate' => 'only', 'atomic' => false, 'deep' => true));
		$this->assertEquals($expected, $result);
		$result = $TestModel->Comment->Attachment->validateAssociated($data, array('atomic' => false, 'deep' => true));
		$this->assertEquals($expected, $result);
	}

/**
 * testSaveAllNotDeepValidateOnly
 * tests the validate methods to not validate deeper recursive data
 *
 * @return void
 */
	public function testSaveAllNotDeepValidateOnly() {
		$this->loadFixtures('Article', 'Comment', 'User', 'Attachment');
		$TestModel = new Article();
		$TestModel->hasMany['Comment']['order'] = array('Comment.created' => 'ASC');
		$TestModel->hasAndBelongsToMany = array();
		$TestModel->Comment->Attachment->validate['attachment'] = 'notEmpty';
		$TestModel->Comment->validate['comment'] = 'notEmpty';

		$data = array(
			'Article' => array('id' => 2, 'body' => ''),
			'Comment' => array(
				array('comment' => 'First new comment', 'published' => 'Y', 'User' => array('user' => '', 'password' => 'newuserpass')),
				array('comment' => 'Second new comment', 'published' => 'Y', 'user_id' => 2)
			)
		);
		$result = $TestModel->saveAll($data, array('validate' => 'only', 'deep' => false));
		$this->assertFalse($result);
		$result = $TestModel->validateAssociated($data, array('deep' => false));
		$this->assertFalse($result);

		$expected = array('body' => array('This field cannot be left blank'));
		$result = $TestModel->validationErrors;
		$this->assertSame($expected, $result);

		$data = array(
			'Article' => array('id' => 2, 'body' => 'Ignore invalid user data'),
			'Comment' => array(
				array('comment' => 'First new comment', 'published' => 'Y', 'User' => array('user' => '', 'password' => 'newuserpass')),
				array('comment' => 'Second new comment', 'published' => 'Y', 'user_id' => 2)
			)
		);
		$result = $TestModel->saveAll($data, array('validate' => 'only', 'deep' => false));
		$this->assertTrue($result);
		$result = $TestModel->validateAssociated($data, array('deep' => false));
		$this->assertTrue($result);

		$data = array(
			'Article' => array('id' => 2, 'body' => 'Ignore invalid user data'),
			'Comment' => array(
				array('comment' => 'First new comment', 'published' => 'Y', 'User' => array('user' => '', 'password' => 'newuserpass')),
				array('comment' => 'Second new comment', 'published' => 'Y', 'user_id' => 2)
			)
		);
		$expected = array(
			'Article' => true,
			'Comment' => array(
                true,
                true
			)
		);
		$result = $TestModel->saveAll($data, array('validate' => 'only', 'atomic' => false, 'deep' => false));
		$this->assertSame($expected, $result);
		$result = $TestModel->validateAssociated($data, array('atomic' => false, 'deep' => false));
		$this->assertSame($expected, $result);

		$data = array(
			'Article' => array('id' => 2, 'body' => 'Ignore invalid attachment data'),
			'Comment' => array(
				array('comment' => 'Third new comment', 'published' => 'Y', 'user_id' => 5),
				array('comment' => 'Fourth new comment', 'published' => 'Y', 'user_id' => 2, 'Attachment' => array('attachment' => ''))
			)
		);
		$result = $TestModel->saveAll($data, array('validate' => 'only', 'deep' => false));
		$this->assertTrue($result);
		$result = $TestModel->validateAssociated($data, array('deep' => false));
		$this->assertTrue($result);

		$data = array(
			'Article' => array('id' => 2, 'body' => 'Ignore invalid attachment data'),
			'Comment' => array(
				array('comment' => 'Third new comment', 'published' => 'Y', 'user_id' => 5),
				array('comment' => 'Fourth new comment', 'published' => 'Y', 'user_id' => 2, 'Attachment' => array('attachment' => ''))
			)
		);
		$expected = array(
			'Article' => true,
			'Comment' => array(
                true,
                true
			)
		);
		$result = $TestModel->saveAll($data, array('validate' => 'only', 'atomic' => false, 'deep' => false));
		$this->assertSame($expected, $result);
		$result = $TestModel->validateAssociated($data, array('atomic' => false, 'deep' => false));
		$this->assertSame($expected, $result);

		$expected = array();
		$result = $TestModel->validationErrors;
		$this->assertSame($expected, $result);

		$data = array(
			'Attachment' => array(
				'attachment' => 'deepsave insert',
			),
			'Comment' => array(
				'comment' => 'First comment deepsave insert',
				'published' => 'Y',
				'user_id' => 5,
				'Article' => array(
					'title' => 'First Article deepsave insert ignored',
					'body' => 'First Article Body deepsave insert',
					'User' => array(
						'user' => '',
						'password' => 'magic'
					),
				),
			)
		);

		$result = $TestModel->Comment->Attachment->saveAll($data, array('validate' => 'only', 'deep' => false));
		$this->assertTrue($result);
		$result = $TestModel->Comment->Attachment->validateAssociated($data, array('deep' => false));
		$this->assertTrue($result);

		$result = $TestModel->Comment->Attachment->validationErrors;
		$expected = array();
		$this->assertSame($expected, $result);

		$expected = array(
			'Attachment' => true,
			'Comment' => true
		);
		$result = $TestModel->Comment->Attachment->saveAll($data, array('validate' => 'only', 'atomic' => false, 'deep' => false));
		$this->assertEquals($expected, $result);
		$result = $TestModel->Comment->Attachment->validateAssociated($data, array('atomic' => false, 'deep' => false));
		$this->assertEquals($expected, $result);

		$data['Comment']['Article']['body'] = '';
		$result = $TestModel->Comment->Attachment->saveAll($data, array('validate' => 'only', 'deep' => false));
		$this->assertTrue($result);
		$result = $TestModel->Comment->Attachment->validateAssociated($data, array('deep' => false));
		$this->assertTrue($result);

		$result = $TestModel->Comment->Attachment->validationErrors;
		$expected = array();
		$this->assertSame($expected, $result);

		$expected = array(
			'Attachment' => true,
			'Comment' => true
		);
		$result = $TestModel->Comment->Attachment->saveAll($data, array('validate' => 'only', 'atomic' => false, 'deep' => false));
		$this->assertEquals($expected, $result);
		$result = $TestModel->Comment->Attachment->validateAssociated($data, array('atomic' => false, 'deep' => false));
		$this->assertEquals($expected, $result);
	}

/**
 * testValidateAssociated method
 *
 * @return void
 */
	public function testValidateAssociated() {
		$this->loadFixtures('Comment', 'Attachment');
		$TestModel = new Comment();
		$TestModel->Attachment->validate = array('attachment' => 'notEmpty');

		$data = array(
			'Comment' => array(
				'comment' => 'This is the comment'
			),
			'Attachment' => array(
				'attachment' => ''
			)
		);
		$result = $TestModel->saveAll($data, array('validate' => 'only'));
		$this->assertFalse($result);
		$result = $TestModel->validateAssociated($data);
		$this->assertFalse($result);

		$TestModel->validate = array('comment' => 'notEmpty');
		$record = array(
			'Comment' => array(
				'user_id' => 1,
				'article_id' => 1,
				'comment' => '',
			),
			'Attachment' => array(
				'attachment' => ''
			)
		);
		$result = $TestModel->saveAll($record, array('validate' => 'only'));
		$this->assertFalse($result);
		$result = $TestModel->validateAssociated($record);
		$this->assertFalse($result);

		$fieldList = array(
			'Comment' => array('id', 'article_id', 'user_id'),
			'Attachment' => array('comment_id')
		);
		$result = $TestModel->saveAll($record, array(
			'fieldList' => $fieldList, 'validate' => 'only'
		));
		$this->assertTrue($result);
		$this->assertEmpty($TestModel->validationErrors);
		$result = $TestModel->validateAssociated($record, array('fieldList' => $fieldList));
		$this->assertTrue($result);
		$this->assertEmpty($TestModel->validationErrors);

		$TestModel = new Article();
		$TestModel->belongsTo = $TestModel->hasAndBelongsToMany = array();
		$TestModel->Comment->validate = array('comment' => 'notEmpty');
		$data = array(
			'Article' => array('id' => 2),
			'Comment' => array(
				array(
					'id' => 1,
					'comment' => '',
					'published' => 'Y',
					'user_id' => 1,
				),
				array(
					'id' => 2,
					'comment' =>
					'comment',
					'published' => 'Y',
					'user_id' => 1),
				array(
					'id' => 3,
					'comment' => '',
					'published' => 'Y',
					'user_id' => 1
		)));
		$result = $TestModel->saveAll($data, array('validate' => 'only'));
		$this->assertFalse($result);
		$result = $TestModel->validateAssociated($data);
		$this->assertFalse($result);

		$expected = array(
			'Article' => true,
			'Comment' => array(false, true, false)
		);
		$result = $TestModel->saveAll($data, array('atomic' => false, 'validate' => 'only'));
		$this->assertSame($expected, $result);
		$result = $TestModel->validateAssociated($data, array('atomic' => false));
		$this->assertSame($expected, $result);

		$expected = array('Comment' => array(
			0 => array('comment' => array('This field cannot be left blank')),
			2 => array('comment' => array('This field cannot be left blank'))
		));
		$this->assertEquals($expected['Comment'], $TestModel->Comment->validationErrors);

		$model = new Comment();
		$model->deleteAll(true);
		$model->validate = array('comment' => 'notEmpty');
		$model->Attachment->validate = array('attachment' => 'notEmpty');
		$model->Attachment->bindModel(array('belongsTo' => array('Comment')));
		$expected = array(
			'Comment' => array('comment' => array('This field cannot be left blank')),
			'Attachment' => array('attachment' => array('This field cannot be left blank'))
		);

		$data = array(
			'Comment' => array('comment' => '', 'article_id' => 1, 'user_id' => 1),
			'Attachment' => array('attachment' => '')
		);
		$result = $model->saveAll($data, array('validate' => 'only'));
		$this->assertFalse($result);
		$result = $model->validateAssociated($data);
		$this->assertFalse($result);
		$this->assertEquals($expected['Comment'], $model->validationErrors);
		$this->assertEquals($expected['Attachment'], $model->Attachment->validationErrors);
	}

/**
 * testValidateMany method
 *
 * @return void
 */
	public function testValidateMany() {
		$TestModel = new Article();
		$TestModel->validate = array('title' => 'notEmpty');
		$data = array(
			0 => array('title' => ''),
			1 => array('title' => 'title 1'),
			2 => array('title' => 'title 2'),
		);
		$expected = array(
			0 => array('title' => array('This field cannot be left blank')),
		);

		$result = $TestModel->saveAll($data, array('validate' => 'only'));
		$this->assertFalse($result);
		$this->assertEquals($expected, $TestModel->validationErrors);
		$result = $TestModel->validateMany($data);
		$this->assertFalse($result);
		$this->assertEquals($expected, $TestModel->validationErrors);

		$data = array(
			0 => array('title' => 'title 0'),
			1 => array('title' => ''),
			2 => array('title' => 'title 2'),
		);
		$expected = array(
			1 => array('title' => array('This field cannot be left blank')),
		);
		$result = $TestModel->saveAll($data, array('validate' => 'only'));
		$this->assertFalse($result);
		$this->assertEquals($expected, $TestModel->validationErrors);
		$result = $TestModel->validateMany($data);
		$this->assertFalse($result);
		$this->assertEquals($expected, $TestModel->validationErrors);
	}

/**
 * testGetMethods method
 *
 * @return void
 */
	public function testGetMethods() {
		$this->loadFixtures('Article', 'Comment');
		$TestModel = new Article();
		$Validator = $TestModel->validator();

		$result = $Validator->getMethods();

		$expected = array_map('strtolower', get_class_methods('Article'));
		$this->assertEquals($expected, array_keys($result));
	}

/**
 * testSetValidationDomain method
 *
 * @return void
 */
	public function testSetValidationDomain() {
		$this->loadFixtures('Article', 'Comment');
		$TestModel = new Article();
		$Validator = $TestModel->validator();

		$result = $Validator->setValidationDomain('default');
		$this->assertEquals('default', $TestModel->validationDomain);

		$result = $Validator->setValidationDomain('other');
		$this->assertEquals('other', $TestModel->validationDomain);
	}

/**
 * testGetModel method
 *
 * @return void
 */
	public function testGetModel() {
		$TestModel = new Article();
		$Validator = $TestModel->validator();

		$result = $Validator->getModel();
		$this->assertInstanceOf('Article', $result);
	}

/**
 * Tests it is possible to get validation sets for a field using an array inteface
 *
 * @return void
 */
	public function testArrayAccessGet() {
		$TestModel = new Article();
		$Validator = $TestModel->validator();

		$titleValidator = $Validator['title'];
		$this->assertEquals('title', $titleValidator->field);
		$this->assertCount(1, $titleValidator->getRules());
		$rule = current($titleValidator->getRules());
		$this->assertEquals('notEmpty', $rule->rule);

		$titleValidator = $Validator['body'];
		$this->assertEquals('body', $titleValidator->field);
		$this->assertCount(1, $titleValidator->getRules());
		$rule = current($titleValidator->getRules());
		$this->assertEquals('notEmpty', $rule->rule);

		$titleValidator = $Validator['user_id'];
		$this->assertEquals('user_id', $titleValidator->field);
		$this->assertCount(1, $titleValidator->getRules());
		$rule = current($titleValidator->getRules());
		$this->assertEquals('numeric', $rule->rule);
	}

/**
 * Tests it is possible to check for validation sets for a field using an array inteface
 *
 * @return void
 */
	public function testArrayAccessExists() {
		$TestModel = new Article();
		$Validator = $TestModel->validator();

		$this->assertTrue(isset($Validator['title']));
		$this->assertTrue(isset($Validator['body']));
		$this->assertTrue(isset($Validator['user_id']));
		$this->assertFalse(isset($Validator['other']));
	}

/**
 * Tests it is possible to set validation rules for a field using an array inteface
 *
 * @return void
 */
	public function testArrayAccessSet() {
		$TestModel = new Article();
		$Validator = $TestModel->validator();

		$set = array(
			'numeric' => array('rule' => 'numeric', 'allowEmpty' => false),
			'range' => array('rule' => array('between', 1, 5), 'allowEmpty' => false),
		);
		$Validator['other'] = $set;
		$rules = $Validator['other'];
		$this->assertEquals('other', $rules->field);

		$validators = $rules->getRules();
		$this->assertCount(2, $validators);
		$this->assertEquals('numeric', $validators['numeric']->rule);
		$this->assertEquals(array('between', 1, 5), $validators['range']->rule);

		$Validator['new'] = new CakeValidationSet('new', $set, array());
		$rules = $Validator['new'];
		$this->assertEquals('new', $rules->field);

		$validators = $rules->getRules();
		$this->assertCount(2, $validators);
		$this->assertEquals('numeric', $validators['numeric']->rule);
		$this->assertEquals(array('between', 1, 5), $validators['range']->rule);
	}

/**
 * Tests it is possible to unset validation rules
 *
 * @return void
 */
	public function testArrayAccessUset() {
		$TestModel = new Article();
		$Validator = $TestModel->validator();

		$this->assertTrue(isset($Validator['title']));
		unset($Validator['title']);
		$this->assertFalse(isset($Validator['title']));
	}

/**
 * Tests it is possible to iterate a validation object
 *
 * @return void
 */
	public function testIterator() {
		$TestModel = new Article();
		$Validator = $TestModel->validator();

		$i = 0;
		foreach ($Validator as $field => $rules) {
			if ($i === 0) {
				$this->assertEquals('user_id', $field);
			}
			if ($i === 1) {
				$this->assertEquals('title', $field);
			}
			if ($i === 2) {
				$this->assertEquals('body', $field);
			}
			$this->assertInstanceOf('CakeValidationSet', $rules);
			$i++;
		}
		$this->assertEquals(3, $i);
	}

/**
 * Tests countable interface in ModelValidator
 *
 * @return void
 */
	public function testCount() {
		$TestModel = new Article();
		$Validator = $TestModel->validator();
		$this->assertCount(3, $Validator);

		$set = array(
			'numeric' => array('rule' => 'numeric', 'allowEmpty' => false),
			'range' => array('rule' => array('between', 1, 5), 'allowEmpty' => false),
		);
		$Validator['other'] = $set;
		$this->assertCount(4, $Validator);

		unset($Validator['title']);
		$this->assertCount(3, $Validator);
		unset($Validator['body']);
		$this->assertCount(2, $Validator);
	}

/**
 * Tests it is possible to add validation rules
 *
 * @return void
 */
	public function testAddRule() {
		$TestModel = new Article();
		$Validator = $TestModel->validator();

		$set = array(
			'numeric' => array('rule' => 'numeric', 'allowEmpty' => false),
			'range' => array('rule' => array('between', 1, 5), 'allowEmpty' => false),
		);

		$Validator->add('other', 'numeric', array('rule' => 'numeric', 'allowEmpty' => false));
		$Validator->add('other', 'range', array('rule' => array('between', 1, 5), 'allowEmpty' => false));
		$rules = $Validator['other'];
		$this->assertEquals('other', $rules->field);

		$validators = $rules->getRules();
		$this->assertCount(2, $validators);
		$this->assertEquals('numeric', $validators['numeric']->rule);
		$this->assertEquals(array('between', 1, 5), $validators['range']->rule);
	}

/**
 * Tests it is possible to remove validation rules
 *
 * @return void
 */
	public function testRemoveRule() {
		$TestModel = new Article();
		$Validator = $TestModel->validator();

		$this->assertTrue(isset($Validator['title']));
		$Validator->remove('title');
		$this->assertFalse(isset($Validator['title']));

		$Validator->add('other', 'numeric', array('rule' => 'numeric', 'allowEmpty' => false));
		$Validator->add('other', 'range', array('rule' => array('between', 1, 5), 'allowEmpty' => false));
		$this->assertTrue(isset($Validator['other']));

		$Validator->remove('other', 'numeric');
		$this->assertTrue(isset($Validator['other']));
		$this->assertFalse(isset($Validator['other']['numeric']));
		$this->assertTrue(isset($Validator['other']['range']));
	}

/**
 * Tests validation callbacks are triggered
 *
 * @return void
 */
	public function testValidateCallbacks() {
		$TestModel = $this->getMock('Article', array('beforeValidate', 'afterValidate'));
		$TestModel->expects($this->once())->method('beforeValidate');
		$TestModel->expects($this->once())->method('afterValidate');

		$TestModel->set(array('title' => '', 'body' => 'body'));
		$TestModel->validates();
	}

/**
=======
>>>>>>> 7dbd6bc3
 * Tests that altering data in a beforeValidate callback will lead to saving those
 * values in database
 *
 * @return void
 */
	public function testValidateFirstWithBeforeValidate() {
		$this->loadFixtures('Article', 'User');
		$model = new CustomArticle();
		$model->validate = array(
			'title' => array(
				'notempty' => array(
					'rule' => 'notEmpty',
					'required' => true,
					'allowEmpty' => false
				)
			)
		);
		$data = array(
			'CustomArticle' => array(
				'body' => 'foo0'
			)
		);
		$result = $model->saveAll($data, array('validate' => 'first'));
		$this->assertTrue($result);
<<<<<<< HEAD

		$title = $model->field('title', array('body' => 'foo0'));
		$this->assertEquals('foo', $title);

		$data = array(
			array('body' => 'foo1'),
			array('body' => 'foo2'),
			array('body' => 'foo3')
=======
		$this->assertFalse($model->findMethods['unPublished'], 'beforeValidate was run twice');

		$model->findMethods['unPublished'] = true;
		$data = array(
			'CustomArticle' => array(
				'body' => 'foo1'
			)
		);
		$result = $model->saveAll($data, array('validate' => 'first', 'deep' => true));
		$this->assertTrue($result);
		$title = $model->field('title', array('body' => 'foo1'));
		$this->assertEquals('foo', $title);
		$this->assertFalse($model->findMethods['unPublished'], 'beforeValidate was run twice');

		$data = array(
			array('body' => 'foo2'),
			array('body' => 'foo3'),
			array('body' => 'foo4')
>>>>>>> 7dbd6bc3
		);

		$result = $model->saveAll($data, array('validate' => 'first'));
		$this->assertTrue($result);
<<<<<<< HEAD

		$this->assertEquals('foo', $model->field('title', array('body' => 'foo1')));
		$this->assertEquals('foo', $model->field('title', array('body' => 'foo2')));
		$this->assertEquals('foo', $model->field('title', array('body' => 'foo3')));
=======
		$result = $model->saveAll($data, array('validate' => 'first', 'deep' => true));
		$this->assertTrue($result);

		$this->assertEquals('foo', $model->field('title', array('body' => 'foo2')));
		$this->assertEquals('foo', $model->field('title', array('body' => 'foo3')));
		$this->assertEquals('foo', $model->field('title', array('body' => 'foo4')));
>>>>>>> 7dbd6bc3
	}

/**
 * Tests that altering data in a beforeValidate callback will lead to saving those
 * values in database
 *
 * @return void
 */
<<<<<<< HEAD
	public function testValidateAssociatedWithBeforeValidate() {
=======
	public function testValidateFirstAssociatedWithBeforeValidate() {
>>>>>>> 7dbd6bc3
		$this->loadFixtures('Article', 'User');
		$model = new CustomArticle();
		$model->validate = array(
			'title' => array(
				'notempty' => array(
					'rule' => 'notEmpty',
					'required' => true
				)
			)
		);
		$articles = array(
			array('body' => 'foo1'),
			array('body' => 'foo2'),
			array('body' => 'foo3')
		);
		$user = new User();
		$user->hasMany['CustomArticle'] = array('foreignKey' => 'user_id');
		$data = array(
			'User' => array('user' => 'foo', 'password' => 'bar'),
			'CustomArticle' => $articles
		);
		$result = $user->saveAll($data, array('validate' => 'first'));
		$this->assertTrue($result);

		$this->assertEquals('foo', $model->field('title', array('body' => 'foo1')));
		$this->assertEquals('foo', $model->field('title', array('body' => 'foo2')));
		$this->assertEquals('foo', $model->field('title', array('body' => 'foo3')));
	}

<<<<<<< HEAD
=======
/**
 * testValidateFirstWithDefaults method
 *
 * return @void
 */
	public function testFirstWithDefaults() {
		$this->loadFixtures('Article', 'Tag', 'Comment', 'User', 'ArticlesTag');
		$TestModel = new Article();

		$result = $TestModel->find('first', array(
			'conditions' => array('Article.id' => 1)
		));
		$expected = array(
			'Article' => array(
				'id' => 1,
				'user_id' => 1,
				'title' => 'First Article',
				'body' => 'First Article Body',
				'published' => 'Y',
				'created' => '2007-03-18 10:39:23'
			),
		);
		unset($result['Article']['updated']);
		$this->assertEquals($expected['Article'], $result['Article']);

		$data = array(
			'Article' => array(
				'id' => 1,
				'title' => 'First Article (modified)'
			),
			'Comment' => array(
				array('comment' => 'Article comment', 'user_id' => 1)
			)
		);
		$result = $TestModel->saveAll($data, array('validate' => 'first'));
		$this->assertTrue($result);

		$result = $TestModel->find('first', array(
			'conditions' => array('Article.id' => 1)
		));
		$expected['Article']['title'] = 'First Article (modified)';
		unset($result['Article']['updated']);
		$this->assertEquals($expected['Article'], $result['Article']);
	}
>>>>>>> 7dbd6bc3

}<|MERGE_RESOLUTION|>--- conflicted
+++ resolved
@@ -1043,7 +1043,6 @@
 	}
 
 /**
-<<<<<<< HEAD
  * testSaveAllDeepValidateOnly
  * tests the validate methods with deeper recursive data
  *
@@ -1901,8 +1900,6 @@
 	}
 
 /**
-=======
->>>>>>> 7dbd6bc3
  * Tests that altering data in a beforeValidate callback will lead to saving those
  * values in database
  *
@@ -1927,16 +1924,7 @@
 		);
 		$result = $model->saveAll($data, array('validate' => 'first'));
 		$this->assertTrue($result);
-<<<<<<< HEAD
-
-		$title = $model->field('title', array('body' => 'foo0'));
-		$this->assertEquals('foo', $title);
-
-		$data = array(
-			array('body' => 'foo1'),
-			array('body' => 'foo2'),
-			array('body' => 'foo3')
-=======
+
 		$this->assertFalse($model->findMethods['unPublished'], 'beforeValidate was run twice');
 
 		$model->findMethods['unPublished'] = true;
@@ -1955,24 +1943,14 @@
 			array('body' => 'foo2'),
 			array('body' => 'foo3'),
 			array('body' => 'foo4')
->>>>>>> 7dbd6bc3
-		);
-
-		$result = $model->saveAll($data, array('validate' => 'first'));
-		$this->assertTrue($result);
-<<<<<<< HEAD
-
-		$this->assertEquals('foo', $model->field('title', array('body' => 'foo1')));
-		$this->assertEquals('foo', $model->field('title', array('body' => 'foo2')));
-		$this->assertEquals('foo', $model->field('title', array('body' => 'foo3')));
-=======
+		);
+
 		$result = $model->saveAll($data, array('validate' => 'first', 'deep' => true));
 		$this->assertTrue($result);
 
 		$this->assertEquals('foo', $model->field('title', array('body' => 'foo2')));
 		$this->assertEquals('foo', $model->field('title', array('body' => 'foo3')));
 		$this->assertEquals('foo', $model->field('title', array('body' => 'foo4')));
->>>>>>> 7dbd6bc3
 	}
 
 /**
@@ -1981,11 +1959,7 @@
  *
  * @return void
  */
-<<<<<<< HEAD
-	public function testValidateAssociatedWithBeforeValidate() {
-=======
 	public function testValidateFirstAssociatedWithBeforeValidate() {
->>>>>>> 7dbd6bc3
 		$this->loadFixtures('Article', 'User');
 		$model = new CustomArticle();
 		$model->validate = array(
@@ -2015,8 +1989,6 @@
 		$this->assertEquals('foo', $model->field('title', array('body' => 'foo3')));
 	}
 
-<<<<<<< HEAD
-=======
 /**
  * testValidateFirstWithDefaults method
  *
@@ -2061,6 +2033,5 @@
 		unset($result['Article']['updated']);
 		$this->assertEquals($expected['Article'], $result['Article']);
 	}
->>>>>>> 7dbd6bc3
 
 }