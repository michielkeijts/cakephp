--- conflicted
+++ resolved
@@ -842,8 +842,7 @@
 	}
 
 /**
-<<<<<<< HEAD
- * Test build statement with some fields missing 
+ * Test build statement with some fields missing
  *
  * @return void
  */
@@ -864,7 +863,7 @@
 		);
 	}
 
-=======
+/**
  * data provider for testBuildJoinStatement
  *
  * @return array
@@ -901,5 +900,4 @@
 		$result = $db->buildJoinStatement($join);
 		$this->assertEquals($expected, $result);
 	}
->>>>>>> 30268f6a
 }