<?php
/**
 * BasicsTest file
 *
 * PHP 5
 *
 * CakePHP(tm) Tests <http://book.cakephp.org/view/1196/Testing>
 * Copyright 2005-2011, Cake Software Foundation, Inc. (http://cakefoundation.org)
 *
 * Licensed under The MIT License
 * Redistributions of files must retain the above copyright notice
 *
 * @copyright     Copyright 2005-2011, Cake Software Foundation, Inc. (http://cakefoundation.org)
 * @link          http://book.cakephp.org/view/1196/Testing CakePHP(tm) Tests
 * @package       Cake.Test.Case
 * @since         CakePHP(tm) v 1.2.0.4206
 * @license       MIT License (http://www.opensource.org/licenses/mit-license.php)
 */

require_once CAKE . 'basics.php';
App::uses('Folder', 'Utility');
App::uses('CakeResponse', 'Network');

/**
 * BasicsTest class
 *
 * @package       Cake.Test.Case
 */
class BasicsTest extends CakeTestCase {

/**
 * setUp method
 *
 * @return void
 */
	public function setUp() {
		App::build(array(
			'locales' => array(CAKE . 'Test' . DS . 'test_app' . DS . 'Locale' . DS)
		));
		$this->_language = Configure::read('Config.language');
	}

/**
 * tearDown method
 *
 * @return void
 */
	public function tearDown() {
		App::build();
		Configure::write('Config.language', $this->_language);
	}

/**
 * test the array_diff_key compatibility function.
 *
 * @return void
 */
	public function testArrayDiffKey() {
		$one = array('one' => 1, 'two' => 2, 'three' => 3);
		$two = array('one' => 'one', 'two' => 'two');
		$result = array_diff_key($one, $two);
		$expected = array('three' => 3);
		$this->assertEquals($expected, $result);

		$one = array('one' => array('value', 'value-two'), 'two' => 2, 'three' => 3);
		$two = array('two' => 'two');
		$result = array_diff_key($one, $two);
		$expected = array('one' => array('value', 'value-two'), 'three' => 3);
		$this->assertEquals($expected, $result);

		$one = array('one' => null, 'two' => 2, 'three' => '', 'four' => 0);
		$two = array('two' => 'two');
		$result = array_diff_key($one, $two);
		$expected = array('one' => null, 'three' => '', 'four' => 0);
		$this->assertEquals($expected, $result);

		$one = array('minYear' => null, 'maxYear' => null, 'separator' => '-', 'interval' => 1, 'monthNames' => true);
		$two = array('minYear' => null, 'maxYear' => null, 'separator' => '-', 'interval' => 1, 'monthNames' => true);
		$result = array_diff_key($one, $two);
		$this->assertEquals($result, array());

	}
/**
 * testHttpBase method
 *
 * @return void
 */
	public function testEnv() {
		$this->skipIf(!function_exists('ini_get') || ini_get('safe_mode') === '1', 'Safe mode is on.');

		$__SERVER = $_SERVER;
		$__ENV = $_ENV;

		$_SERVER['HTTP_HOST'] = 'localhost';
		$this->assertEquals(env('HTTP_BASE'), '.localhost');

		$_SERVER['HTTP_HOST'] = 'com.ar';
		$this->assertEquals(env('HTTP_BASE'), '.com.ar');

		$_SERVER['HTTP_HOST'] = 'example.ar';
		$this->assertEquals(env('HTTP_BASE'), '.example.ar');

		$_SERVER['HTTP_HOST'] = 'example.com';
		$this->assertEquals(env('HTTP_BASE'), '.example.com');

		$_SERVER['HTTP_HOST'] = 'www.example.com';
		$this->assertEquals(env('HTTP_BASE'), '.example.com');

		$_SERVER['HTTP_HOST'] = 'subdomain.example.com';
		$this->assertEquals(env('HTTP_BASE'), '.example.com');

		$_SERVER['HTTP_HOST'] = 'example.com.ar';
		$this->assertEquals(env('HTTP_BASE'), '.example.com.ar');

		$_SERVER['HTTP_HOST'] = 'www.example.com.ar';
		$this->assertEquals(env('HTTP_BASE'), '.example.com.ar');

		$_SERVER['HTTP_HOST'] = 'subdomain.example.com.ar';
		$this->assertEquals(env('HTTP_BASE'), '.example.com.ar');

		$_SERVER['HTTP_HOST'] = 'double.subdomain.example.com';
		$this->assertEquals(env('HTTP_BASE'), '.subdomain.example.com');

		$_SERVER['HTTP_HOST'] = 'double.subdomain.example.com.ar';
		$this->assertEquals(env('HTTP_BASE'), '.subdomain.example.com.ar');

		$_SERVER = $_ENV = array();

		$_SERVER['SCRIPT_NAME'] = '/a/test/test.php';
		$this->assertEquals(env('SCRIPT_NAME'), '/a/test/test.php');

		$_SERVER = $_ENV = array();

		$_ENV['CGI_MODE'] = 'BINARY';
		$_ENV['SCRIPT_URL'] = '/a/test/test.php';
		$this->assertEquals(env('SCRIPT_NAME'), '/a/test/test.php');

		$_SERVER = $_ENV = array();

		$this->assertFalse(env('HTTPS'));

		$_SERVER['HTTPS'] = 'on';
		$this->assertTrue(env('HTTPS'));

		$_SERVER['HTTPS'] = '1';
		$this->assertTrue(env('HTTPS'));

		$_SERVER['HTTPS'] = 'I am not empty';
		$this->assertTrue(env('HTTPS'));

		$_SERVER['HTTPS'] = 1;
		$this->assertTrue(env('HTTPS'));

		$_SERVER['HTTPS'] = 'off';
		$this->assertFalse(env('HTTPS'));

		$_SERVER['HTTPS'] = false;
		$this->assertFalse(env('HTTPS'));

		$_SERVER['HTTPS'] = '';
		$this->assertFalse(env('HTTPS'));

		$_SERVER = array();

		$_ENV['SCRIPT_URI'] = 'https://domain.test/a/test.php';
		$this->assertTrue(env('HTTPS'));

		$_ENV['SCRIPT_URI'] = 'http://domain.test/a/test.php';
		$this->assertFalse(env('HTTPS'));

		$_SERVER = $_ENV = array();

		$this->assertNull(env('TEST_ME'));

		$_ENV['TEST_ME'] = 'a';
		$this->assertEquals(env('TEST_ME'), 'a');

		$_SERVER['TEST_ME'] = 'b';
		$this->assertEquals(env('TEST_ME'), 'b');

		unset($_ENV['TEST_ME']);
		$this->assertEquals(env('TEST_ME'), 'b');

		$_SERVER = $__SERVER;
		$_ENV = $__ENV;
	}

/**
 * Test h()
 *
 * @return void
 */
	public function testH() {
		$string = '<foo>';
		$result = h($string);
		$this->assertEquals('&lt;foo&gt;', $result);

		$in = array('this & that', '<p>Which one</p>');
		$result = h($in);
		$expected = array('this &amp; that', '&lt;p&gt;Which one&lt;/p&gt;');
		$this->assertEquals($expected, $result);

		$string = '<foo> & &nbsp;';
		$result = h($string);
		$this->assertEquals('&lt;foo&gt; &amp; &amp;nbsp;', $result);

		$string = '<foo> & &nbsp;';
		$result = h($string, false);
		$this->assertEquals('&lt;foo&gt; &amp; &nbsp;', $result);

		$string = '<foo> & &nbsp;';
		$result = h($string, 'UTF-8');
		$this->assertEquals('&lt;foo&gt; &amp; &amp;nbsp;', $result);

		$arr = array('<foo>', '&nbsp;');
		$result = h($arr);
		$expected = array(
			'&lt;foo&gt;',
			'&amp;nbsp;'
		);
		$this->assertEquals($expected, $result);

		$arr = array('<foo>', '&nbsp;');
		$result = h($arr, false);
		$expected = array(
			'&lt;foo&gt;',
			'&nbsp;'
		);
		$this->assertEquals($expected, $result);

		$arr = array('f' => '<foo>', 'n' => '&nbsp;');
		$result = h($arr, false);
		$expected = array(
			'f' => '&lt;foo&gt;',
			'n' => '&nbsp;'
		);
		$this->assertEquals($expected, $result);

		$obj = new stdClass();
		$result = h($obj);
		$this->assertEquals('(object)stdClass', $result);

		$obj = new CakeResponse(array('body' => 'Body content'));
		$result = h($obj);
		$this->assertEquals('Body content', $result);
	}

/**
 * Test am()
 *
 * @return void
 */
	public function testAm() {
		$result = am(array('one', 'two'), 2, 3, 4);
		$expected = array('one', 'two', 2, 3, 4);
		$this->assertEquals($expected, $result);

		$result = am(array('one' => array(2, 3), 'two' => array('foo')), array('one' => array(4, 5)));
		$expected = array('one' => array(4, 5),'two' => array('foo'));
		$this->assertEquals($expected, $result);
	}

/**
 * test cache()
 *
 * @return void
 */
	public function testCache() {
		$_cacheDisable = Configure::read('Cache.disable');
		$this->skipIf($_cacheDisable, 'Cache is disabled, skipping cache() tests.');

		Configure::write('Cache.disable', true);
		$result = cache('basics_test', 'simple cache write');
		$this->assertNull($result);

		$result = cache('basics_test');
		$this->assertNull($result);

		Configure::write('Cache.disable', false);
		$result = cache('basics_test', 'simple cache write');
		$this->assertTrue((boolean)$result);
		$this->assertTrue(file_exists(CACHE . 'basics_test'));

		$result = cache('basics_test');
		$this->assertEquals($result, 'simple cache write');
		@unlink(CACHE . 'basics_test');

		cache('basics_test', 'expired', '+1 second');
		sleep(2);
		$result = cache('basics_test', null, '+1 second');
		$this->assertNull($result);

		Configure::write('Cache.disable', $_cacheDisable);
	}

/**
 * test clearCache()
 *
 * @return void
 */
	public function testClearCache() {
		$cacheOff = Configure::read('Cache.disable');
		$this->skipIf($cacheOff, 'Cache is disabled, skipping clearCache() tests.');

		cache('views' . DS . 'basics_test.cache', 'simple cache write');
		$this->assertTrue(file_exists(CACHE . 'views' . DS . 'basics_test.cache'));

		cache('views' . DS . 'basics_test_2.cache', 'simple cache write 2');
		$this->assertTrue(file_exists(CACHE . 'views' . DS . 'basics_test_2.cache'));

		cache('views' . DS . 'basics_test_3.cache', 'simple cache write 3');
		$this->assertTrue(file_exists(CACHE . 'views' . DS . 'basics_test_3.cache'));

		$result = clearCache(array('basics_test', 'basics_test_2'), 'views', '.cache');
		$this->assertTrue($result);
		$this->assertFalse(file_exists(CACHE . 'views' . DS . 'basics_test.cache'));
		$this->assertFalse(file_exists(CACHE . 'views' . DS . 'basics_test.cache'));
		$this->assertTrue(file_exists(CACHE . 'views' . DS . 'basics_test_3.cache'));

		$result = clearCache(null, 'views', '.cache');
		$this->assertTrue($result);
		$this->assertFalse(file_exists(CACHE . 'views' . DS . 'basics_test_3.cache'));

		// Different path from views and with prefix
		cache('models' . DS . 'basics_test.cache', 'simple cache write');
		$this->assertTrue(file_exists(CACHE . 'models' . DS . 'basics_test.cache'));

		cache('models' . DS . 'basics_test_2.cache', 'simple cache write 2');
		$this->assertTrue(file_exists(CACHE . 'models' . DS . 'basics_test_2.cache'));

		cache('models' . DS . 'basics_test_3.cache', 'simple cache write 3');
		$this->assertTrue(file_exists(CACHE . 'models' . DS . 'basics_test_3.cache'));

		$result = clearCache('basics', 'models', '.cache');
		$this->assertTrue($result);
		$this->assertFalse(file_exists(CACHE . 'models' . DS . 'basics_test.cache'));
		$this->assertFalse(file_exists(CACHE . 'models' . DS . 'basics_test_2.cache'));
		$this->assertFalse(file_exists(CACHE . 'models' . DS . 'basics_test_3.cache'));

		// checking if empty files were not removed
		$emptyExists = file_exists(CACHE . 'views' . DS . 'empty');
		if (!$emptyExists) {
			cache('views' . DS . 'empty', '');
		}
		cache('views' . DS . 'basics_test.php', 'simple cache write');
		$this->assertTrue(file_exists(CACHE . 'views' . DS . 'basics_test.php'));
		$this->assertTrue(file_exists(CACHE . 'views' . DS . 'empty'));

		$result = clearCache();
		$this->assertTrue($result);
		$this->assertTrue(file_exists(CACHE . 'views' . DS . 'empty'));
		$this->assertFalse(file_exists(CACHE . 'views' . DS . 'basics_test.php'));
		if (!$emptyExists) {
			unlink(CACHE . 'views' . DS . 'empty');
		}
	}

/**
 * test __()
 *
 * @return void
 */
	public function test__() {
		Configure::write('Config.language', 'rule_1_po');

		$result = __('Plural Rule 1');
		$expected = 'Plural Rule 1 (translated)';
		$this->assertEquals($expected, $result);

		$result = __('Plural Rule 1 (from core)');
		$expected = 'Plural Rule 1 (from core translated)';
		$this->assertEquals($expected, $result);

		$result = __('Some string with %s', 'arguments');
		$expected = 'Some string with arguments';
		$this->assertEquals($expected, $result);

		$result = __('Some string with %s %s', 'multiple', 'arguments');
		$expected = 'Some string with multiple arguments';
		$this->assertEquals($expected, $result);

		$result = __('Some string with %s %s', array('multiple', 'arguments'));
		$expected = 'Some string with multiple arguments';
		$this->assertEquals($expected, $result);

		$result = __('Testing %2$s %1$s', 'order', 'different');
		$expected = 'Testing different order';
		$this->assertEquals($expected, $result);

		$result = __('Testing %2$s %1$s', array('order', 'different'));
		$expected = 'Testing different order';
		$this->assertEquals($expected, $result);

		$result = __('Testing %.2f number', 1.2345);
		$expected = 'Testing 1.23 number';
		$this->assertEquals($expected, $result);
	}

/**
 * test __n()
 *
 * @return void
 */
	public function test__n() {
		Configure::write('Config.language', 'rule_1_po');

		$result = __n('%d = 1', '%d = 0 or > 1', 0);
		$expected = '%d = 0 or > 1 (translated)';
		$this->assertEquals($expected, $result);

		$result = __n('%d = 1', '%d = 0 or > 1', 1);
		$expected = '%d = 1 (translated)';
		$this->assertEquals($expected, $result);

		$result = __n('%d = 1 (from core)', '%d = 0 or > 1 (from core)', 2);
		$expected = '%d = 0 or > 1 (from core translated)';
		$this->assertEquals($expected, $result);

		$result = __n('%d item.', '%d items.', 1, 1);
		$expected = '1 item.';
		$this->assertEquals($expected, $result);

		$result = __n('%d item for id %s', '%d items for id %s', 2, 2, '1234');
		$expected = '2 items for id 1234';
		$this->assertEquals($expected, $result);

		$result = __n('%d item for id %s', '%d items for id %s', 2, array(2, '1234'));
		$expected = '2 items for id 1234';
		$this->assertEquals($expected, $result);
	}

/**
 * test __d()
 *
 * @return void
 */
	public function test__d() {
		Configure::write('Config.language', 'rule_1_po');

		$result = __d('default', 'Plural Rule 1');
		$expected = 'Plural Rule 1 (translated)';
		$this->assertEquals($expected, $result);

		$result = __d('core', 'Plural Rule 1');
		$expected = 'Plural Rule 1';
		$this->assertEquals($expected, $result);

		$result = __d('core', 'Plural Rule 1 (from core)');
		$expected = 'Plural Rule 1 (from core translated)';
		$this->assertEquals($expected, $result);

		$result = __d('core', 'Some string with %s', 'arguments');
		$expected = 'Some string with arguments';
		$this->assertEquals($expected, $result);

		$result = __d('core', 'Some string with %s %s', 'multiple', 'arguments');
		$expected = 'Some string with multiple arguments';
		$this->assertEquals($expected, $result);

		$result = __d('core', 'Some string with %s %s', array('multiple', 'arguments'));
		$expected = 'Some string with multiple arguments';
		$this->assertEquals($expected, $result);
	}

/**
 * test __dn()
 *
 * @return void
 */
	public function test__dn() {
		Configure::write('Config.language', 'rule_1_po');

		$result = __dn('default', '%d = 1', '%d = 0 or > 1', 0);
		$expected = '%d = 0 or > 1 (translated)';
		$this->assertEquals($expected, $result);

		$result = __dn('core', '%d = 1', '%d = 0 or > 1', 0);
		$expected = '%d = 0 or > 1';
		$this->assertEquals($expected, $result);

		$result = __dn('core', '%d = 1 (from core)', '%d = 0 or > 1 (from core)', 0);
		$expected = '%d = 0 or > 1 (from core translated)';
		$this->assertEquals($expected, $result);

		$result = __dn('default', '%d = 1', '%d = 0 or > 1', 1);
		$expected = '%d = 1 (translated)';
		$this->assertEquals($expected, $result);

		$result = __dn('core', '%d item.', '%d items.', 1, 1);
		$expected = '1 item.';
		$this->assertEquals($expected, $result);

		$result = __dn('core', '%d item for id %s', '%d items for id %s', 2, 2, '1234');
		$expected = '2 items for id 1234';
		$this->assertEquals($expected, $result);

		$result = __dn('core', '%d item for id %s', '%d items for id %s', 2, array(2, '1234'));
		$expected = '2 items for id 1234';
		$this->assertEquals($expected, $result);
	}

/**
 * test __c()
 *
 * @return void
 */
	public function test__c() {
		Configure::write('Config.language', 'rule_1_po');

		$result = __c('Plural Rule 1', 6);
		$expected = 'Plural Rule 1 (translated)';
		$this->assertEquals($expected, $result);

		$result = __c('Plural Rule 1 (from core)', 6);
		$expected = 'Plural Rule 1 (from core translated)';
		$this->assertEquals($expected, $result);

		$result = __c('Some string with %s', 6, 'arguments');
		$expected = 'Some string with arguments';
		$this->assertEquals($expected, $result);

		$result = __c('Some string with %s %s', 6, 'multiple', 'arguments');
		$expected = 'Some string with multiple arguments';
		$this->assertEquals($expected, $result);

		$result = __c('Some string with %s %s', 6, array('multiple', 'arguments'));
		$expected = 'Some string with multiple arguments';
		$this->assertEquals($expected, $result);
	}

/**
 * test __dc()
 *
 * @return void
 */
	public function test__dc() {
		Configure::write('Config.language', 'rule_1_po');

		$result = __dc('default', 'Plural Rule 1', 6);
		$expected = 'Plural Rule 1 (translated)';
		$this->assertEquals($expected, $result);

		$result = __dc('default', 'Plural Rule 1 (from core)', 6);
		$expected = 'Plural Rule 1 (from core translated)';
		$this->assertEquals($expected, $result);

		$result = __dc('core', 'Plural Rule 1', 6);
		$expected = 'Plural Rule 1';
		$this->assertEquals($expected, $result);

		$result = __dc('core', 'Plural Rule 1 (from core)', 6);
		$expected = 'Plural Rule 1 (from core translated)';
		$this->assertEquals($expected, $result);

		$result = __dc('core', 'Some string with %s', 6, 'arguments');
		$expected = 'Some string with arguments';
		$this->assertEquals($expected, $result);

		$result = __dc('core', 'Some string with %s %s', 6, 'multiple', 'arguments');
		$expected = 'Some string with multiple arguments';
		$this->assertEquals($expected, $result);

		$result = __dc('core', 'Some string with %s %s', 6, array('multiple', 'arguments'));
		$expected = 'Some string with multiple arguments';
		$this->assertEquals($expected, $result);
	}

/**
 * test __dcn()
 *
 * @return void
 */
	public function test__dcn() {
		Configure::write('Config.language', 'rule_1_po');

		$result = __dcn('default', '%d = 1', '%d = 0 or > 1', 0, 6);
		$expected = '%d = 0 or > 1 (translated)';
		$this->assertEquals($expected, $result);

		$result = __dcn('default', '%d = 1 (from core)', '%d = 0 or > 1 (from core)', 1, 6);
		$expected = '%d = 1 (from core translated)';
		$this->assertEquals($expected, $result);

		$result = __dcn('core', '%d = 1', '%d = 0 or > 1', 0, 6);
		$expected = '%d = 0 or > 1';
		$this->assertEquals($expected, $result);

		$result = __dcn('core', '%d item.', '%d items.', 1, 6, 1);
		$expected = '1 item.';
		$this->assertEquals($expected, $result);

		$result = __dcn('core', '%d item for id %s', '%d items for id %s', 2, 6, 2, '1234');
		$expected = '2 items for id 1234';
		$this->assertEquals($expected, $result);

		$result = __dcn('core', '%d item for id %s', '%d items for id %s', 2, 6, array(2, '1234'));
		$expected = '2 items for id 1234';
		$this->assertEquals($expected, $result);
	}

/**
 * test LogError()
 *
 * @return void
 */
	public function testLogError() {
		@unlink(LOGS . 'error.log');

		LogError('Testing LogError() basic function');
		LogError("Testing with\nmulti-line\nstring");

		$result = file_get_contents(LOGS . 'error.log');
		$this->assertRegExp('/Error: Testing LogError\(\) basic function/', $result);
		$this->assertNotRegExp("/Error: Testing with\nmulti-line\nstring/", $result);
		$this->assertRegExp('/Error: Testing with multi-line string/', $result);
	}

/**
 * test fileExistsInPath()
 *
 * @return void
 */
	public function testFileExistsInPath() {
		if (!function_exists('ini_set')) {
			$this->markTestSkipped('%s ini_set function not available');
		}

		$_includePath = ini_get('include_path');

		$path = TMP . 'basics_test';
		$folder1 = $path . DS . 'folder1';
		$folder2 = $path . DS . 'folder2';
		$file1 = $path . DS . 'file1.php';
		$file2 = $folder1 . DS . 'file2.php';
		$file3 = $folder1 . DS . 'file3.php';
		$file4 = $folder2 . DS . 'file4.php';

		new Folder($path, true);
		new Folder($folder1, true);
		new Folder($folder2, true);
		touch($file1);
		touch($file2);
		touch($file3);
		touch($file4);

		ini_set('include_path', $path . PATH_SEPARATOR . $folder1);

		$this->assertEquals(fileExistsInPath('file1.php'), $file1);
		$this->assertEquals(fileExistsInPath('file2.php'), $file2);
		$this->assertEquals(fileExistsInPath('folder1' . DS . 'file2.php'), $file2);
		$this->assertEquals(fileExistsInPath($file2), $file2);
		$this->assertEquals(fileExistsInPath('file3.php'), $file3);
		$this->assertEquals(fileExistsInPath($file4), $file4);

		$this->assertFalse(fileExistsInPath('file1'));
		$this->assertFalse(fileExistsInPath('file4.php'));

		$Folder = new Folder($path);
		$Folder->delete();

		ini_set('include_path', $_includePath);
	}

/**
 * test convertSlash()
 *
 * @return void
 */
	public function testConvertSlash() {
		$result = convertSlash('\path\to\location\\');
		$expected = '\path\to\location\\';
		$this->assertEquals($expected, $result);

		$result = convertSlash('/path/to/location/');
		$expected = 'path_to_location';
		$this->assertEquals($expected, $result);
	}

/**
 * test debug()
 *
 * @return void
 */
	public function testDebug() {
		ob_start();
			debug('this-is-a-test', false);
		$result = ob_get_clean();
$expectedText = <<<EXPECTED
%s (line %d)
########## DEBUG ##########
'this-is-a-test'
###########################
<<<<<<< HEAD

EXPECTED;
		if (php_sapi_name() == 'cli') {
			$expected = sprintf($expectedText, substr(__FILE__, strlen(ROOT) + 1), __LINE__ - 19);
		} else {
			$expected = sprintf($expectedHtml, substr(__FILE__, strlen(ROOT) + 1), __LINE__ - 21);
		}
		$this->assertEquals($expected, $result);

		ob_start();
			debug('<div>this-is-a-test</div>');
		$result = ob_get_clean();
$expectedHtml = <<<EXPECTED
<div class="cake-debug-output">
<span><strong>%s</strong> (line <strong>%d</strong>)</span>
<pre class="cake-debug">
&#039;&lt;div&gt;this-is-a-test&lt;/div&gt;&#039;
</pre>
</div>
EXPECTED;
$expectedText = <<<EXPECTED

%s (line %d)
########## DEBUG ##########
'<div>this-is-a-test</div>'
###########################

EXPECTED;
		if (php_sapi_name() == 'cli') {
			$expected = sprintf($expectedText, substr(__FILE__, strlen(ROOT) + 1), __LINE__ - 19);
		} else {
			$expected = sprintf($expectedHtml, substr(__FILE__, strlen(ROOT) + 1), __LINE__ - 21);
		}
=======
EXPECTED;
		$expected = sprintf($expectedText, substr(__FILE__, strlen(ROOT) + 1), __LINE__ - 8);
>>>>>>> 3e2f8ddf
		$this->assertEquals($expected, $result);

		ob_start();
			debug('<div>this-is-a-test</div>', true);
		$result = ob_get_clean();
$expectedHtml = <<<EXPECTED
<div class="cake-debug-output">
<span><strong>%s</strong> (line <strong>%d</strong>)</span>
<pre class="cake-debug">
&#039;&lt;div&gt;this-is-a-test&lt;/div&gt;&#039;
</pre>
</div>
EXPECTED;
<<<<<<< HEAD
		$expected = sprintf($expected, substr(__FILE__, strlen(ROOT) + 1), __LINE__ - 10);
=======
		$expected = sprintf($expectedHtml, substr(__FILE__, strlen(ROOT) + 1), __LINE__ - 10);
>>>>>>> 3e2f8ddf
		$this->assertEquals($expected, $result);

		ob_start();
			debug('<div>this-is-a-test</div>', true, true);
		$result = ob_get_clean();
$expected = <<<EXPECTED
<div class="cake-debug-output">
<span><strong>%s</strong> (line <strong>%d</strong>)</span>
<pre class="cake-debug">
&#039;&lt;div&gt;this-is-a-test&lt;/div&gt;&#039;
</pre>
</div>
EXPECTED;
		$expected = sprintf($expected, substr(__FILE__, strlen(ROOT) + 1), __LINE__ - 10);
		$this->assertEquals($expected, $result);

		ob_start();
			debug('<div>this-is-a-test</div>', true, false);
		$result = ob_get_clean();
$expected = <<<EXPECTED
<div class="cake-debug-output">

<pre class="cake-debug">
&#039;&lt;div&gt;this-is-a-test&lt;/div&gt;&#039;
</pre>
</div>
EXPECTED;
		$expected = sprintf($expected, substr(__FILE__, strlen(ROOT) + 1), __LINE__ - 10);
		$this->assertEquals($expected, $result);
<<<<<<< HEAD

		ob_start();
			debug('<div>this-is-a-test</div>', null);
		$result = ob_get_clean();
$expectedHtml = <<<EXPECTED
<div class="cake-debug-output">
<span><strong>%s</strong> (line <strong>%d</strong>)</span>
<pre class="cake-debug">
&#039;&lt;div&gt;this-is-a-test&lt;/div&gt;&#039;
</pre>
</div>
EXPECTED;
$expectedText = <<<EXPECTED

%s (line %d)
########## DEBUG ##########
'<div>this-is-a-test</div>'
###########################

EXPECTED;
		if (php_sapi_name() == 'cli') {
			$expected = sprintf($expectedText, substr(__FILE__, strlen(ROOT) + 1), __LINE__ - 19);
		} else {
			$expected = sprintf($expectedHtml, substr(__FILE__, strlen(ROOT) + 1), __LINE__ - 21);
		}
		$this->assertEquals($expected, $result);
=======
>>>>>>> 3e2f8ddf

		ob_start();
			debug('<div>this-is-a-test</div>', null);
		$result = ob_get_clean();
$expectedHtml = <<<EXPECTED
<div class="cake-debug-output">
<span><strong>%s</strong> (line <strong>%d</strong>)</span>
<pre class="cake-debug">
&#039;&lt;div&gt;this-is-a-test&lt;/div&gt;&#039;
</pre>
</div>
EXPECTED;
$expectedText = <<<EXPECTED
%s (line %d)
########## DEBUG ##########
'<div>this-is-a-test</div>'
###########################
EXPECTED;
		if (php_sapi_name() == 'cli') {
			$expected = sprintf($expectedText, substr(__FILE__, strlen(ROOT) + 1), __LINE__ - 17);
		} else {
			$expected = sprintf($expectedHtml, substr(__FILE__, strlen(ROOT) + 1), __LINE__ - 19);
		}
		$this->assertEquals($expected, $result);

		ob_start();
			debug('<div>this-is-a-test</div>', null, false);
		$result = ob_get_clean();
$expectedHtml = <<<EXPECTED
<div class="cake-debug-output">

<pre class="cake-debug">
&#039;&lt;div&gt;this-is-a-test&lt;/div&gt;&#039;
</pre>
</div>
EXPECTED;
$expectedText = <<<EXPECTED

########## DEBUG ##########
'<div>this-is-a-test</div>'
###########################
EXPECTED;
		if (php_sapi_name() == 'cli') {
			$expected = sprintf($expectedText, substr(__FILE__, strlen(ROOT) + 1), __LINE__ - 17);
		} else {
			$expected = sprintf($expectedHtml, substr(__FILE__, strlen(ROOT) + 1), __LINE__ - 19);
		}
		$this->assertEquals($expected, $result);

		ob_start();
			debug('<div>this-is-a-test</div>', false);
		$result = ob_get_clean();
$expected = <<<EXPECTED
%s (line %d)
########## DEBUG ##########
'<div>this-is-a-test</div>'
###########################
EXPECTED;
<<<<<<< HEAD
		$expected = sprintf($expected, substr(__FILE__, strlen(ROOT) + 1), __LINE__ - 10);
=======
		$expected = sprintf($expected, substr(__FILE__, strlen(ROOT) + 1), __LINE__ - 8);
>>>>>>> 3e2f8ddf
		$this->assertEquals($expected, $result);

		ob_start();
			debug('<div>this-is-a-test</div>', false, true);
		$result = ob_get_clean();
$expected = <<<EXPECTED
%s (line %d)
########## DEBUG ##########
'<div>this-is-a-test</div>'
###########################
EXPECTED;
<<<<<<< HEAD
		$expected = sprintf($expected, substr(__FILE__, strlen(ROOT) + 1), __LINE__ - 10);
=======
		$expected = sprintf($expected, substr(__FILE__, strlen(ROOT) + 1), __LINE__ - 8);
>>>>>>> 3e2f8ddf
		$this->assertEquals($expected, $result);

		ob_start();
			debug('<div>this-is-a-test</div>', false, false);
		$result = ob_get_clean();
$expected = <<<EXPECTED

########## DEBUG ##########
'<div>this-is-a-test</div>'
###########################
EXPECTED;
<<<<<<< HEAD
		$expected = sprintf($expected, substr(__FILE__, strlen(ROOT) + 1), __LINE__ - 10);
=======
		$expected = sprintf($expected, substr(__FILE__, strlen(ROOT) + 1), __LINE__ - 8);
>>>>>>> 3e2f8ddf
		$this->assertEquals($expected, $result);
	}

/**
 * test pr()
 *
 * @return void
 */
	public function testPr() {
		ob_start();
			pr('this is a test');
		$result = ob_get_clean();
		$expected = "<pre>this is a test</pre>";
		$this->assertEquals($expected, $result);

		ob_start();
			pr(array('this' => 'is', 'a' => 'test'));
		$result = ob_get_clean();
		$expected = "<pre>Array\n(\n    [this] => is\n    [a] => test\n)\n</pre>";
		$this->assertEquals($expected, $result);
	}

/**
 * test stripslashes_deep()
 *
 * @return void
 */
	public function testStripslashesDeep() {
		$this->skipIf(ini_get('magic_quotes_sybase') === '1', 'magic_quotes_sybase is on.');

		$this->assertEquals(stripslashes_deep("tes\'t"), "tes't");
		$this->assertEquals(stripslashes_deep('tes\\' . chr(0) .'t'), 'tes' . chr(0) .'t');
		$this->assertEquals(stripslashes_deep('tes\"t'), 'tes"t');
		$this->assertEquals(stripslashes_deep("tes\'t"), "tes't");
		$this->assertEquals(stripslashes_deep('te\\st'), 'test');

		$nested = array(
			'a' => "tes\'t",
			'b' => 'tes\\' . chr(0) .'t',
			'c' => array(
				'd' => 'tes\"t',
				'e' => "te\'s\'t",
				array('f' => "tes\'t")
				),
			'g' => 'te\\st'
			);
		$expected = array(
			'a' => "tes't",
			'b' => 'tes' . chr(0) .'t',
			'c' => array(
				'd' => 'tes"t',
				'e' => "te's't",
				array('f' => "tes't")
				),
			'g' => 'test'
			);
		$this->assertEquals(stripslashes_deep($nested), $expected);
	}

/**
 * test stripslashes_deep() with magic_quotes_sybase on
 *
 * @return void
 */
	public function testStripslashesDeepSybase() {
		if (!(ini_get('magic_quotes_sybase') === '1')) {
			$this->markTestSkipped('magic_quotes_sybase is off');
		}

		$this->assertEquals(stripslashes_deep("tes\'t"), "tes\'t");

		$nested = array(
			'a' => "tes't",
			'b' => "tes''t",
			'c' => array(
				'd' => "tes'''t",
				'e' => "tes''''t",
				array('f' => "tes''t")
				),
			'g' => "te'''''st"
			);
		$expected = array(
			'a' => "tes't",
			'b' => "tes't",
			'c' => array(
				'd' => "tes''t",
				'e' => "tes''t",
				array('f' => "tes't")
				),
			'g' => "te'''st"
			);
		$this->assertEquals(stripslashes_deep($nested), $expected);
	}

/**
 * test pluginSplit
 *
 * @return void
 */
	public function testPluginSplit() {
		$result = pluginSplit('Something.else');
		$this->assertEquals($result, array('Something', 'else'));

		$result = pluginSplit('Something.else.more.dots');
		$this->assertEquals($result, array('Something', 'else.more.dots'));

		$result = pluginSplit('Somethingelse');
		$this->assertEquals($result, array(null, 'Somethingelse'));

		$result = pluginSplit('Something.else', true);
		$this->assertEquals($result, array('Something.', 'else'));

		$result = pluginSplit('Something.else.more.dots', true);
		$this->assertEquals($result, array('Something.', 'else.more.dots'));

		$result = pluginSplit('Post', false, 'Blog');
		$this->assertEquals($result, array('Blog', 'Post'));

		$result = pluginSplit('Blog.Post', false, 'Ultimate');
		$this->assertEquals($result, array('Blog', 'Post'));
	}
}<|MERGE_RESOLUTION|>--- conflicted
+++ resolved
@@ -690,18 +690,12 @@
 ########## DEBUG ##########
 'this-is-a-test'
 ###########################
-<<<<<<< HEAD
-
-EXPECTED;
-		if (php_sapi_name() == 'cli') {
-			$expected = sprintf($expectedText, substr(__FILE__, strlen(ROOT) + 1), __LINE__ - 19);
-		} else {
-			$expected = sprintf($expectedHtml, substr(__FILE__, strlen(ROOT) + 1), __LINE__ - 21);
-		}
-		$this->assertEquals($expected, $result);
-
-		ob_start();
-			debug('<div>this-is-a-test</div>');
+EXPECTED;
+		$expected = sprintf($expectedText, substr(__FILE__, strlen(ROOT) + 1), __LINE__ - 8);
+		$this->assertEquals($expected, $result);
+
+		ob_start();
+			debug('<div>this-is-a-test</div>', true);
 		$result = ob_get_clean();
 $expectedHtml = <<<EXPECTED
 <div class="cake-debug-output">
@@ -711,27 +705,39 @@
 </pre>
 </div>
 EXPECTED;
-$expectedText = <<<EXPECTED
-
-%s (line %d)
-########## DEBUG ##########
-'<div>this-is-a-test</div>'
-###########################
-
-EXPECTED;
-		if (php_sapi_name() == 'cli') {
-			$expected = sprintf($expectedText, substr(__FILE__, strlen(ROOT) + 1), __LINE__ - 19);
-		} else {
-			$expected = sprintf($expectedHtml, substr(__FILE__, strlen(ROOT) + 1), __LINE__ - 21);
-		}
-=======
-EXPECTED;
-		$expected = sprintf($expectedText, substr(__FILE__, strlen(ROOT) + 1), __LINE__ - 8);
->>>>>>> 3e2f8ddf
-		$this->assertEquals($expected, $result);
-
-		ob_start();
-			debug('<div>this-is-a-test</div>', true);
+		$expected = sprintf($expectedHtml, substr(__FILE__, strlen(ROOT) + 1), __LINE__ - 10);
+		$this->assertEquals($expected, $result);
+
+		ob_start();
+			debug('<div>this-is-a-test</div>', true, true);
+		$result = ob_get_clean();
+$expected = <<<EXPECTED
+<div class="cake-debug-output">
+<span><strong>%s</strong> (line <strong>%d</strong>)</span>
+<pre class="cake-debug">
+&#039;&lt;div&gt;this-is-a-test&lt;/div&gt;&#039;
+</pre>
+</div>
+EXPECTED;
+		$expected = sprintf($expected, substr(__FILE__, strlen(ROOT) + 1), __LINE__ - 10);
+		$this->assertEquals($expected, $result);
+
+		ob_start();
+			debug('<div>this-is-a-test</div>', true, false);
+		$result = ob_get_clean();
+$expected = <<<EXPECTED
+<div class="cake-debug-output">
+
+<pre class="cake-debug">
+&#039;&lt;div&gt;this-is-a-test&lt;/div&gt;&#039;
+</pre>
+</div>
+EXPECTED;
+		$expected = sprintf($expected, substr(__FILE__, strlen(ROOT) + 1), __LINE__ - 10);
+		$this->assertEquals($expected, $result);
+
+		ob_start();
+			debug('<div>this-is-a-test</div>', null);
 		$result = ob_get_clean();
 $expectedHtml = <<<EXPECTED
 <div class="cake-debug-output">
@@ -741,81 +747,6 @@
 </pre>
 </div>
 EXPECTED;
-<<<<<<< HEAD
-		$expected = sprintf($expected, substr(__FILE__, strlen(ROOT) + 1), __LINE__ - 10);
-=======
-		$expected = sprintf($expectedHtml, substr(__FILE__, strlen(ROOT) + 1), __LINE__ - 10);
->>>>>>> 3e2f8ddf
-		$this->assertEquals($expected, $result);
-
-		ob_start();
-			debug('<div>this-is-a-test</div>', true, true);
-		$result = ob_get_clean();
-$expected = <<<EXPECTED
-<div class="cake-debug-output">
-<span><strong>%s</strong> (line <strong>%d</strong>)</span>
-<pre class="cake-debug">
-&#039;&lt;div&gt;this-is-a-test&lt;/div&gt;&#039;
-</pre>
-</div>
-EXPECTED;
-		$expected = sprintf($expected, substr(__FILE__, strlen(ROOT) + 1), __LINE__ - 10);
-		$this->assertEquals($expected, $result);
-
-		ob_start();
-			debug('<div>this-is-a-test</div>', true, false);
-		$result = ob_get_clean();
-$expected = <<<EXPECTED
-<div class="cake-debug-output">
-
-<pre class="cake-debug">
-&#039;&lt;div&gt;this-is-a-test&lt;/div&gt;&#039;
-</pre>
-</div>
-EXPECTED;
-		$expected = sprintf($expected, substr(__FILE__, strlen(ROOT) + 1), __LINE__ - 10);
-		$this->assertEquals($expected, $result);
-<<<<<<< HEAD
-
-		ob_start();
-			debug('<div>this-is-a-test</div>', null);
-		$result = ob_get_clean();
-$expectedHtml = <<<EXPECTED
-<div class="cake-debug-output">
-<span><strong>%s</strong> (line <strong>%d</strong>)</span>
-<pre class="cake-debug">
-&#039;&lt;div&gt;this-is-a-test&lt;/div&gt;&#039;
-</pre>
-</div>
-EXPECTED;
-$expectedText = <<<EXPECTED
-
-%s (line %d)
-########## DEBUG ##########
-'<div>this-is-a-test</div>'
-###########################
-
-EXPECTED;
-		if (php_sapi_name() == 'cli') {
-			$expected = sprintf($expectedText, substr(__FILE__, strlen(ROOT) + 1), __LINE__ - 19);
-		} else {
-			$expected = sprintf($expectedHtml, substr(__FILE__, strlen(ROOT) + 1), __LINE__ - 21);
-		}
-		$this->assertEquals($expected, $result);
-=======
->>>>>>> 3e2f8ddf
-
-		ob_start();
-			debug('<div>this-is-a-test</div>', null);
-		$result = ob_get_clean();
-$expectedHtml = <<<EXPECTED
-<div class="cake-debug-output">
-<span><strong>%s</strong> (line <strong>%d</strong>)</span>
-<pre class="cake-debug">
-&#039;&lt;div&gt;this-is-a-test&lt;/div&gt;&#039;
-</pre>
-</div>
-EXPECTED;
 $expectedText = <<<EXPECTED
 %s (line %d)
 ########## DEBUG ##########
@@ -862,11 +793,7 @@
 '<div>this-is-a-test</div>'
 ###########################
 EXPECTED;
-<<<<<<< HEAD
-		$expected = sprintf($expected, substr(__FILE__, strlen(ROOT) + 1), __LINE__ - 10);
-=======
 		$expected = sprintf($expected, substr(__FILE__, strlen(ROOT) + 1), __LINE__ - 8);
->>>>>>> 3e2f8ddf
 		$this->assertEquals($expected, $result);
 
 		ob_start();
@@ -878,11 +805,7 @@
 '<div>this-is-a-test</div>'
 ###########################
 EXPECTED;
-<<<<<<< HEAD
-		$expected = sprintf($expected, substr(__FILE__, strlen(ROOT) + 1), __LINE__ - 10);
-=======
 		$expected = sprintf($expected, substr(__FILE__, strlen(ROOT) + 1), __LINE__ - 8);
->>>>>>> 3e2f8ddf
 		$this->assertEquals($expected, $result);
 
 		ob_start();
@@ -894,11 +817,7 @@
 '<div>this-is-a-test</div>'
 ###########################
 EXPECTED;
-<<<<<<< HEAD
-		$expected = sprintf($expected, substr(__FILE__, strlen(ROOT) + 1), __LINE__ - 10);
-=======
 		$expected = sprintf($expected, substr(__FILE__, strlen(ROOT) + 1), __LINE__ - 8);
->>>>>>> 3e2f8ddf
 		$this->assertEquals($expected, $result);
 	}
 
