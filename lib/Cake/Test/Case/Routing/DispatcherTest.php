--- conflicted
+++ resolved
@@ -1658,75 +1658,6 @@
 	}
 
 /**
-<<<<<<< HEAD
- * backupEnvironment method
- *
- * @return void
- */
-	protected function _backupEnvironment() {
-		return array(
-			'App' => Configure::read('App'),
-			'GET' => $_GET,
-			'POST' => $_POST,
-			'SERVER' => $_SERVER
-		);
-	}
-
-/**
- * reloadEnvironment method
- *
- * @return void
- */
-	protected function _reloadEnvironment() {
-		foreach ($_GET as $key => $val) {
-			unset($_GET[$key]);
-		}
-		foreach ($_POST as $key => $val) {
-			unset($_POST[$key]);
-		}
-		foreach ($_SERVER as $key => $val) {
-			unset($_SERVER[$key]);
-		}
-		Configure::write('App', array());
-	}
-
-/**
- * loadEnvironment method
- *
- * @param array $env
- * @return void
- */
-	protected function _loadEnvironment($env) {
-		if ($env['reload']) {
-			$this->_reloadEnvironment();
-		}
-
-		if (isset($env['App'])) {
-			Configure::write('App', $env['App']);
-		}
-
-		if (isset($env['GET'])) {
-			foreach ($env['GET'] as $key => $val) {
-				$_GET[$key] = $val;
-			}
-		}
-
-		if (isset($env['POST'])) {
-			foreach ($env['POST'] as $key => $val) {
-				$_POST[$key] = $val;
-			}
-		}
-
-		if (isset($env['SERVER'])) {
-			foreach ($env['SERVER'] as $key => $val) {
-				$_SERVER[$key] = $val;
-			}
-		}
-	}
-
-/**
-=======
->>>>>>> 644d47c8
  * cachePath method
  *
  * @param string $here
