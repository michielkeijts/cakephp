<?php
/**
 * CommandListShellTest file
 *
 * PHP 5
 *
 * CakePHP :  Rapid Development Framework (http://cakephp.org)
 * Copyright 2005-2011, Cake Software Foundation, Inc.
 *
 * Licensed under The MIT License
 * Redistributions of files must retain the above copyright notice.
 *
 * @copyright     Copyright 2005-2011, Cake Software Foundation, Inc.
 * @link          http://cakephp.org CakePHP Project
 * @package       Cake.Test.Case.Console.Command
 * @since         CakePHP v 2.0
 * @license       MIT License (http://www.opensource.org/licenses/mit-license.php)
 */

App::uses('CommandListShell', 'Console/Command');
App::uses('ConsoleOutput', 'Console');
App::uses('ConsoleInput', 'Console');
App::uses('Shell', 'Console');


class TestStringOutput extends ConsoleOutput {
	public $output = '';

	protected function _write($message) {
		$this->output .= $message;
	}
}

class CommandListShellTest extends CakeTestCase {
/**
 * setUp method
 *
 * @return void
 */
	public function setUp() {
		parent::setUp();
		App::build(array(
			'plugins' => array(
				CAKE . 'Test' . DS . 'test_app' . DS . 'Plugin' . DS
			),
			'Console/Command' => array(
				CAKE . 'Test' . DS . 'test_app' . DS . 'Console' . DS . 'Command' . DS
			)
		), true);
		CakePlugin::loadAll();

		$out = new TestStringOutput();
		$in = $this->getMock('ConsoleInput', array(), array(), '', false);

		$this->Shell = $this->getMock(
			'CommandListShell',
			array('in', '_stop', 'clear'),
			array($out, $out, $in)
		);
	}

/**
 * teardown
 *
 * @return void
 */
	public function tearDown() {
		parent::tearDown();
		unset($this->Shell);
		CakePlugin::unload();
	}

/**
 * test that main finds core shells.
 *
 * @return void
 */
	public function testMain() {
		$this->Shell->main();
		$output = $this->Shell->stdout->output;

		$expected = "/example \[.*TestPlugin, TestPluginTwo.*\]/";
		$this->assertRegExp($expected, $output);

		$expected = "/welcome \[.*TestPluginTwo.*\]/";
		$this->assertRegExp($expected, $output);


		$expected = "/acl \[.*CORE.*\]/";
		$this->assertRegExp($expected, $output);

		$expected = "/api \[.*CORE.*\]/";
		$this->assertRegExp($expected, $output);

		$expected = "/bake \[.*CORE.*\]/";
		$this->assertRegExp($expected, $output);

		$expected = "/console \[.*CORE.*\]/";
		$this->assertRegExp($expected, $output);

		$expected = "/i18n \[.*CORE.*\]/";
		$this->assertRegExp($expected, $output);

		$expected = "/schema \[.*CORE.*\]/";
		$this->assertRegExp($expected, $output);

		$expected = "/testsuite \[.*CORE.*\]/";
		$this->assertRegExp($expected, $output);

		$expected = "/sample \[.*app.*\]/";
		$this->assertRegExp($expected, $output);
	}

/**
 * Test the sort param
 *
 * @return void
 */
	public function testSortPlugin() {
		$this->Shell->params['sort'] = true;
		$this->Shell->main();

		$output = $this->Shell->stdout->output;

		$expected = "/\[.*App.*\]\\v*[ ]+sample/";
		$this->assertRegExp($expected, $output);

		$expected = "/\[.*TestPluginTwo.*\]\\v*[ ]+example, welcome/";
		$this->assertRegExp($expected, $output);

		$expected = "/\[.*TestPlugin.*\]\\v*[ ]+example/";
		$this->assertRegExp($expected, $output);

<<<<<<< HEAD
		$expected = "/\[.*Core.*\]\\v*[ ]+acl, api, bake, command_list, console, i18n, schema, test, testsuite/";
		$this->assertPattern($expected, $output);
=======
		$expected = "/\[.*Core.*\]\\v*[ ]+acl, api, bake, command_list, console, i18n, schema, testsuite/";
		$this->assertRegExp($expected, $output);
>>>>>>> 99793fd6
	}

/**
 * test xml output.
 *
 * @return void
 */
	public function testMainXml() {
		$this->Shell->params['xml'] = true;
		$this->Shell->main();

		$output = $this->Shell->stdout->output;

		$find = '<shell name="sample" call_as="sample" provider="app" help="sample -h"/>';
		$this->assertContains($find, $output);

		$find = '<shell name="bake" call_as="bake" provider="CORE" help="bake -h"/>';
		$this->assertContains($find, $output);

		$find = '<shell name="welcome" call_as="TestPluginTwo.welcome" provider="TestPluginTwo" help="TestPluginTwo.welcome -h"/>';
		$this->assertContains($find, $output);
	}
}<|MERGE_RESOLUTION|>--- conflicted
+++ resolved
@@ -131,13 +131,8 @@
 		$expected = "/\[.*TestPlugin.*\]\\v*[ ]+example/";
 		$this->assertRegExp($expected, $output);
 
-<<<<<<< HEAD
 		$expected = "/\[.*Core.*\]\\v*[ ]+acl, api, bake, command_list, console, i18n, schema, test, testsuite/";
-		$this->assertPattern($expected, $output);
-=======
-		$expected = "/\[.*Core.*\]\\v*[ ]+acl, api, bake, command_list, console, i18n, schema, testsuite/";
 		$this->assertRegExp($expected, $output);
->>>>>>> 99793fd6
 	}
 
 /**
