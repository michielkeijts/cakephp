--- conflicted
+++ resolved
@@ -170,25 +170,9 @@
 		if ($this->stdout == null) {
 			$this->stdout = new ConsoleOutput('php://stdout');
 		}
-<<<<<<< HEAD
-		Log::config('stdout', array(
-			'engine' => 'Cake\Log\Engine\ConsoleLog',
-			'types' => array('notice', 'info'),
-			'stream' => $this->stdout,
-		));
 		if ($this->stderr == null) {
 			$this->stderr = new ConsoleOutput('php://stderr');
 		}
-		Log::config('stderr', array(
-			'engine' => 'Cake\Log\Engine\ConsoleLog',
-			'types' => array('emergency', 'alert', 'critical', 'error', 'warning', 'debug'),
-			'stream' => $this->stderr,
-		));
-=======
-		if ($this->stderr == null) {
-			$this->stderr = new ConsoleOutput('php://stderr');
-		}
->>>>>>> 973670ca
 		if ($this->stdin == null) {
 			$this->stdin = new ConsoleInput('php://stdin');
 		}
@@ -849,17 +833,17 @@
  **/
 	protected function _useLogger($enable = true) {
 		if (!$enable) {
-			CakeLog::drop('stdout');
-			CakeLog::drop('stderr');
+			Log::drop('stdout');
+			Log::drop('stderr');
 			return;
 		}
-		CakeLog::config('stdout', array(
-			'engine' => 'ConsoleLog',
+		Log::config('stdout', array(
+			'engine' => 'Cake\Log\Engine\ConsoleLog',
 			'types' => array('notice', 'info'),
 			'stream' => $this->stdout,
 		));
-		CakeLog::config('stderr', array(
-			'engine' => 'ConsoleLog',
+		Log::config('stderr', array(
+			'engine' => 'Cake\Log\Engine\ConsoleLog',
 			'types' => array('emergency', 'alert', 'critical', 'error', 'warning', 'debug'),
 			'stream' => $this->stderr,
 		));
