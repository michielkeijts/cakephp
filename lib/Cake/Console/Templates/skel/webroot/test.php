<?php
/**
 * Web Access Frontend for TestSuite
 *
 * PHP 5
 *
 * @link          http://book.cakephp.org/2.0/en/development/testing.html
 * @package       app.webroot
 * @since         CakePHP(tm) v 1.2.0.4433
 */

set_time_limit(0);
ini_set('display_errors', 1);

/**
 * Use the DS to separate the directories in other defines
 */
if (!defined('DS')) {
	define('DS', DIRECTORY_SEPARATOR);
}

/**
 * These defines should only be edited if you have cake installed in
 * a directory layout other than the way it is distributed.
 * When using custom settings be sure to use the DS and do not add a trailing DS.
 */

/**
 * The full path to the directory which holds "app", WITHOUT a trailing DS.
 *
 */
if (!defined('ROOT')) {
	define('ROOT', dirname(dirname(dirname(__FILE__))));
}

/**
 * The actual directory name for the "app".
 *
 */
if (!defined('APP_DIR')) {
	define('APP_DIR', basename(dirname(dirname(__FILE__))));
}

/**
 * The absolute path to the "Cake" directory, WITHOUT a trailing DS.
 *
 * For ease of development CakePHP uses PHP's include_path. If you
 * need to cannot modify your include_path, you can set this path.
 *
 * Leaving this constant undefined will result in it being defined in Cake/bootstrap.php
 *
 * The following line differs from its sibling
 * /app/webroot/test.php
 */
//define('CAKE_CORE_INCLUDE_PATH', __CAKE_PATH__);

/**
 * Editing below this line should not be necessary.
 * Change at your own risk.
 *
 */
if (!defined('WEBROOT_DIR')) {
	define('WEBROOT_DIR', basename(dirname(__FILE__)));
}
if (!defined('WWW_ROOT')) {
	define('WWW_ROOT', dirname(__FILE__) . DS);
}

if (!defined('CAKE_CORE_INCLUDE_PATH')) {
	if (function_exists('ini_set')) {
		ini_set('include_path', ROOT . DS . 'lib' . PATH_SEPARATOR . ini_get('include_path'));
	}
	if (!include ('Cake' . DS . 'bootstrap.php')) {
		$failed = true;
	}
} else {
	if (!include (CAKE_CORE_INCLUDE_PATH . DS . 'Cake' . DS . 'bootstrap.php')) {
		$failed = true;
	}
}
if (!empty($failed)) {
	trigger_error("CakePHP core could not be found. Check the value of CAKE_CORE_INCLUDE_PATH in APP/webroot/index.php. It should point to the directory containing your " . DS . "cake core directory and your " . DS . "vendors root directory.", E_USER_ERROR);
}

if (Configure::read('debug') < 1) {
<<<<<<< HEAD
	exit(__d('cake_dev', 'Debug setting does not allow access to this url.'));
=======
	throw new NotFoundException(__d('cake_dev', 'Debug setting does not allow access to this url.'));
>>>>>>> 0d486bda
}

require_once CAKE . 'TestSuite' . DS . 'CakeTestSuiteDispatcher.php';

CakeTestSuiteDispatcher::run();<|MERGE_RESOLUTION|>--- conflicted
+++ resolved
@@ -83,11 +83,7 @@
 }
 
 if (Configure::read('debug') < 1) {
-<<<<<<< HEAD
-	exit(__d('cake_dev', 'Debug setting does not allow access to this url.'));
-=======
 	throw new NotFoundException(__d('cake_dev', 'Debug setting does not allow access to this url.'));
->>>>>>> 0d486bda
 }
 
 require_once CAKE . 'TestSuite' . DS . 'CakeTestSuiteDispatcher.php';
