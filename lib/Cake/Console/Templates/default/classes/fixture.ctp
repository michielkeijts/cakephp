<?php
/**
 * Fixture Template file
 *
 * Fixture Template used when baking fixtures with bake
 *
 * PHP 5
 *
 * CakePHP(tm) : Rapid Development Framework (http://cakephp.org)
 * Copyright (c) Cake Software Foundation, Inc. (http://cakefoundation.org)
 *
 * Licensed under The MIT License
 * For full copyright and license information, please see the LICENSE.txt
 * Redistributions of files must retain the above copyright notice.
 *
 * @copyright     Copyright (c) Cake Software Foundation, Inc. (http://cakefoundation.org)
 * @link          http://cakephp.org CakePHP(tm) Project
 * @package       Cake.Console.Templates.default.classes
 * @since         CakePHP(tm) v 1.3
 * @license       http://www.opensource.org/licenses/mit-license.php MIT License
 */

echo "<?php\n";
?>
<<<<<<< HEAD
<?php echo '<?php' . "\n"; ?>
namespace <?php echo $namespace; ?>\Test\Fixture;

use Cake\TestSuite\Fixture\TestFixture;

=======
>>>>>>> 3303a2cd
/**
 * <?php echo $model; ?>Fixture
 *
 */
class <?php echo $model; ?>Fixture extends TestFixture {

<?php if ($table): ?>
/**
 * Table name
 *
 * @var string
 */
	public $table = '<?php echo $table; ?>';

<?php endif; ?>
<?php if ($import): ?>
/**
 * Import
 *
 * @var array
 */
	public $import = <?php echo $import; ?>;

<?php endif; ?>
<?php if ($schema): ?>
/**
 * Fields
 *
 * @var array
 */
	public $fields = <?php echo $schema; ?>;

<?php endif; ?>
<?php if ($records): ?>
/**
 * Records
 *
 * @var array
 */
	public $records = <?php echo $records; ?>;

<?php endif; ?>
}<|MERGE_RESOLUTION|>--- conflicted
+++ resolved
@@ -22,14 +22,11 @@
 
 echo "<?php\n";
 ?>
-<<<<<<< HEAD
 <?php echo '<?php' . "\n"; ?>
 namespace <?php echo $namespace; ?>\Test\Fixture;
 
 use Cake\TestSuite\Fixture\TestFixture;
 
-=======
->>>>>>> 3303a2cd
 /**
  * <?php echo $model; ?>Fixture
  *
