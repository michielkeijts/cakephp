--- conflicted
+++ resolved
@@ -9,14 +9,9 @@
  *
  * @copyright     Copyright (c) Cake Software Foundation, Inc. (http://cakefoundation.org)
  * @link          http://www.cakefoundation.org/projects/info/cakephp CakePHP(tm) Project
-<<<<<<< HEAD
- * @since         CakePHP(tm) v 2.2.0
- * @license       MIT License (http://www.opensource.org/licenses/mit-license.php)
-=======
  * @package       Cake.Log.Engine
  * @since         CakePHP(tm) v 2.2
  * @license       http://www.opensource.org/licenses/mit-license.php MIT License
->>>>>>> 3303a2cd
  */
 namespace Cake\Log\Engine;
 
