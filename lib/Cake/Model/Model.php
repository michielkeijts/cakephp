--- conflicted
+++ resolved
@@ -2032,13 +2032,9 @@
  *       'AssociatedModel' => array('field', 'otherfield')
  *   )
  *   }}}
-<<<<<<< HEAD
- * - deep: See saveMany/saveAssociated
- * - callbacks: See Model::save()
- * - counterCache: See Model::save()
-=======
- * - `deep`: see saveMany/saveAssociated
->>>>>>> c77c7a73
+ * - `deep`: See saveMany/saveAssociated
+ * - `callbacks`: See Model::save()
+ * - `counterCache`: See Model::save()
  *
  * @param array $data Record data to save. This can be either a numerically-indexed array (for saving multiple
  *     records of the same type), or an array indexed by association name.
@@ -2072,15 +2068,10 @@
  *   'first' to validate *all* records before any are saved (default),
  * - `atomic`: If true (default), will attempt to save all records in a single transaction.
  *   Should be set to false if database/table does not support transactions.
-<<<<<<< HEAD
- * - fieldList: Equivalent to the $fieldList parameter in Model::save()
- * - deep: If set to true, all associated data will be saved as well.
- * - callbacks: See Model::save()
- * - counterCache: See Model::save()
-=======
  * - `fieldList`: Equivalent to the $fieldList parameter in Model::save()
  * - `deep`: If set to true, all associated data will be saved as well.
->>>>>>> c77c7a73
+ * - `callbacks`: See Model::save()
+ * - `counterCache`: See Model::save()
  *
  * @param array $data Record data to save. This should be a numerically-indexed array
  * @param array $options Options to use when saving record data, See $options above.
@@ -2181,15 +2172,9 @@
  *
  * #### Options
  *
-<<<<<<< HEAD
- * - validate: Set to `false` to disable validation, `true` to validate each record before saving,
- *   'first' to validate *all* records before any are saved(default),
- * - atomic: If true (default), will attempt to save all records in a single transaction.
-=======
  * - `validate`: Set to `false` to disable validation, `true` to validate each record before saving,
  *   'first' to validate *all* records before any are saved(default),
  * - `atomic`: If true (default), will attempt to save all records in a single transaction.
->>>>>>> c77c7a73
  *   Should be set to false if database/table does not support transactions.
  * - `fieldList`: Equivalent to the $fieldList parameter in Model::save().
  *   It should be an associate array with model name as key and array of fields as value. Eg.
@@ -2199,13 +2184,9 @@
  *       'AssociatedModel' => array('field', 'otherfield')
  *   )
  *   }}}
-<<<<<<< HEAD
- * - deep: If set to true, not only directly associated data is saved, but deeper nested associated data as well.
- * - callbacks: See Model::save()
- * - counterCache: See Model::save()
-=======
  * - `deep`: If set to true, not only directly associated data is saved, but deeper nested associated data as well.
->>>>>>> c77c7a73
+ * - `callbacks`: See Model::save()
+ * - `counterCache`: See Model::save()
  *
  * @param array $data Record data to save. This should be an array indexed by association name.
  * @param array $options Options to use when saving record data, See $options above.
