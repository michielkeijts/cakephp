--- conflicted
+++ resolved
@@ -311,21 +311,12 @@
 	}
 
 /**
-<<<<<<< HEAD
- * Reset a sequence based on the MAX() value of $column.  Useful
- * for resetting sequences after using insertMulti().
- *
- * @param string $table The name of the table to update.
- * @param string $column The column to use when reseting the sequence value, the
- *   sequence name will be fetched using Postgres::getSequence();
-=======
  * Reset a sequence based on the MAX() value of $column. Useful
  * for resetting sequences after using insertMulti().
  *
  * @param string $table The name of the table to update.
  * @param string $column The column to use when resetting the sequence value,
  *   the sequence name will be fetched using Postgres::getSequence();
->>>>>>> 0d486bda
  * @return boolean success.
  */
 	public function resetSequence($table, $column) {
@@ -684,15 +675,9 @@
 				return 'datetime';
 			case (strpos($col, 'time') === 0):
 				return 'time';
-<<<<<<< HEAD
-			case ($col == 'bigint'):
-				return 'biginteger';
-			case (strpos($col, 'int') !== false && $col != 'interval'):
-=======
 			case ($col === 'bigint'):
 				return 'biginteger';
 			case (strpos($col, 'int') !== false && $col !== 'interval'):
->>>>>>> 0d486bda
 				return 'integer';
 			case (strpos($col, 'char') !== false || $col === 'uuid'):
 				return 'string';
