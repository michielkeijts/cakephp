--- conflicted
+++ resolved
@@ -769,12 +769,6 @@
 
 		$dir = strtolower($dir);
 		$type = strtolower($type);
-<<<<<<< HEAD
-=======
-		if ($type === 'natural' && version_compare(PHP_VERSION, '5.4.0', '<')) {
-			$type = 'regular';
-		}
->>>>>>> d1c88ebf
 		if ($dir === 'asc') {
 			$dir = SORT_ASC;
 		} else {
