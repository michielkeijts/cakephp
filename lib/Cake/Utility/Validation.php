--- conflicted
+++ resolved
@@ -814,13 +814,8 @@
  * @return boolean Success of match
  */
 	protected static function _check($check, $regex) {
-<<<<<<< HEAD
-		if (preg_match($regex, $check)) {
+		if (is_string($regex) && preg_match($regex, $check)) {
 			static::$errors[] = false;
-=======
-		if (is_string($regex) && preg_match($regex, $check)) {
-			self::$errors[] = false;
->>>>>>> a1edede4
 			return true;
 		} else {
 			static::$errors[] = true;
