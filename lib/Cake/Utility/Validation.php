<?php
/**
 * PHP 5
 *
 * CakePHP(tm) : Rapid Development Framework (http://cakephp.org)
 * Copyright (c) Cake Software Foundation, Inc. (http://cakefoundation.org)
 *
 * Licensed under The MIT License
 * For full copyright and license information, please see the LICENSE.txt
 * Redistributions of files must retain the above copyright notice.
 *
 * @copyright     Copyright (c) Cake Software Foundation, Inc. (http://cakefoundation.org)
 * @link          http://cakephp.org CakePHP(tm) Project
 * @since         CakePHP(tm) v 1.2.0.3830
 * @license       http://www.opensource.org/licenses/mit-license.php MIT License
 */
namespace Cake\Utility;

use Cake\Core\App;
use Cake\Error\Exception;

/**
 * Validation Class. Used for validation of model data
 *
 * Offers different validation methods.
 *
 * @package       Cake.Utility
 */
class Validation {

/**
 * Some complex patterns needed in multiple places
 *
 * @var array
 */
	protected static $_pattern = array(
		'hostname' => '(?:[_a-z0-9][-_a-z0-9]*\.)*(?:[a-z0-9][-a-z0-9]{0,62})\.(?:(?:[a-z]{2}\.)?[a-z]{2,})'
	);

/**
 * Holds an array of errors messages set in this class.
 * These are used for debugging purposes
 *
 * @var array
 */
	public static $errors = array();

/**
 * Checks that a string contains something other than whitespace
 *
 * Returns true if string contains something other than whitespace
 *
 * $check can be passed as an array:
 * array('check' => 'valueToCheck');
 *
 * @param string|array $check Value to check
 * @return boolean Success
 */
	public static function notEmpty($check) {
		if (is_array($check)) {
			extract(static::_defaults($check));
		}

		if (empty($check) && $check != '0') {
			return false;
		}
		return static::_check($check, '/[^\s]+/m');
	}

/**
 * Checks that a string contains only integer or letters
 *
 * Returns true if string contains only integer or letters
 *
 * $check can be passed as an array:
 * array('check' => 'valueToCheck');
 *
 * @param string|array $check Value to check
 * @return boolean Success
 */
	public static function alphaNumeric($check) {
		if (is_array($check)) {
			extract(static::_defaults($check));
		}

		if (empty($check) && $check != '0') {
			return false;
		}
		return self::_check($check, '/^[\p{Ll}\p{Lm}\p{Lo}\p{Lt}\p{Lu}\p{Nd}]+$/Du');
	}

/**
 * Checks that a string length is within s specified range.
 * Spaces are included in the character count.
 * Returns true is string matches value min, max, or between min and max,
 *
 * @param string $check Value to check for length
 * @param integer $min Minimum value in range (inclusive)
 * @param integer $max Maximum value in range (inclusive)
 * @return boolean Success
 */
	public static function between($check, $min, $max) {
		$length = mb_strlen($check);
		return ($length >= $min && $length <= $max);
	}

/**
 * Returns true if field is left blank -OR- only whitespace characters are present in its value
 * Whitespace characters include Space, Tab, Carriage Return, Newline
 *
 * $check can be passed as an array:
 * array('check' => 'valueToCheck');
 *
 * @param string|array $check Value to check
 * @return boolean Success
 */
	public static function blank($check) {
		if (is_array($check)) {
			extract(static::_defaults($check));
		}
		return !static::_check($check, '/[^\\s]/');
	}

/**
 * Validation of credit card numbers.
 * Returns true if $check is in the proper credit card format.
 *
 * @param string|array $check credit card number to validate
 * @param string|array $type 'all' may be passed as a sting, defaults to fast which checks format of most major credit cards
 *    if an array is used only the values of the array are checked.
 *    Example: array('amex', 'bankcard', 'maestro')
 * @param boolean $deep set to true this will check the Luhn algorithm of the credit card.
 * @param string $regex A custom regex can also be passed, this will be used instead of the defined regex values
 * @return boolean Success
 * @see Validation::luhn()
 */
	public static function cc($check, $type = 'fast', $deep = false, $regex = null) {
		if (is_array($check)) {
			extract(static::_defaults($check));
		}

		$check = str_replace(array('-', ' '), '', $check);
		if (mb_strlen($check) < 13) {
			return false;
		}

		if (!is_null($regex)) {
			if (static::_check($check, $regex)) {
				return static::luhn($check, $deep);
			}
		}
		$cards = array(
			'all' => array(
				'amex'		=> '/^3[4|7]\\d{13}$/',
				'bankcard'	=> '/^56(10\\d\\d|022[1-5])\\d{10}$/',
				'diners'	=> '/^(?:3(0[0-5]|[68]\\d)\\d{11})|(?:5[1-5]\\d{14})$/',
				'disc'		=> '/^(?:6011|650\\d)\\d{12}$/',
				'electron'	=> '/^(?:417500|4917\\d{2}|4913\\d{2})\\d{10}$/',
				'enroute'	=> '/^2(?:014|149)\\d{11}$/',
				'jcb'		=> '/^(3\\d{4}|2100|1800)\\d{11}$/',
				'maestro'	=> '/^(?:5020|6\\d{3})\\d{12}$/',
				'mc'		=> '/^5[1-5]\\d{14}$/',
				'solo'		=> '/^(6334[5-9][0-9]|6767[0-9]{2})\\d{10}(\\d{2,3})?$/',
				'switch'	=> '/^(?:49(03(0[2-9]|3[5-9])|11(0[1-2]|7[4-9]|8[1-2])|36[0-9]{2})\\d{10}(\\d{2,3})?)|(?:564182\\d{10}(\\d{2,3})?)|(6(3(33[0-4][0-9])|759[0-9]{2})\\d{10}(\\d{2,3})?)$/',
				'visa'		=> '/^4\\d{12}(\\d{3})?$/',
				'voyager'	=> '/^8699[0-9]{11}$/'
			),
			'fast' => '/^(?:4[0-9]{12}(?:[0-9]{3})?|5[1-5][0-9]{14}|6011[0-9]{12}|3(?:0[0-5]|[68][0-9])[0-9]{11}|3[47][0-9]{13})$/'
		);

		if (is_array($type)) {
			foreach ($type as $value) {
				$regex = $cards['all'][strtolower($value)];

				if (static::_check($check, $regex)) {
					return static::luhn($check, $deep);
				}
			}
		} elseif ($type === 'all') {
			foreach ($cards['all'] as $value) {
				$regex = $value;

				if (static::_check($check, $regex)) {
					return static::luhn($check, $deep);
				}
			}
		} else {
			$regex = $cards['fast'];

			if (static::_check($check, $regex)) {
				return static::luhn($check, $deep);
			}
		}
		return false;
	}

/**
 * Used to compare 2 numeric values.
 *
 * @param string|array $check1 if string is passed for a string must also be passed for $check2
 *    used as an array it must be passed as array('check1' => value, 'operator' => 'value', 'check2' -> value)
 * @param string $operator Can be either a word or operand
 *    is greater >, is less <, greater or equal >=
 *    less or equal <=, is less <, equal to ==, not equal !=
 * @param integer $check2 only needed if $check1 is a string
 * @return boolean Success
 */
	public static function comparison($check1, $operator = null, $check2 = null) {
		if (is_array($check1)) {
			extract($check1, EXTR_OVERWRITE);
		}
		$operator = str_replace(array(' ', "\t", "\n", "\r", "\0", "\x0B"), '', strtolower($operator));

		switch ($operator) {
			case 'isgreater':
			case '>':
				if ($check1 > $check2) {
					return true;
				}
				break;
			case 'isless':
			case '<':
				if ($check1 < $check2) {
					return true;
				}
				break;
			case 'greaterorequal':
			case '>=':
				if ($check1 >= $check2) {
					return true;
				}
				break;
			case 'lessorequal':
			case '<=':
				if ($check1 <= $check2) {
					return true;
				}
				break;
			case 'equalto':
			case '==':
				if ($check1 == $check2) {
					return true;
				}
				break;
			case 'notequal':
			case '!=':
				if ($check1 != $check2) {
					return true;
				}
				break;
			default:
<<<<<<< HEAD
				static::$errors[] = __d('cake_dev', 'You must define the $operator parameter for Validation::comparison()');
				break;
=======
				self::$errors[] = __d('cake_dev', 'You must define the $operator parameter for Validation::comparison()');
>>>>>>> 4ded2695
		}
		return false;
	}

/**
 * Used when a custom regular expression is needed.
 *
 * @param string|array $check When used as a string, $regex must also be a valid regular expression.
 *								As and array: array('check' => value, 'regex' => 'valid regular expression')
 * @param string $regex If $check is passed as a string, $regex must also be set to valid regular expression
 * @return boolean Success
 */
	public static function custom($check, $regex = null) {
		if (is_array($check)) {
			extract(static::_defaults($check));
		}
		if ($regex === null) {
			static::$errors[] = __d('cake_dev', 'You must define a regular expression for Validation::custom()');
			return false;
		}
		return static::_check($check, $regex);
	}

/**
 * Date validation, determines if the string passed is a valid date.
 * keys that expect full month, day and year will validate leap years
 *
 * @param string $check a valid date string
 * @param string|array $format Use a string or an array of the keys below. Arrays should be passed as array('dmy', 'mdy', etc)
 * 	      Keys: dmy 27-12-2006 or 27-12-06 separators can be a space, period, dash, forward slash
 * 	            mdy 12-27-2006 or 12-27-06 separators can be a space, period, dash, forward slash
 * 	            ymd 2006-12-27 or 06-12-27 separators can be a space, period, dash, forward slash
 * 	            dMy 27 December 2006 or 27 Dec 2006
 * 	            Mdy December 27, 2006 or Dec 27, 2006 comma is optional
 * 	            My December 2006 or Dec 2006
 * 	            my 12/2006 separators can be a space, period, dash, forward slash
 * 	            ym 2006/12 separators can be a space, period, dash, forward slash
 * 	            y 2006 just the year without any separators
 * @param string $regex If a custom regular expression is used this is the only validation that will occur.
 * @return boolean Success
 */
	public static function date($check, $format = 'ymd', $regex = null) {
		if (!is_null($regex)) {
			return static::_check($check, $regex);
		}

		$regex['dmy'] = '%^(?:(?:31(\\/|-|\\.|\\x20)(?:0?[13578]|1[02]))\\1|(?:(?:29|30)(\\/|-|\\.|\\x20)(?:0?[1,3-9]|1[0-2])\\2))(?:(?:1[6-9]|[2-9]\\d)?\\d{2})$|^(?:29(\\/|-|\\.|\\x20)0?2\\3(?:(?:(?:1[6-9]|[2-9]\\d)?(?:0[48]|[2468][048]|[13579][26])|(?:(?:16|[2468][048]|[3579][26])00))))$|^(?:0?[1-9]|1\\d|2[0-8])(\\/|-|\\.|\\x20)(?:(?:0?[1-9])|(?:1[0-2]))\\4(?:(?:1[6-9]|[2-9]\\d)?\\d{2})$%';
		$regex['mdy'] = '%^(?:(?:(?:0?[13578]|1[02])(\\/|-|\\.|\\x20)31)\\1|(?:(?:0?[13-9]|1[0-2])(\\/|-|\\.|\\x20)(?:29|30)\\2))(?:(?:1[6-9]|[2-9]\\d)?\\d{2})$|^(?:0?2(\\/|-|\\.|\\x20)29\\3(?:(?:(?:1[6-9]|[2-9]\\d)?(?:0[48]|[2468][048]|[13579][26])|(?:(?:16|[2468][048]|[3579][26])00))))$|^(?:(?:0?[1-9])|(?:1[0-2]))(\\/|-|\\.|\\x20)(?:0?[1-9]|1\\d|2[0-8])\\4(?:(?:1[6-9]|[2-9]\\d)?\\d{2})$%';
		$regex['ymd'] = '%^(?:(?:(?:(?:(?:1[6-9]|[2-9]\\d)?(?:0[48]|[2468][048]|[13579][26])|(?:(?:16|[2468][048]|[3579][26])00)))(\\/|-|\\.|\\x20)(?:0?2\\1(?:29)))|(?:(?:(?:1[6-9]|[2-9]\\d)?\\d{2})(\\/|-|\\.|\\x20)(?:(?:(?:0?[13578]|1[02])\\2(?:31))|(?:(?:0?[1,3-9]|1[0-2])\\2(29|30))|(?:(?:0?[1-9])|(?:1[0-2]))\\2(?:0?[1-9]|1\\d|2[0-8]))))$%';
		$regex['dMy'] = '/^((31(?!\\ (Feb(ruary)?|Apr(il)?|June?|(Sep(?=\\b|t)t?|Nov)(ember)?)))|((30|29)(?!\\ Feb(ruary)?))|(29(?=\\ Feb(ruary)?\\ (((1[6-9]|[2-9]\\d)(0[48]|[2468][048]|[13579][26])|((16|[2468][048]|[3579][26])00)))))|(0?[1-9])|1\\d|2[0-8])\\ (Jan(uary)?|Feb(ruary)?|Ma(r(ch)?|y)|Apr(il)?|Ju((ly?)|(ne?))|Aug(ust)?|Oct(ober)?|(Sep(?=\\b|t)t?|Nov|Dec)(ember)?)\\ ((1[6-9]|[2-9]\\d)\\d{2})$/';
		$regex['Mdy'] = '/^(?:(((Jan(uary)?|Ma(r(ch)?|y)|Jul(y)?|Aug(ust)?|Oct(ober)?|Dec(ember)?)\\ 31)|((Jan(uary)?|Ma(r(ch)?|y)|Apr(il)?|Ju((ly?)|(ne?))|Aug(ust)?|Oct(ober)?|(Sep)(tember)?|(Nov|Dec)(ember)?)\\ (0?[1-9]|([12]\\d)|30))|(Feb(ruary)?\\ (0?[1-9]|1\\d|2[0-8]|(29(?=,?\\ ((1[6-9]|[2-9]\\d)(0[48]|[2468][048]|[13579][26])|((16|[2468][048]|[3579][26])00)))))))\\,?\\ ((1[6-9]|[2-9]\\d)\\d{2}))$/';
		$regex['My'] = '%^(Jan(uary)?|Feb(ruary)?|Ma(r(ch)?|y)|Apr(il)?|Ju((ly?)|(ne?))|Aug(ust)?|Oct(ober)?|(Sep(?=\\b|t)t?|Nov|Dec)(ember)?)[ /]((1[6-9]|[2-9]\\d)\\d{2})$%';
		$regex['my'] = '%^((0[123456789]|10|11|12)([- /.])(([1][9][0-9][0-9])|([2][0-9][0-9][0-9])))$%';
		$regex['ym'] = '%^((([1][9][0-9][0-9])|([2][0-9][0-9][0-9]))([- /.])(0[123456789]|10|11|12))$%';
		$regex['y'] = '%^(([1][9][0-9][0-9])|([2][0-9][0-9][0-9]))$%';

		$format = (is_array($format)) ? array_values($format) : array($format);
		foreach ($format as $key) {
			if (static::_check($check, $regex[$key]) === true) {
				return true;
			}
		}
		return false;
	}

/**
 * Validates a datetime value
 * All values matching the "date" core validation rule, and the "time" one will be valid
 *
 * @param string $check Value to check
 * @param string|array $dateFormat Format of the date part
 * Use a string or an array of the keys below. Arrays should be passed as array('dmy', 'mdy', etc)
 * ## Keys:
 *
 * - dmy 27-12-2006 or 27-12-06 separators can be a space, period, dash, forward slash
 * - mdy 12-27-2006 or 12-27-06 separators can be a space, period, dash, forward slash
 * - ymd 2006-12-27 or 06-12-27 separators can be a space, period, dash, forward slash
 * - dMy 27 December 2006 or 27 Dec 2006
 * - Mdy December 27, 2006 or Dec 27, 2006 comma is optional
 * - My December 2006 or Dec 2006
 * - my 12/2006 separators can be a space, period, dash, forward slash
 * @param string $regex Regex for the date part. If a custom regular expression is used this is the only validation that will occur.
 * @return boolean True if the value is valid, false otherwise
 * @see Validation::date
 * @see Validation::time
 */
	public static function datetime($check, $dateFormat = 'ymd', $regex = null) {
		$valid = false;
		$parts = explode(' ', $check);
		if (!empty($parts) && count($parts) > 1) {
			$time = array_pop($parts);
			$date = implode(' ', $parts);
			$valid = static::date($date, $dateFormat, $regex) && static::time($time);
		}
		return $valid;
	}

/**
 * Time validation, determines if the string passed is a valid time.
 * Validates time as 24hr (HH:MM) or am/pm ([H]H:MM[a|p]m)
 * Does not allow/validate seconds.
 *
 * @param string $check a valid time string
 * @return boolean Success
 */
	public static function time($check) {
		return static::_check($check, '%^((0?[1-9]|1[012])(:[0-5]\d){0,2} ?([AP]M|[ap]m))$|^([01]\d|2[0-3])(:[0-5]\d){0,2}$%');
	}

/**
 * Boolean validation, determines if value passed is a boolean integer or true/false.
 *
 * @param string $check a valid boolean
 * @return boolean Success
 */
	public static function boolean($check) {
		$booleanList = array(0, 1, '0', '1', true, false);
		return in_array($check, $booleanList, true);
	}

/**
 * Checks that a value is a valid decimal. Both the sign and exponent are optional.
 *
 * Valid Places:
 *
 * - null => Any number of decimal places, including none. The '.' is not required.
 * - true => Any number of decimal places greater than 0, or a float|double. The '.' is required.
 * - 1..N => Exactly that many number of decimal places. The '.' is required.
 *
 * @param float $check The value the test for decimal
 * @param integer $places
 * @param string $regex If a custom regular expression is used, this is the only validation that will occur.
 * @return boolean Success
 */
	public static function decimal($check, $places = null, $regex = null) {
		if (is_null($regex)) {
			$lnum = '[0-9]+';
			$dnum = "[0-9]*[\.]{$lnum}";
			$sign = '[+-]?';
			$exp = "(?:[eE]{$sign}{$lnum})?";

			if ($places === null) {
				$regex = "/^{$sign}(?:{$lnum}|{$dnum}){$exp}$/";

			} elseif ($places === true) {
				if (is_float($check) && floor($check) === $check) {
					$check = sprintf("%.1f", $check);
				}
				$regex = "/^{$sign}{$dnum}{$exp}$/";

			} elseif (is_numeric($places)) {
				$places = '[0-9]{' . $places . '}';
				$dnum = "(?:[0-9]*[\.]{$places}|{$lnum}[\.]{$places})";
				$regex = "/^{$sign}{$dnum}{$exp}$/";
			}
		}
		return static::_check($check, $regex);
	}

/**
 * Validates for an email address.
 *
 * Only uses getmxrr() checking for deep validation, or
 * any PHP version on a non-windows distribution
 *
 * @param string $check Value to check
 * @param boolean $deep Perform a deeper validation (if true), by also checking availability of host
 * @param string $regex Regex to use (if none it will use built in regex)
 * @return boolean Success
 */
	public static function email($check, $deep = false, $regex = null) {
		if (is_array($check)) {
			extract(static::_defaults($check));
		}

		if (is_null($regex)) {
			$regex = '/^[a-z0-9!#$%&\'*+\/=?^_`{|}~-]+(?:\.[a-z0-9!#$%&\'*+\/=?^_`{|}~-]+)*@' . static::$_pattern['hostname'] . '$/i';
		}
		$return = static::_check($check, $regex);
		if ($deep === false || $deep === null) {
			return $return;
		}

		if ($return === true && preg_match('/@(' . static::$_pattern['hostname'] . ')$/i', $check, $regs)) {
			if (function_exists('getmxrr') && getmxrr($regs[1], $mxhosts)) {
				return true;
			}
			if (function_exists('checkdnsrr') && checkdnsrr($regs[1], 'MX')) {
				return true;
			}
			return is_array(gethostbynamel($regs[1]));
		}
		return false;
	}

/**
 * Check that value is exactly $comparedTo.
 *
 * @param mixed $check Value to check
 * @param mixed $comparedTo Value to compare
 * @return boolean Success
 */
	public static function equalTo($check, $comparedTo) {
		return ($check === $comparedTo);
	}

/**
 * Check that value has a valid file extension.
 *
 * @param string|array $check Value to check
 * @param array $extensions file extensions to allow. By default extensions are 'gif', 'jpeg', 'png', 'jpg'
 * @return boolean Success
 */
	public static function extension($check, $extensions = array('gif', 'jpeg', 'png', 'jpg')) {
		if (is_array($check)) {
			return static::extension(array_shift($check), $extensions);
		}
		$extension = strtolower(pathinfo($check, PATHINFO_EXTENSION));
		foreach ($extensions as $value) {
			if ($extension === strtolower($value)) {
				return true;
			}
		}
		return false;
	}

/**
 * Validation of an IP address.
 *
 * @param string $check The string to test.
 * @param string $type The IP Protocol version to validate against
 * @return boolean Success
 */
	public static function ip($check, $type = 'both') {
		$type = strtolower($type);
		$flags = 0;
		if ($type === 'ipv4') {
			$flags = FILTER_FLAG_IPV4;
		}
		if ($type === 'ipv6') {
			$flags = FILTER_FLAG_IPV6;
		}
		return (boolean)filter_var($check, FILTER_VALIDATE_IP, array('flags' => $flags));
	}

/**
 * Checks whether the length of a string is greater or equal to a minimal length.
 *
 * @param string $check The string to test
 * @param integer $min The minimal string length
 * @return boolean Success
 */
	public static function minLength($check, $min) {
		return mb_strlen($check) >= $min;
	}

/**
 * Checks whether the length of a string is smaller or equal to a maximal length..
 *
 * @param string $check The string to test
 * @param integer $max The maximal string length
 * @return boolean Success
 */
	public static function maxLength($check, $max) {
		return mb_strlen($check) <= $max;
	}

/**
 * Checks that a value is a monetary amount.
 *
 * @param string $check Value to check
 * @param string $symbolPosition Where symbol is located (left/right)
 * @return boolean Success
 */
	public static function money($check, $symbolPosition = 'left') {
		$money = '(?!0,?\d)(?:\d{1,3}(?:([, .])\d{3})?(?:\1\d{3})*|(?:\d+))((?!\1)[,.]\d{1,2})?';
		if ($symbolPosition === 'right') {
			$regex = '/^' . $money . '(?<!\x{00a2})\p{Sc}?$/u';
		} else {
			$regex = '/^(?!\x{00a2})\p{Sc}?' . $money . '$/u';
		}
		return static::_check($check, $regex);
	}

/**
 * Validate a multiple select.
 *
 * Valid Options
 *
 * - in => provide a list of choices that selections must be made from
 * - max => maximum number of non-zero choices that can be made
 * - min => minimum number of non-zero choices that can be made
 *
 * @param array $check Value to check
 * @param array $options Options for the check.
 * @param boolean $strict Defaults to true, set to false to disable strict type check
 * @return boolean Success
 */
	public static function multiple($check, $options = array(), $strict = true) {
		$defaults = array('in' => null, 'max' => null, 'min' => null);
		$options = array_merge($defaults, $options);
		$check = array_filter((array)$check);
		if (empty($check)) {
			return false;
		}
		if ($options['max'] && count($check) > $options['max']) {
			return false;
		}
		if ($options['min'] && count($check) < $options['min']) {
			return false;
		}
		if ($options['in'] && is_array($options['in'])) {
			foreach ($check as $val) {
				if (!in_array($val, $options['in'], $strict)) {
					return false;
				}
			}
		}
		return true;
	}

/**
 * Checks if a value is numeric.
 *
 * @param string $check Value to check
 * @return boolean Success
 */
	public static function numeric($check) {
		return is_numeric($check);
	}

/**
 * Checks if a value is a natural number.
 *
 * @param string $check Value to check
 * @param boolean $allowZero Set true to allow zero, defaults to false
 * @return boolean Success
 * @see http://en.wikipedia.org/wiki/Natural_number
 */
	public static function naturalNumber($check, $allowZero = false) {
		$regex = $allowZero ? '/^(?:0|[1-9][0-9]*)$/' : '/^[1-9][0-9]*$/';
		return static::_check($check, $regex);
	}

/**
 * Check that a value is a valid phone number.
 *
 * @param string|array $check Value to check (string or array)
 * @param string $regex Regular expression to use
 * @param string $country Country code (defaults to 'all')
 * @return boolean Success
 */
	public static function phone($check, $regex = null, $country = 'all') {
		if (is_array($check)) {
			extract(static::_defaults($check));
		}

		if (is_null($regex)) {
			switch ($country) {
				case 'us':
				case 'ca':
				case 'can': // deprecated three-letter-code
				case 'all':
					// includes all NANPA members.
					// see http://en.wikipedia.org/wiki/North_American_Numbering_Plan#List_of_NANPA_countries_and_territories
					$regex = '/^(?:\+?1)?[-. ]?\\(?[2-9][0-8][0-9]\\)?[-. ]?[2-9][0-9]{2}[-. ]?[0-9]{4}$/';
				break;
			}
		}
		if (empty($regex)) {
			return static::_pass('phone', $check, $country);
		}
		return static::_check($check, $regex);
	}

/**
 * Checks that a given value is a valid postal code.
 *
 * @param string|array $check Value to check
 * @param string $regex Regular expression to use
 * @param string $country Country to use for formatting
 * @return boolean Success
 */
	public static function postal($check, $regex = null, $country = 'us') {
		if (is_array($check)) {
			extract(static::_defaults($check));
		}

		if (is_null($regex)) {
			switch ($country) {
				case 'uk':
					$regex = '/\\A\\b[A-Z]{1,2}[0-9][A-Z0-9]? [0-9][ABD-HJLNP-UW-Z]{2}\\b\\z/i';
					break;
				case 'ca':
					$district = '[ABCEGHJKLMNPRSTVYX]';
					$letters = '[ABCEGHJKLMNPRSTVWXYZ]';
					$regex = "/\\A\\b{$district}[0-9]{$letters} [0-9]{$letters}[0-9]\\b\\z/i";
					break;
				case 'it':
				case 'de':
					$regex = '/^[0-9]{5}$/i';
					break;
				case 'be':
					$regex = '/^[1-9]{1}[0-9]{3}$/i';
					break;
				case 'us':
					$regex = '/\\A\\b[0-9]{5}(?:-[0-9]{4})?\\b\\z/i';
					break;
			}
		}
		if (empty($regex)) {
			return static::_pass('postal', $check, $country);
		}
		return static::_check($check, $regex);
	}

/**
 * Validate that a number is in specified range.
 * if $lower and $upper are not set, will return true if
 * $check is a legal finite on this platform
 *
 * @param string $check Value to check
 * @param integer $lower Lower limit
 * @param integer $upper Upper limit
 * @return boolean Success
 */
	public static function range($check, $lower = null, $upper = null) {
		if (!is_numeric($check)) {
			return false;
		}
		if (isset($lower) && isset($upper)) {
			return ($check > $lower && $check < $upper);
		}
		return is_finite($check);
	}

/**
 * Checks that a value is a valid Social Security Number.
 *
 * @param string|array $check Value to check
 * @param string $regex Regular expression to use
 * @param string $country Country
 * @return boolean Success
 */
	public static function ssn($check, $regex = null, $country = null) {
		if (is_array($check)) {
			extract(static::_defaults($check));
		}

		if (is_null($regex)) {
			switch ($country) {
				case 'dk':
					$regex = '/\\A\\b[0-9]{6}-[0-9]{4}\\b\\z/i';
					break;
				case 'nl':
					$regex = '/\\A\\b[0-9]{9}\\b\\z/i';
					break;
				case 'us':
					$regex = '/\\A\\b[0-9]{3}-[0-9]{2}-[0-9]{4}\\b\\z/i';
					break;
			}
		}
		if (empty($regex)) {
			return static::_pass('ssn', $check, $country);
		}
		return static::_check($check, $regex);
	}

/**
 * Checks that a value is a valid URL according to http://www.w3.org/Addressing/URL/url-spec.txt
 *
 * The regex checks for the following component parts:
 *
 * - a valid, optional, scheme
 * - a valid ip address OR
 *   a valid domain name as defined by section 2.3.1 of http://www.ietf.org/rfc/rfc1035.txt
 *   with an optional port number
 * - an optional valid path
 * - an optional query string (get parameters)
 * - an optional fragment (anchor tag)
 *
 * @param string $check Value to check
 * @param boolean $strict Require URL to be prefixed by a valid scheme (one of http(s)/ftp(s)/file/news/gopher)
 * @return boolean Success
 */
	public static function url($check, $strict = false) {
		static::_populateIp();
		$validChars = '([' . preg_quote('!"$&\'()*+,-.@_:;=~[]') . '\/0-9a-z\p{L}\p{N}]|(%[0-9a-f]{2}))';
		$regex = '/^(?:(?:https?|ftps?|sftp|file|news|gopher):\/\/)' . (!empty($strict) ? '' : '?') .
			'(?:' . static::$_pattern['IPv4'] . '|\[' . static::$_pattern['IPv6'] . '\]|' . static::$_pattern['hostname'] . ')(?::[1-9][0-9]{0,4})?' .
			'(?:\/?|\/' . $validChars . '*)?' .
			'(?:\?' . $validChars . '*)?' .
			'(?:#' . $validChars . '*)?$/iu';
		return static::_check($check, $regex);
	}

/**
 * Checks if a value is in a given list.
 *
 * @param string $check Value to check
 * @param array $list List to check against
 * @param boolean $strict Defaults to true, set to false to disable strict type check
 * @return boolean Success
 */
	public static function inList($check, $list, $strict = true) {
		return in_array($check, $list, $strict);
	}

/**
 * Runs an user-defined validation.
 *
 * @param string|array $check value that will be validated in user-defined methods.
 * @param object $object class that holds validation method
 * @param string $method class method name for validation to run
 * @param array $args arguments to send to method
 * @return mixed user-defined class class method returns
 */
	public static function userDefined($check, $object, $method, $args = null) {
		return call_user_func_array(array($object, $method), array($check, $args));
	}

/**
 * Checks that a value is a valid uuid - http://tools.ietf.org/html/rfc4122
 *
 * @param string $check Value to check
 * @return boolean Success
 */
	public static function uuid($check) {
		$regex = '/^[a-fA-F0-9]{8}-[a-fA-F0-9]{4}-[1-5][a-fA-F0-9]{3}-[89aAbB][a-fA-F0-9]{3}-[a-fA-F0-9]{12}$/';
		return self::_check($check, $regex);
	}

/**
 * Attempts to pass unhandled Validation locales to a class starting with $classPrefix
 * and ending with Validation. For example $classPrefix = 'nl', the class would be
 * `NlValidation`.
 *
 * @param string $method The method to call on the other class.
 * @param mixed $check The value to check or an array of parameters for the method to be called.
 * @param string $classPrefix The prefix for the class to do the validation.
 * @return mixed Return of Passed method, false on failure
 */
	protected static function _pass($method, $check, $classPrefix) {
		$className = App::classname($classPrefix, 'Utility', 'Validation');
		if (!$className) {
			trigger_error(__d('cake_dev', 'Could not find class for validation, unable to complete validation.'), E_USER_WARNING);
			return false;
		}
		if (!method_exists($className, $method)) {
			trigger_error(__d('cake_dev', 'Method %s does not exist on %s unable to complete validation.', $method, $className), E_USER_WARNING);
			return false;
		}
		$check = (array)$check;
		return call_user_func_array(array($className, $method), $check);
	}

/**
 * Runs a regular expression match.
 *
 * @param string $check Value to check against the $regex expression
 * @param string $regex Regular expression
 * @return boolean Success of match
 */
	protected static function _check($check, $regex) {
		if (is_string($regex) && preg_match($regex, $check)) {
			return true;
		}
		return false;
	}

/**
 * Get the values to use when value sent to validation method is
 * an array.
 *
 * @param array $params Parameters sent to validation method
 * @return void
 */
	protected static function _defaults($params) {
		static::_reset();
		$defaults = array(
			'check' => null,
			'regex' => null,
			'country' => null,
			'deep' => false,
			'type' => null
		);
		$params = array_merge($defaults, $params);
		if ($params['country'] !== null) {
			$params['country'] = mb_strtolower($params['country']);
		}
		return $params;
	}

/**
 * Luhn algorithm
 *
 * @param string|array $check
 * @param boolean $deep
 * @return boolean Success
 * @see http://en.wikipedia.org/wiki/Luhn_algorithm
 */
	public static function luhn($check, $deep = false) {
		if (is_array($check)) {
			extract(static::_defaults($check));
		}
		if ($deep !== true) {
			return true;
		}
		if ((int)$check === 0) {
			return false;
		}
		$sum = 0;
		$length = strlen($check);

		for ($position = 1 - ($length % 2); $position < $length; $position += 2) {
			$sum += $check[$position];
		}

		for ($position = ($length % 2); $position < $length; $position += 2) {
			$number = $check[$position] * 2;
			$sum += ($number < 10) ? $number : $number - 9;
		}

		return ($sum % 10 === 0);
	}

/**
 * Checks the mime type of a file
 *
 * @param string|array $check
 * @param array $mimeTypes to check for
 * @return boolean Success
 * @throws Cake\Error\Exception when mime type can not be determined.
 */
	public static function mimeType($check, $mimeTypes = array()) {
		if (is_array($check) && isset($check['tmp_name'])) {
			$check = $check['tmp_name'];
		}

		$File = new File($check);
		$mime = $File->mime();

		if ($mime === false) {
			throw new Exception(__d('cake_dev', 'Can not determine the mimetype.'));
		}
		return in_array($mime, $mimeTypes);
	}

/**
 * Checks the filesize
 *
 * @param string|array $check
 * @param integer|string $size Size in bytes or human readable string like '5MB'
 * @param string $operator See `Validation::comparison()`
 * @return boolean Success
 */
	public static function fileSize($check, $operator = null, $size = null) {
		if (is_array($check) && isset($check['tmp_name'])) {
			$check = $check['tmp_name'];
		}

		if (is_string($size)) {
			$size = Number::fromReadableSize($size);
		}
		$filesize = filesize($check);

		return static::comparison($filesize, $operator, $size);
	}

/**
 * Checking for upload errors
 *
 * @param string|array $check
 * @return boolean
 * @see http://www.php.net/manual/en/features.file-upload.errors.php
 */
	public static function uploadError($check) {
		if (is_array($check) && isset($check['error'])) {
			$check = $check['error'];
		}

		return $check === UPLOAD_ERR_OK;
	}

/**
 * Lazily populate the IP address patterns used for validations
 *
 * @return void
 */
	protected static function _populateIp() {
		if (!isset(static::$_pattern['IPv6'])) {
			$pattern = '((([0-9A-Fa-f]{1,4}:){7}(([0-9A-Fa-f]{1,4})|:))|(([0-9A-Fa-f]{1,4}:){6}';
			$pattern .= '(:|((25[0-5]|2[0-4]\d|[01]?\d{1,2})(\.(25[0-5]|2[0-4]\d|[01]?\d{1,2})){3})';
			$pattern .= '|(:[0-9A-Fa-f]{1,4})))|(([0-9A-Fa-f]{1,4}:){5}((:((25[0-5]|2[0-4]\d|[01]?\d{1,2})';
			$pattern .= '(\.(25[0-5]|2[0-4]\d|[01]?\d{1,2})){3})?)|((:[0-9A-Fa-f]{1,4}){1,2})))|(([0-9A-Fa-f]{1,4}:)';
			$pattern .= '{4}(:[0-9A-Fa-f]{1,4}){0,1}((:((25[0-5]|2[0-4]\d|[01]?\d{1,2})(\.(25[0-5]|2[0-4]\d|[01]?\d{1,2}))';
			$pattern .= '{3})?)|((:[0-9A-Fa-f]{1,4}){1,2})))|(([0-9A-Fa-f]{1,4}:){3}(:[0-9A-Fa-f]{1,4}){0,2}';
			$pattern .= '((:((25[0-5]|2[0-4]\d|[01]?\d{1,2})(\.(25[0-5]|2[0-4]\d|[01]?\d{1,2})){3})?)|';
			$pattern .= '((:[0-9A-Fa-f]{1,4}){1,2})))|(([0-9A-Fa-f]{1,4}:){2}(:[0-9A-Fa-f]{1,4}){0,3}';
			$pattern .= '((:((25[0-5]|2[0-4]\d|[01]?\d{1,2})(\.(25[0-5]|2[0-4]\d|[01]?\d{1,2}))';
			$pattern .= '{3})?)|((:[0-9A-Fa-f]{1,4}){1,2})))|(([0-9A-Fa-f]{1,4}:)(:[0-9A-Fa-f]{1,4})';
			$pattern .= '{0,4}((:((25[0-5]|2[0-4]\d|[01]?\d{1,2})(\.(25[0-5]|2[0-4]\d|[01]?\d{1,2})){3})?)';
			$pattern .= '|((:[0-9A-Fa-f]{1,4}){1,2})))|(:(:[0-9A-Fa-f]{1,4}){0,5}((:((25[0-5]|2[0-4]';
			$pattern .= '\d|[01]?\d{1,2})(\.(25[0-5]|2[0-4]\d|[01]?\d{1,2})){3})?)|((:[0-9A-Fa-f]{1,4})';
			$pattern .= '{1,2})))|(((25[0-5]|2[0-4]\d|[01]?\d{1,2})(\.(25[0-5]|2[0-4]\d|[01]?\d{1,2})){3})))(%.+)?';

			static::$_pattern['IPv6'] = $pattern;
		}
		if (!isset(static::$_pattern['IPv4'])) {
			$pattern = '(?:(?:25[0-5]|2[0-4][0-9]|(?:(?:1[0-9])?|[1-9]?)[0-9])\.){3}(?:25[0-5]|2[0-4][0-9]|(?:(?:1[0-9])?|[1-9]?)[0-9])';
			static::$_pattern['IPv4'] = $pattern;
		}
	}

/**
 * Reset internal variables for another validation run.
 *
 * @return void
 */
	protected static function _reset() {
		static::$errors = array();
	}

}<|MERGE_RESOLUTION|>--- conflicted
+++ resolved
@@ -249,12 +249,7 @@
 				}
 				break;
 			default:
-<<<<<<< HEAD
 				static::$errors[] = __d('cake_dev', 'You must define the $operator parameter for Validation::comparison()');
-				break;
-=======
-				self::$errors[] = __d('cake_dev', 'You must define the $operator parameter for Validation::comparison()');
->>>>>>> 4ded2695
 		}
 		return false;
 	}
