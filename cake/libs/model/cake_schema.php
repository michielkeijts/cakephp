--- conflicted
+++ resolved
@@ -236,9 +236,6 @@
 				if (isset($this->plugin)) {
 					$importModel = $this->plugin . '.' . $model;
 				}
-<<<<<<< HEAD
-				$Object = ClassRegistry::init(array('class' => $model, 'ds' => null));
-=======
 				if (!App::import('Model', $importModel)) {
 					continue;
 				}
@@ -247,12 +244,7 @@
 					continue;
 				}
 
-				if (PHP5) {
-					$Object = ClassRegistry::init(array('class' => $model, 'ds' => $connection));
-				} else {
-					$Object =& ClassRegistry::init(array('class' => $model, 'ds' => $connection));
-				}
->>>>>>> 6529e0e2
+				$Object = ClassRegistry::init(array('class' => $model, 'ds' => $connection));
 
 				if (is_object($Object) && $Object->useTable !== false) {
 					$table = $db->fullTableName($Object, false);
