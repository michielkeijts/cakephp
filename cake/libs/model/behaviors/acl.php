<?php
/**
 * ACL behavior class.
 *
 * Enables objects to easily tie into an ACL system
 *
 * PHP versions 4 and 5
 *
 * CakePHP :  Rapid Development Framework (http://cakephp.org)
 * Copyright 2006-2010, Cake Software Foundation, Inc.
 *
 * Licensed under The MIT License
 * Redistributions of files must retain the above copyright notice.
 *
 * @copyright     Copyright 2006-2010, Cake Software Foundation, Inc.
 * @link          http://cakephp.org CakePHP Project
 * @package       cake
 * @subpackage    cake.cake.libs.model.behaviors
 * @since         CakePHP v 1.2.0.4487
 * @license       MIT License (http://www.opensource.org/licenses/mit-license.php)
 */

/**
 * ACL behavior
 *
 * @package       cake
 * @subpackage    cake.cake.libs.model.behaviors
 * @link http://book.cakephp.org/view/1320/ACL
 */
class AclBehavior extends ModelBehavior {

/**
 * Maps ACL type options to ACL models
 *
 * @var array
 * @access protected
 */
	private $__typeMaps = array('requester' => 'Aro', 'controlled' => 'Aco');

/**
 * Sets up the configuation for the model, and loads ACL models if they haven't been already
 *
 * @param mixed $config
 * @return void
 */
	public function setup(&$model, $config = array()) {
		if (is_string($config)) {
			$config = array('type' => $config);
		}
		$this->settings[$model->name] = array_merge(array('type' => 'requester'), (array)$config);
		$this->settings[$model->name]['type'] = strtolower($this->settings[$model->name]['type']);

		$type = $this->__typeMaps[$this->settings[$model->name]['type']];
		if (!class_exists('AclNode')) {
			require LIBS . 'model' . DS . 'db_acl.php';
		}
		$model->{$type} = ClassRegistry::init($type);
		if (!method_exists($model, 'parentNode')) {
			trigger_error(sprintf(__('Callback parentNode() not defined in %s'), $model->alias), E_USER_WARNING);
		}
	}

/**
 * Retrieves the Aro/Aco node for this model
 *
 * @param mixed $ref
 * @return array
 * @link http://book.cakephp.org/view/1322/node
 */
<<<<<<< HEAD
	public function node(&$model, $ref = null) {
		$type = $this->__typeMaps[strtolower($this->settings[$model->name]['type'])];
=======
	function node(&$model, $ref = null) {
		$type = $this->__typeMaps[$this->settings[$model->name]['type']];
>>>>>>> 2a50c3a1
		if (empty($ref)) {
			$ref = array('model' => $model->name, 'foreign_key' => $model->id);
		}
		return $model->{$type}->node($ref);
	}

/**
 * Creates a new ARO/ACO node bound to this record
 *
 * @param boolean $created True if this is a new record
 * @return void
 */
<<<<<<< HEAD
	public function afterSave(&$model, $created) {
		$type = $this->__typeMaps[strtolower($this->settings[$model->alias]['type'])];
=======
	function afterSave(&$model, $created) {
		$type = $this->__typeMaps[$this->settings[$model->name]['type']];
>>>>>>> 2a50c3a1
		$parent = $model->parentNode();
		if (!empty($parent)) {
			$parent = $this->node($model, $parent);
		}
		$data = array(
			'parent_id' => isset($parent[0][$type]['id']) ? $parent[0][$type]['id'] : null,
			'model' => $model->alias,
			'foreign_key' => $model->id
		);
		if (!$created) {
			$node = $this->node($model);
			$data['id'] = isset($node[0][$type]['id']) ? $node[0][$type]['id'] : null;
		}
		$model->{$type}->create();
		$model->{$type}->save($data);
	}

/**
 * Destroys the ARO/ACO node bound to the deleted record
 *
 * @return void
 */
<<<<<<< HEAD
	public function afterDelete(&$model) {
		$type = $this->__typeMaps[strtolower($this->settings[$model->name]['type'])];
=======
	function afterDelete(&$model) {
		$type = $this->__typeMaps[$this->settings[$model->name]['type']];
>>>>>>> 2a50c3a1
		$node = Set::extract($this->node($model), "0.{$type}.id");
		if (!empty($node)) {
			$model->{$type}->delete($node);
		}
	}
}<|MERGE_RESOLUTION|>--- conflicted
+++ resolved
@@ -67,13 +67,8 @@
  * @return array
  * @link http://book.cakephp.org/view/1322/node
  */
-<<<<<<< HEAD
-	public function node(&$model, $ref = null) {
-		$type = $this->__typeMaps[strtolower($this->settings[$model->name]['type'])];
-=======
 	function node(&$model, $ref = null) {
 		$type = $this->__typeMaps[$this->settings[$model->name]['type']];
->>>>>>> 2a50c3a1
 		if (empty($ref)) {
 			$ref = array('model' => $model->name, 'foreign_key' => $model->id);
 		}
@@ -86,13 +81,8 @@
  * @param boolean $created True if this is a new record
  * @return void
  */
-<<<<<<< HEAD
-	public function afterSave(&$model, $created) {
-		$type = $this->__typeMaps[strtolower($this->settings[$model->alias]['type'])];
-=======
 	function afterSave(&$model, $created) {
 		$type = $this->__typeMaps[$this->settings[$model->name]['type']];
->>>>>>> 2a50c3a1
 		$parent = $model->parentNode();
 		if (!empty($parent)) {
 			$parent = $this->node($model, $parent);
@@ -115,13 +105,8 @@
  *
  * @return void
  */
-<<<<<<< HEAD
-	public function afterDelete(&$model) {
-		$type = $this->__typeMaps[strtolower($this->settings[$model->name]['type'])];
-=======
 	function afterDelete(&$model) {
 		$type = $this->__typeMaps[$this->settings[$model->name]['type']];
->>>>>>> 2a50c3a1
 		$node = Set::extract($this->node($model), "0.{$type}.id");
 		if (!empty($node)) {
 			$model->{$type}->delete($node);
