--- conflicted
+++ resolved
@@ -608,14 +608,11 @@
 				}
 				$modelName = $assocName;
 				$this->{$assoc}[$assocName] = $value;
-<<<<<<< HEAD
 				if (property_exists($this, $assocName)) {
 					unset($this->{$assocName});
-=======
-
+				}
 				if ($reset === false && isset($this->__backAssociation[$assoc])) {
 					$this->__backAssociation[$assoc][$assocName] = $value;
->>>>>>> b5d7f644
 				}
 			}
 		}
