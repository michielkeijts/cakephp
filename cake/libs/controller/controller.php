--- conflicted
+++ resolved
@@ -837,14 +837,8 @@
 		}
 
 		$this->autoRender = false;
-<<<<<<< HEAD
-		$this->output .= $View->render($action, $layout, $file);
 		$this->View = $View;
-
-		return $this->output;
-=======
 		return $this->response->body($View->render($action, $layout, $file));
->>>>>>> 4a8e44b4
 	}
 
 /**
