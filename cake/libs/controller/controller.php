--- conflicted
+++ resolved
@@ -604,12 +604,8 @@
  *
  * @param string $modelClass Name of model class to load
  * @param mixed $id Initial ID the instanced model class should have
-<<<<<<< HEAD
- * @return mixed true when single model found and instance created error returned if models not found.
-=======
  * @return mixed true when single model found and instance created, error returned if model not found.
  * @access public
->>>>>>> b5a0dccc
  */
 	public function loadModel($modelClass = null, $id = null) {
 		if ($modelClass === null) {
