<?php
/**
 * Access Control List factory class.
 *
 * Permissions system.
 *
 * PHP versions 4 and 5
 *
 * CakePHP(tm) : Rapid Development Framework (http://cakephp.org)
 * Copyright 2005-2010, Cake Software Foundation, Inc. (http://cakefoundation.org)
 *
 * Licensed under The MIT License
 * Redistributions of files must retain the above copyright notice.
 *
 * @copyright     Copyright 2005-2010, Cake Software Foundation, Inc. (http://cakefoundation.org)
 * @link          http://cakephp.org CakePHP(tm) Project
 * @package       cake
 * @subpackage    cake.cake.libs.controller.components
 * @since         CakePHP(tm) v 0.10.0.1076
 * @license       MIT License (http://www.opensource.org/licenses/mit-license.php)
 */

/**
 * Access Control List factory class.
 *
 * Uses a strategy pattern to allow custom ACL implementations to be used with the same component interface.
 * You can define by changing `Configure::write('Acl.classname', 'DbAcl');` in your core.php. Concrete ACL
 * implementations should extend `AclBase` and implement the methods it defines.
 *
 * @package       cake
 * @subpackage    cake.cake.libs.controller.components
 * @link http://book.cakephp.org/view/1242/Access-Control-Lists
 */
class AclComponent extends Object {

/**
 * Instance of an ACL class
 *
 * @var object
 * @access protected
 */
	protected $_Instance = null;

/**
 * Constructor. Will return an instance of the correct ACL class as defined in `Configure::read('Acl.classname')`
 *
 */
	function __construct() {
		$name = Inflector::camelize(strtolower(Configure::read('Acl.classname')));
		if (!class_exists($name)) {
			if (App::import('Component', $name)) {
				list($plugin, $name) = pluginSplit($name);
				$name .= 'Component';
			} else {
				trigger_error(sprintf(__('Could not find %s.', true), $name), E_USER_WARNING);
			}
		}
		$this->_Instance =& new $name();
		$this->_Instance->initialize($this);
	}

/**
 * Startup is not used
 *
 * @param object $controller Controller using this component
 * @return boolean Proceed with component usage (true), or fail (false)
 */
	public function startup(&$controller) {
		return true;
	}

/**
 * Empty class defintion, to be overridden in subclasses.
 *
 */
	protected function _initACL() {
	}

/**
 * Pass-thru function for ACL check instance.  Check methods
 * are used to check whether or not an ARO can access an ACO
 *
 * @param string $aro ARO The requesting object identifier.
 * @param string $aco ACO The controlled object identifier.
 * @param string $action Action (defaults to *)
 * @return boolean Success
 */
	public function check($aro, $aco, $action = "*") {
		return $this->_Instance->check($aro, $aco, $action);
	}

/**
 * Pass-thru function for ACL allow instance. Allow methods
 * are used to grant an ARO access to an ACO.
 *
 * @param string $aro ARO The requesting object identifier.
 * @param string $aco ACO The controlled object identifier.
 * @param string $action Action (defaults to *)
 * @return boolean Success
 */
	public function allow($aro, $aco, $action = "*") {
		return $this->_Instance->allow($aro, $aco, $action);
	}

/**
 * Pass-thru function for ACL deny instance. Deny methods
 * are used to remove permission from an ARO to access an ACO.
 *
 * @param string $aro ARO The requesting object identifier.
 * @param string $aco ACO The controlled object identifier.
 * @param string $action Action (defaults to *)
 * @return boolean Success
 */
	public function deny($aro, $aco, $action = "*") {
		return $this->_Instance->deny($aro, $aco, $action);
	}

/**
 * Pass-thru function for ACL inherit instance. Inherit methods
 * modify the permission for an ARO to be that of its parent object.
 *
 * @param string $aro ARO The requesting object identifier.
 * @param string $aco ACO The controlled object identifier.
 * @param string $action Action (defaults to *)
 * @return boolean Success
 */
	public function inherit($aro, $aco, $action = "*") {
		return $this->_Instance->inherit($aro, $aco, $action);
	}

/**
 * Pass-thru function for ACL grant instance. An alias for AclComponent::allow()
 *
 * @param string $aro ARO The requesting object identifier.
 * @param string $aco ACO The controlled object identifier.
 * @param string $action Action (defaults to *)
 * @return boolean Success
 */
	public function grant($aro, $aco, $action = "*") {
		return $this->_Instance->grant($aro, $aco, $action);
	}

/**
 * Pass-thru function for ACL grant instance. An alias for AclComponent::deny()
 *
 * @param string $aro ARO The requesting object identifier.
 * @param string $aco ACO The controlled object identifier.
 * @param string $action Action (defaults to *)
 * @return boolean Success
 */
	public function revoke($aro, $aco, $action = "*") {
		return $this->_Instance->revoke($aro, $aco, $action);
	}
}

/**
 * Access Control List abstract class. Not to be instantiated.
 * Subclasses of this class are used by AclComponent to perform ACL checks in Cake.
 *
 * @package       cake
 * @subpackage    cake.cake.libs.controller.components
 * @abstract
 */
class AclBase extends Object {

/**
 * This class should never be instantiated, just subclassed.
 *
 */
	function __construct() {
		if (strcasecmp(get_class($this), "AclBase") == 0 || !is_subclass_of($this, "AclBase")) {
			trigger_error(__("[acl_base] The AclBase class constructor has been called, or the class was instantiated. This class must remain abstract. Please refer to the Cake docs for ACL configuration.", true), E_USER_ERROR);
			return NULL;
		}
	}

/**
 * Empty method to be overridden in subclasses
 *
 * @param string $aro ARO The requesting object identifier.
 * @param string $aco ACO The controlled object identifier.
 * @param string $action Action (defaults to *)
 */
	public function check($aro, $aco, $action = "*") {
	}

/**
 * Empty method to be overridden in subclasses
 *
 * @param object $component Component
 */
	public function initialize(&$component) {
	}
}

/**
 * DbAcl implements an ACL control system in the database.  ARO's and ACO's are 
 * structured into trees and a linking table is used to define permissions.  You 
 * can install the schema for DbAcl with the Schema Shell.
 *
 * `$aco` and `$aro` parameters can be slash delimited paths to tree nodes.
 *
 * eg. `controllers/Users/edit`
 *
 * Would point to a tree structure like
 *
 * {{{
 *	controllers
 *		Users
 *			edit
 * }}}
 *
 * @package       cake
 * @subpackage    cake.cake.libs.model
 */
class DbAcl extends AclBase {

/**
 * Constructor
 *
 */
	function __construct() {
		parent::__construct();
		if (!class_exists('AclNode')) {
			require LIBS . 'model' . DS . 'db_acl.php';
		}
		$this->Aro =& ClassRegistry::init(array('class' => 'Aro', 'alias' => 'Aro'));
		$this->Aco =& ClassRegistry::init(array('class' => 'Aco', 'alias' => 'Aco'));
	}

/**
 * Initializes the containing component and sets the Aro/Aco objects to it.
 *
 * @param AclComponent $component
 * @return void
 */
	public function initialize(&$component) {
		$component->Aro =& $this->Aro;
		$component->Aco =& $this->Aco;
	}

/**
 * Checks if the given $aro has access to action $action in $aco
 *
 * @param string $aro ARO The requesting object identifier.
 * @param string $aco ACO The controlled object identifier.
 * @param string $action Action (defaults to *)
 * @return boolean Success (true if ARO has access to action in ACO, false otherwise)
<<<<<<< HEAD
=======
 * @access public
 * @link http://book.cakephp.org/view/1249/Checking-Permissions-The-ACL-Component
>>>>>>> 518cab91
 */
	public function check($aro, $aco, $action = "*") {
		if ($aro == null || $aco == null) {
			return false;
		}

		$permKeys = $this->_getAcoKeys($this->Aro->Permission->schema());
		$aroPath = $this->Aro->node($aro);
		$acoPath = $this->Aco->node($aco);

		if (empty($aroPath) || empty($acoPath)) {
			trigger_error(__("DbAcl::check() - Failed ARO/ACO node lookup in permissions check.  Node references:\nAro: ", true) . print_r($aro, true) . "\nAco: " . print_r($aco, true), E_USER_WARNING);
			return false;
		}

		if ($acoPath == null || $acoPath == array()) {
			trigger_error(__("DbAcl::check() - Failed ACO node lookup in permissions check.  Node references:\nAro: ", true) . print_r($aro, true) . "\nAco: " . print_r($aco, true), E_USER_WARNING);
			return false;
		}

		$aroNode = $aroPath[0];
		$acoNode = $acoPath[0];

		if ($action != '*' && !in_array('_' . $action, $permKeys)) {
			trigger_error(sprintf(__("ACO permissions key %s does not exist in DbAcl::check()", true), $action), E_USER_NOTICE);
			return false;
		}

		$inherited = array();
		$acoIDs = Set::extract($acoPath, '{n}.' . $this->Aco->alias . '.id');

		$count = count($aroPath);
		for ($i = 0 ; $i < $count; $i++) {
			$permAlias = $this->Aro->Permission->alias;

			$perms = $this->Aro->Permission->find('all', array(
				'conditions' => array(
					"{$permAlias}.aro_id" => $aroPath[$i][$this->Aro->alias]['id'],
					"{$permAlias}.aco_id" => $acoIDs
				),
				'order' => array($this->Aco->alias . '.lft' => 'desc'),
				'recursive' => 0
			));

			if (empty($perms)) {
				continue;
			} else {
				$perms = Set::extract($perms, '{n}.' . $this->Aro->Permission->alias);
				foreach ($perms as $perm) {
					if ($action == '*') {

						foreach ($permKeys as $key) {
							if (!empty($perm)) {
								if ($perm[$key] == -1) {
									return false;
								} elseif ($perm[$key] == 1) {
									$inherited[$key] = 1;
								}
							}
						}

						if (count($inherited) === count($permKeys)) {
							return true;
						}
					} else {
						switch ($perm['_' . $action]) {
							case -1:
								return false;
							case 0:
								continue;
							break;
							case 1:
								return true;
							break;
						}
					}
				}
			}
		}
		return false;
	}

/**
 * Allow $aro to have access to action $actions in $aco
 *
 * @param string $aro ARO The requesting object identifier.
 * @param string $aco ACO The controlled object identifier.
 * @param string $actions Action (defaults to *)
 * @param integer $value Value to indicate access type (1 to give access, -1 to deny, 0 to inherit)
 * @return boolean Success
<<<<<<< HEAD
=======
 * @access public
 * @link http://book.cakephp.org/view/1248/Assigning-Permissions
>>>>>>> 518cab91
 */
	public function allow($aro, $aco, $actions = "*", $value = 1) {
		$perms = $this->getAclLink($aro, $aco);
		$permKeys = $this->_getAcoKeys($this->Aro->Permission->schema());
		$save = array();

		if ($perms == false) {
			trigger_error(__('DbAcl::allow() - Invalid node', true), E_USER_WARNING);
			return false;
		}
		if (isset($perms[0])) {
			$save = $perms[0][$this->Aro->Permission->alias];
		}

		if ($actions == "*") {
			$permKeys = $this->_getAcoKeys($this->Aro->Permission->schema());
			$save = array_combine($permKeys, array_pad(array(), count($permKeys), $value));
		} else {
			if (!is_array($actions)) {
				$actions = array('_' . $actions);
			}
			if (is_array($actions)) {
				foreach ($actions as $action) {
					if ($action{0} != '_') {
						$action = '_' . $action;
					}
					if (in_array($action, $permKeys)) {
						$save[$action] = $value;
					}
				}
			}
		}
		list($save['aro_id'], $save['aco_id']) = array($perms['aro'], $perms['aco']);

		if ($perms['link'] != null && !empty($perms['link'])) {
			$save['id'] = $perms['link'][0][$this->Aro->Permission->alias]['id'];
		} else {
			unset($save['id']);
			$this->Aro->Permission->id = null;
		}
		return ($this->Aro->Permission->save($save) !== false);
	}

/**
 * Deny access for $aro to action $action in $aco
 *
 * @param string $aro ARO The requesting object identifier.
 * @param string $aco ACO The controlled object identifier.
 * @param string $actions Action (defaults to *)
 * @return boolean Success
<<<<<<< HEAD
=======
 * @access public
 * @link http://book.cakephp.org/view/1248/Assigning-Permissions
>>>>>>> 518cab91
 */
	public function deny($aro, $aco, $action = "*") {
		return $this->allow($aro, $aco, $action, -1);
	}

/**
 * Let access for $aro to action $action in $aco be inherited
 *
 * @param string $aro ARO The requesting object identifier.
 * @param string $aco ACO The controlled object identifier.
 * @param string $actions Action (defaults to *)
 * @return boolean Success
 */
	public function inherit($aro, $aco, $action = "*") {
		return $this->allow($aro, $aco, $action, 0);
	}

/**
 * Allow $aro to have access to action $actions in $aco
 *
 * @param string $aro ARO The requesting object identifier.
 * @param string $aco ACO The controlled object identifier.
 * @param string $actions Action (defaults to *)
 * @return boolean Success
 * @see allow()
 */
	public function grant($aro, $aco, $action = "*") {
		return $this->allow($aro, $aco, $action);
	}

/**
 * Deny access for $aro to action $action in $aco
 *
 * @param string $aro ARO The requesting object identifier.
 * @param string $aco ACO The controlled object identifier.
 * @param string $actions Action (defaults to *)
 * @return boolean Success
 * @see deny()
 */
	public function revoke($aro, $aco, $action = "*") {
		return $this->deny($aro, $aco, $action);
	}

/**
 * Get an array of access-control links between the given Aro and Aco
 *
 * @param string $aro ARO The requesting object identifier.
 * @param string $aco ACO The controlled object identifier.
 * @return array Indexed array with: 'aro', 'aco' and 'link'
 */
	public function getAclLink($aro, $aco) {
		$obj = array();
		$obj['Aro'] = $this->Aro->node($aro);
		$obj['Aco'] = $this->Aco->node($aco);

		if (empty($obj['Aro']) || empty($obj['Aco'])) {
			return false;
		}

		return array(
			'aro' => Set::extract($obj, 'Aro.0.'.$this->Aro->alias.'.id'),
			'aco'  => Set::extract($obj, 'Aco.0.'.$this->Aco->alias.'.id'),
			'link' => $this->Aro->Permission->find('all', array('conditions' => array(
				$this->Aro->Permission->alias . '.aro_id' => Set::extract($obj, 'Aro.0.'.$this->Aro->alias.'.id'),
				$this->Aro->Permission->alias . '.aco_id' => Set::extract($obj, 'Aco.0.'.$this->Aco->alias.'.id')
			)))
		);
	}

/**
 * Get the keys used in an ACO
 *
 * @param array $keys Permission model info
 * @return array ACO keys
 */
	protected function _getAcoKeys($keys) {
		$newKeys = array();
		$keys = array_keys($keys);
		foreach ($keys as $key) {
			if (!in_array($key, array('id', 'aro_id', 'aco_id'))) {
				$newKeys[] = $key;
			}
		}
		return $newKeys;
	}
}

/**
 * IniAcl implements an access control system using an INI file.  An example 
 * of the ini file used can be found in /config/acl.ini.php.
 *
 * @package       cake
 * @subpackage    cake.cake.libs.model.iniacl
 */
class IniAcl extends AclBase {

/**
 * Array with configuration, parsed from ini file
 *
 * @var array
 * @access public
 */
	public $config = null;

/**
 * The constructor must be overridden, as AclBase is abstract.
 *
 */
	function __construct() {
	}

/**
 * Main ACL check function. Checks to see if the ARO (access request object) has access to the 
 * ACO (access control object).Looks at the acl.ini.php file for permissions 
 * (see instructions in /config/acl.ini.php).
 *
 * @param string $aro ARO
 * @param string $aco ACO
 * @param string $aco_action Action
 * @return boolean Success
 */
	public function check($aro, $aco, $aco_action = null) {
		if ($this->config == null) {
			$this->config = $this->readConfigFile(CONFIGS . 'acl.ini.php');
		}
		$aclConfig = $this->config;

		if (isset($aclConfig[$aro]['deny'])) {
			$userDenies = $this->arrayTrim(explode(",", $aclConfig[$aro]['deny']));

			if (array_search($aco, $userDenies)) {
				return false;
			}
		}

		if (isset($aclConfig[$aro]['allow'])) {
			$userAllows = $this->arrayTrim(explode(",", $aclConfig[$aro]['allow']));

			if (array_search($aco, $userAllows)) {
				return true;
			}
		}

		if (isset($aclConfig[$aro]['groups'])) {
			$userGroups = $this->arrayTrim(explode(",", $aclConfig[$aro]['groups']));

			foreach ($userGroups as $group) {
				if (array_key_exists($group, $aclConfig)) {
					if (isset($aclConfig[$group]['deny'])) {
						$groupDenies=$this->arrayTrim(explode(",", $aclConfig[$group]['deny']));

						if (array_search($aco, $groupDenies)) {
							return false;
						}
					}

					if (isset($aclConfig[$group]['allow'])) {
						$groupAllows = $this->arrayTrim(explode(",", $aclConfig[$group]['allow']));

						if (array_search($aco, $groupAllows)) {
							return true;
						}
					}
				}
			}
		}
		return false;
	}

/**
 * Parses an INI file and returns an array that reflects the INI file's section structure. Double-quote friendly.
 *
 * @param string $fileName File
 * @return array INI section structure
 */
	public function readConfigFile($fileName) {
		$fileLineArray = file($fileName);

		foreach ($fileLineArray as $fileLine) {
			$dataLine = trim($fileLine);
			$firstChar = substr($dataLine, 0, 1);

			if ($firstChar != ';' && $dataLine != '') {
				if ($firstChar == '[' && substr($dataLine, -1, 1) == ']') {
					$sectionName = preg_replace('/[\[\]]/', '', $dataLine);
				} else {
					$delimiter = strpos($dataLine, '=');

					if ($delimiter > 0) {
						$key = strtolower(trim(substr($dataLine, 0, $delimiter)));
						$value = trim(substr($dataLine, $delimiter + 1));

						if (substr($value, 0, 1) == '"' && substr($value, -1) == '"') {
							$value = substr($value, 1, -1);
						}

						$iniSetting[$sectionName][$key]=stripcslashes($value);
					} else {
						if (!isset($sectionName)) {
							$sectionName = '';
						}

						$iniSetting[$sectionName][strtolower(trim($dataLine))]='';
					}
				}
			}
		}

		return $iniSetting;
	}

/**
 * Removes trailing spaces on all array elements (to prepare for searching)
 *
 * @param array $array Array to trim
 * @return array Trimmed array
 */
	public function arrayTrim($array) {
		foreach ($array as $key => $value) {
			$array[$key] = trim($value);
		}
		array_unshift($array, "");
		return $array;
	}
}
?><|MERGE_RESOLUTION|>--- conflicted
+++ resolved
@@ -246,11 +246,7 @@
  * @param string $aco ACO The controlled object identifier.
  * @param string $action Action (defaults to *)
  * @return boolean Success (true if ARO has access to action in ACO, false otherwise)
-<<<<<<< HEAD
-=======
- * @access public
  * @link http://book.cakephp.org/view/1249/Checking-Permissions-The-ACL-Component
->>>>>>> 518cab91
  */
 	public function check($aro, $aco, $action = "*") {
 		if ($aro == null || $aco == null) {
@@ -341,11 +337,7 @@
  * @param string $actions Action (defaults to *)
  * @param integer $value Value to indicate access type (1 to give access, -1 to deny, 0 to inherit)
  * @return boolean Success
-<<<<<<< HEAD
-=======
- * @access public
  * @link http://book.cakephp.org/view/1248/Assigning-Permissions
->>>>>>> 518cab91
  */
 	public function allow($aro, $aco, $actions = "*", $value = 1) {
 		$perms = $this->getAclLink($aro, $aco);
@@ -396,11 +388,7 @@
  * @param string $aco ACO The controlled object identifier.
  * @param string $actions Action (defaults to *)
  * @return boolean Success
-<<<<<<< HEAD
-=======
- * @access public
  * @link http://book.cakephp.org/view/1248/Assigning-Permissions
->>>>>>> 518cab91
  */
 	public function deny($aro, $aco, $action = "*") {
 		return $this->allow($aro, $aco, $action, -1);
