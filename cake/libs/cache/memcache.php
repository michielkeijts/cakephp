--- conflicted
+++ resolved
@@ -124,14 +124,10 @@
  * @return boolean True if the data was succesfully cached, false on failure
  * @see http://php.net/manual/en/memcache.set.php
  */
-<<<<<<< HEAD
 	public function write($key, $value, $duration) {
-=======
-	function write($key, &$value, $duration) {
 		if ($duration > 30 * DAY) {
 			$duration = 0;
 		}
->>>>>>> a0a87ade
 		return $this->__Memcache->set($key, $value, $this->settings['compress'], $duration);
 	}
 
