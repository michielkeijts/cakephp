--- conflicted
+++ resolved
@@ -158,11 +158,8 @@
  *
  * @param string $type Doctype to use.
  * @return string Doctype string
-<<<<<<< HEAD
-=======
  * @access public
  * @link http://book.cakephp.org/view/1439/docType
->>>>>>> 518cab91
  */
 	public function docType($type = 'xhtml-strict') {
 		if (isset($this->__docTypes[$type])) {
@@ -183,11 +180,8 @@
  * @param array $options Other attributes for the generated tag. If the type attribute is html,
  *    rss, atom, or icon, the mime-type is returned.
  * @return string A completed `<link />` element.
-<<<<<<< HEAD
-=======
  * @access public
  * @link http://book.cakephp.org/view/1438/meta
->>>>>>> 518cab91
  */
 	public function meta($type, $url = null, $options = array()) {
 		$inline = isset($options['inline']) ? $options['inline'] : true;
@@ -252,11 +246,8 @@
  * @param string $charset The character set to be used in the meta tag. If empty,
  *  The App.encoding value will be used. Example: "utf-8".
  * @return string A meta tag containing the specified character set.
-<<<<<<< HEAD
-=======
  * @access public
  * @link http://book.cakephp.org/view/1436/charset
->>>>>>> 518cab91
  */
 	public function charset($charset = null) {
 		if (empty($charset)) {
@@ -283,11 +274,8 @@
  * @param array $options Array of HTML attributes.
  * @param string $confirmMessage JavaScript confirmation message.
  * @return string An `<a />` element.
-<<<<<<< HEAD
-=======
  * @access public
  * @link http://book.cakephp.org/view/1442/link
->>>>>>> 518cab91
  */
 	public function link($title, $url = null, $options = array(), $confirmMessage = false) {
 		$escapeTitle = true;
@@ -341,11 +329,8 @@
  * @param string $rel Rel attribute. Defaults to "stylesheet". If equal to 'import' the stylesheet will be imported.
  * @param array $options Array of HTML attributes.
  * @return string CSS <link /> or <style /> tag, depending on the type of link.
-<<<<<<< HEAD
-=======
  * @access public
  * @link http://book.cakephp.org/view/1437/css
->>>>>>> 518cab91
  */
 	public function css($path, $rel = null, $options = array()) {
 		$options += array('inline' => true);
@@ -417,11 +402,8 @@
  * @param mixed $options Array of options, and html attributes see above. If boolean sets $options['inline'] = value
  * @return mixed String of `<script />` tags or null if $inline is false or if $once is true and the file has been
  *   included before.
-<<<<<<< HEAD
-=======
  * @access public
  * @link http://book.cakephp.org/view/1589/script
->>>>>>> 518cab91
  */
 	public function script($url, $options = array()) {
 		if (is_bool($options)) {
@@ -479,11 +461,8 @@
  * @param string $script The script to wrap
  * @param array $options The options to use.
  * @return mixed string or null depending on the value of `$options['inline']`
-<<<<<<< HEAD
-=======
  * @access public
  * @link http://book.cakephp.org/view/1604/scriptBlock
->>>>>>> 518cab91
  */
 	public function scriptBlock($script, $options = array()) {
 		$options += array('safe' => true, 'inline' => true);
@@ -514,11 +493,8 @@
  *
  * @param array $options Options for the code block.
  * @return void
-<<<<<<< HEAD
-=======
  * @access public
  * @link http://book.cakephp.org/view/1605/scriptStart
->>>>>>> 518cab91
  */
 	public function scriptStart($options = array()) {
 		$options += array('safe' => true, 'inline' => true);
@@ -533,11 +509,8 @@
  * used when the scriptBlock was started
  *
  * @return mixed depending on the settings of scriptStart() either a script tag or null
-<<<<<<< HEAD
-=======
  * @access public
  * @link http://book.cakephp.org/view/1606/scriptEnd
->>>>>>> 518cab91
  */
 	public function scriptEnd() {
 		$buffer = ob_get_clean();
@@ -561,11 +534,8 @@
  * @param array $data Style data array, keys will be used as property names, values as property values.
  * @param boolean $oneline Whether or not the style block should be displayed on one line.
  * @return string CSS styling data
-<<<<<<< HEAD
-=======
  * @access public
  * @link http://book.cakephp.org/view/1440/style
->>>>>>> 518cab91
  */
 	public function style($data, $oneline = true) {
 		if (!is_array($data)) {
@@ -626,11 +596,8 @@
  * @param string $path Path to the image file, relative to the app/webroot/img/ directory.
  * @param array $options Array of HTML attributes.
  * @return string completed img tag
-<<<<<<< HEAD
-=======
  * @access public
  * @link http://book.cakephp.org/view/1441/image
->>>>>>> 518cab91
  */
 	public function image($path, $options = array()) {
 		if (is_array($path)) {
@@ -667,11 +634,8 @@
  * @param array $trOptions HTML options for TR elements.
  * @param array $thOptions HTML options for TH elements.
  * @return string Completed table headers
-<<<<<<< HEAD
-=======
  * @access public
  * @link http://book.cakephp.org/view/1446/tableHeaders
->>>>>>> 518cab91
  */
 	public function tableHeaders($names, $trOptions = null, $thOptions = null) {
 		$out = array();
@@ -691,11 +655,8 @@
  * @param bool $continueOddEven If false, will use a non-static $count variable,
  *    so that the odd/even count is reset to zero just for that call.
  * @return string Formatted HTML
-<<<<<<< HEAD
-=======
  * @access public
  * @link http://book.cakephp.org/view/1447/tableCells
->>>>>>> 518cab91
  */
 	public function tableCells($data, $oddTrOptions = null, $evenTrOptions = null, $useCount = false, $continueOddEven = true) {
 		if (empty($data[0]) || !is_array($data[0])) {
@@ -751,11 +712,8 @@
  *   If null, only a start tag will be printed
  * @param array $options Additional HTML attributes of the DIV tag, see above.
  * @return string The formatted tag element
-<<<<<<< HEAD
-=======
  * @access public
  * @link http://book.cakephp.org/view/1443/tag
->>>>>>> 518cab91
  */
 	public function tag($name, $text = null, $options = array()) {
 		if (is_array($options) && isset($options['escape']) && $options['escape']) {
@@ -785,11 +743,8 @@
  *   If null, only a start tag will be printed
  * @param array $options Additional HTML attributes of the DIV tag
  * @return string The formatted DIV element
-<<<<<<< HEAD
-=======
  * @access public
  * @link http://book.cakephp.org/view/1444/div
->>>>>>> 518cab91
  */
 	public function div($class = null, $text = null, $options = array()) {
 		if (!empty($class)) {
@@ -809,11 +764,8 @@
  * @param string $text String content that will appear inside the p element.
  * @param array $options Additional HTML attributes of the P tag
  * @return string The formatted P element
-<<<<<<< HEAD
-=======
  * @access public
  * @link http://book.cakephp.org/view/1445/para
->>>>>>> 518cab91
  */
 	public function para($class, $text, $options = array()) {
 		if (isset($options['escape'])) {
