--- conflicted
+++ resolved
@@ -117,23 +117,10 @@
  * @access public
  * @link http://book.cakephp.org/view/1469/Text#autoLinkUrls-1619
  */
-<<<<<<< HEAD
-	public function autoLinkUrls($text, $options = array()) {
-		$linkOptions = 'array(';
-		foreach ($options as $option => $value) {
-			$value = var_export($value, true);
-			$linkOptions .= "'$option' => $value, ";
-		}
-		$linkOptions .= ')';
-
-		$text = preg_replace_callback('#(?<!href="|">)((?:http|https|ftp|nntp)://[^ <]+)#i', create_function('$matches',
-			'$Html = new HtmlHelper(); $Html->tags = $Html->loadConfig(); return $Html->link($matches[0], $matches[0],' . $linkOptions . ');'), $text);
-=======
-	function autoLinkUrls($text, $htmlOptions = array()) {
+	public function autoLinkUrls($text, $htmlOptions = array()) {
 		$options = var_export($htmlOptions, true);
 		$text = preg_replace_callback('#(?<!href="|">)((?:https?|ftp|nntp)://[^\s<>()]+)#i', create_function('$matches',
 			'$Html = new HtmlHelper(); $Html->tags = $Html->loadConfig(); return $Html->link($matches[0], $matches[0],' . $options . ');'), $text);
->>>>>>> 23a22c73
 
 		return preg_replace_callback('#(?<!href="|">)(?<!http://|https://|ftp://|nntp://)(www\.[^\n\%\ <]+[^<\n\%\,\.\ <])(?<!\))#i',
 			create_function('$matches', '$Html = new HtmlHelper(); $Html->tags = $Html->loadConfig(); return $Html->link($matches[0], "http://" . strtolower($matches[0]),' . $options . ');'), $text);
