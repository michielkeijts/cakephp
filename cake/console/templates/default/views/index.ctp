<?php
/**
 *
 * PHP versions 4 and 5
 *
 * CakePHP(tm) : Rapid Development Framework (http://cakephp.org)
 * Copyright 2005-2009, Cake Software Foundation, Inc. (http://cakefoundation.org)
 *
 * Licensed under The MIT License
 * Redistributions of files must retain the above copyright notice.
 *
 * @copyright     Copyright 2005-2009, Cake Software Foundation, Inc. (http://cakefoundation.org)
 * @link          http://cakephp.org CakePHP(tm) Project
 * @package       cake
 * @subpackage    cake.cake.console.libs.templates.views
 * @since         CakePHP(tm) v 1.2.0.5234
 * @license       MIT License (http://www.opensource.org/licenses/mit-license.php)
 */
?>
<div class="<?php echo $pluralVar;?> index">
	<h2><?php echo "<?php echo __('{$pluralHumanName}');?>";?></h2>
	<table cellpadding="0" cellspacing="0">
	<tr>
	<?php  foreach ($fields as $field):?>
		<th><?php echo "<?php echo \$this->Paginator->sort('{$field}');?>";?></th>
	<?php endforeach;?>
		<th class="actions"><?php echo "<?php echo __('Actions');?>";?></th>
	</tr>
	<?php
	echo "<?php
	\$i = 0;
	foreach (\${$pluralVar} as \${$singularVar}):
		\$class = null;
		if (\$i++ % 2 == 0) {
			\$class = ' class=\"altrow\"';
		}
	?>\n";
	echo "\t<tr<?php echo \$class;?>>\n";
		foreach ($fields as $field) {
			$isKey = false;
			if (!empty($associations['belongsTo'])) {
				foreach ($associations['belongsTo'] as $alias => $details) {
					if ($field === $details['foreignKey']) {
						$isKey = true;
						echo "\t\t<td>\n\t\t\t<?php echo \$this->Html->link(\${$singularVar}['{$alias}']['{$details['displayField']}'], array('controller' => '{$details['controller']}', 'action' => 'view', \${$singularVar}['{$alias}']['{$details['primaryKey']}'])); ?>\n\t\t</td>\n";
						break;
					}
				}
			}
			if ($isKey !== true) {
				echo "\t\t<td><?php echo \${$singularVar}['{$modelClass}']['{$field}']; ?>&nbsp;</td>\n";
			}
		}

		echo "\t\t<td class=\"actions\">\n";
		echo "\t\t\t<?php echo \$this->Html->link(__('View'), array('action' => 'view', \${$singularVar}['{$modelClass}']['{$primaryKey}'])); ?>\n";
	 	echo "\t\t\t<?php echo \$this->Html->link(__('Edit'), array('action' => 'edit', \${$singularVar}['{$modelClass}']['{$primaryKey}'])); ?>\n";
	 	echo "\t\t\t<?php echo \$this->Html->link(__('Delete'), array('action' => 'delete', \${$singularVar}['{$modelClass}']['{$primaryKey}']), null, sprintf(__('Are you sure you want to delete # %s?'), \${$singularVar}['{$modelClass}']['{$primaryKey}'])); ?>\n";
		echo "\t\t</td>\n";
	echo "\t</tr>\n";

	echo "<?php endforeach; ?>\n";
	?>
	</table>
	<p>
	<?php echo "<?php
	echo \$this->Paginator->counter(array(
	'format' => __('Page %page% of %pages%, showing %current% records out of %count% total, starting on record %start%, ending on %end%')
	));
	?>";?>
	</p>

	<div class="paging">
<<<<<<< HEAD
	<?php echo "\t<?php echo \$this->Paginator->prev('<< '.__('previous'), array(), null, array('class'=>'disabled'));?>\n";?>
	 | <?php echo "\t<?php echo \$this->Paginator->numbers();?>\n"?> |
	<?php echo "\t<?php echo \$this->Paginator->next(__('next').' >>', array(), null, array('class' => 'disabled'));?>\n";?>
=======
	<?php echo "\t<?php echo \$this->Paginator->prev('<< ' . __('previous', true), array(), null, array('class'=>'disabled'));?>\n";?>
	 | <?php echo "\t<?php echo \$this->Paginator->numbers();?>\n"?> |
	<?php echo "\t<?php echo \$this->Paginator->next(__('next', true) . ' >>', array(), null, array('class' => 'disabled'));?>\n";?>
>>>>>>> b5a0dccc
	</div>
</div>
<div class="actions">
	<h3><?php echo "<?php echo __('Actions'); ?>"; ?></h3>
	<ul>
<<<<<<< HEAD
		<li><?php echo "<?php echo \$this->Html->link(sprintf(__('New %s'), __('{$singularHumanName}')), array('action' => 'add')); ?>";?></li>
=======
		<li><?php echo "<?php echo \$this->Html->link(__('New " . $singularHumanName . "', true), array('action' => 'add')); ?>";?></li>
>>>>>>> b5a0dccc
<?php
	$done = array();
	foreach ($associations as $type => $data) {
		foreach ($data as $alias => $details) {
			if ($details['controller'] != $this->name && !in_array($details['controller'], $done)) {
<<<<<<< HEAD
				echo "\t\t<li><?php echo \$this->Html->link(sprintf(__('List %s'), __('" . Inflector::humanize($details['controller']) . "')), array('controller' => '{$details['controller']}', 'action' => 'index')); ?> </li>\n";
				echo "\t\t<li><?php echo \$this->Html->link(sprintf(__('New %s'), __('" . Inflector::humanize(Inflector::underscore($alias)) . "')), array('controller' => '{$details['controller']}', 'action' => 'add')); ?> </li>\n";
=======
				echo "\t\t<li><?php echo \$this->Html->link(__('List " . Inflector::humanize($details['controller']) . "', true), array('controller' => '{$details['controller']}', 'action' => 'index')); ?> </li>\n";
				echo "\t\t<li><?php echo \$this->Html->link(__('New " . Inflector::humanize(Inflector::underscore($alias)) . "', true), array('controller' => '{$details['controller']}', 'action' => 'add')); ?> </li>\n";
>>>>>>> b5a0dccc
				$done[] = $details['controller'];
			}
		}
	}
?>
	</ul>
</div><|MERGE_RESOLUTION|>--- conflicted
+++ resolved
@@ -71,37 +71,22 @@
 	</p>
 
 	<div class="paging">
-<<<<<<< HEAD
-	<?php echo "\t<?php echo \$this->Paginator->prev('<< '.__('previous'), array(), null, array('class'=>'disabled'));?>\n";?>
+	<?php echo "\t<?php echo \$this->Paginator->prev('<< ' . __('previous'), array(), null, array('class'=>'disabled'));?>\n";?>
 	 | <?php echo "\t<?php echo \$this->Paginator->numbers();?>\n"?> |
-	<?php echo "\t<?php echo \$this->Paginator->next(__('next').' >>', array(), null, array('class' => 'disabled'));?>\n";?>
-=======
-	<?php echo "\t<?php echo \$this->Paginator->prev('<< ' . __('previous', true), array(), null, array('class'=>'disabled'));?>\n";?>
-	 | <?php echo "\t<?php echo \$this->Paginator->numbers();?>\n"?> |
-	<?php echo "\t<?php echo \$this->Paginator->next(__('next', true) . ' >>', array(), null, array('class' => 'disabled'));?>\n";?>
->>>>>>> b5a0dccc
+	<?php echo "\t<?php echo \$this->Paginator->next(__('next') . ' >>', array(), null, array('class' => 'disabled'));?>\n";?>
 	</div>
 </div>
 <div class="actions">
 	<h3><?php echo "<?php echo __('Actions'); ?>"; ?></h3>
 	<ul>
-<<<<<<< HEAD
-		<li><?php echo "<?php echo \$this->Html->link(sprintf(__('New %s'), __('{$singularHumanName}')), array('action' => 'add')); ?>";?></li>
-=======
-		<li><?php echo "<?php echo \$this->Html->link(__('New " . $singularHumanName . "', true), array('action' => 'add')); ?>";?></li>
->>>>>>> b5a0dccc
+		<li><?php echo "<?php echo \$this->Html->link(__('New " . $singularHumanName . "'), array('action' => 'add')); ?>";?></li>
 <?php
 	$done = array();
 	foreach ($associations as $type => $data) {
 		foreach ($data as $alias => $details) {
 			if ($details['controller'] != $this->name && !in_array($details['controller'], $done)) {
-<<<<<<< HEAD
-				echo "\t\t<li><?php echo \$this->Html->link(sprintf(__('List %s'), __('" . Inflector::humanize($details['controller']) . "')), array('controller' => '{$details['controller']}', 'action' => 'index')); ?> </li>\n";
-				echo "\t\t<li><?php echo \$this->Html->link(sprintf(__('New %s'), __('" . Inflector::humanize(Inflector::underscore($alias)) . "')), array('controller' => '{$details['controller']}', 'action' => 'add')); ?> </li>\n";
-=======
-				echo "\t\t<li><?php echo \$this->Html->link(__('List " . Inflector::humanize($details['controller']) . "', true), array('controller' => '{$details['controller']}', 'action' => 'index')); ?> </li>\n";
-				echo "\t\t<li><?php echo \$this->Html->link(__('New " . Inflector::humanize(Inflector::underscore($alias)) . "', true), array('controller' => '{$details['controller']}', 'action' => 'add')); ?> </li>\n";
->>>>>>> b5a0dccc
+				echo "\t\t<li><?php echo \$this->Html->link(__('List " . Inflector::humanize($details['controller']) . "'), array('controller' => '{$details['controller']}', 'action' => 'index')); ?> </li>\n";
+				echo "\t\t<li><?php echo \$this->Html->link(__('New " . Inflector::humanize(Inflector::underscore($alias)) . "'), array('controller' => '{$details['controller']}', 'action' => 'add')); ?> </li>\n";
 				$done[] = $details['controller'];
 			}
 		}
