--- conflicted
+++ resolved
@@ -126,21 +126,8 @@
 	public function runTestCase($testCaseFile, PHPUnit_Framework_TestListener $reporter, $codeCoverage = false) {
 		$testCaseFileWithPath = $this->_getTestsPath() . DS . $testCaseFile;
 
-<<<<<<< HEAD
 		if (!file_exists($testCaseFileWithPath) || strpos($testCaseFileWithPath, '..')) {
-			trigger_error(
-				sprintf(__("Test case %s cannot be found", true), htmlentities($testCaseFile)),
-				E_USER_ERROR
-			);
-			return false;
-		}
-
-		if ($testing) {
-			return true;
-=======
-		if (!file_exists($testCaseFileWithPath)) {
-			throw new InvalidArgumentException(sprintf(__('Unable to load test file %s'), $testCaseFile));
->>>>>>> 765de657
+			throw new InvalidArgumentException(sprintf(__('Unable to load test file %s'), htmlentities($testCaseFile));
 		}
 
 		$testSuite = $this->getTestSuite(sprintf(__('Individual test case: %s', true), $testCaseFile));
@@ -159,19 +146,13 @@
 	public function runGroupTest($groupTestName, $reporter, $codeCoverage = false) {
 		$filePath = $this->_getTestsPath('groups') . DS . strtolower($groupTestName) . $this->getExtension('group');
 
-<<<<<<< HEAD
 		if (!file_exists($filePath) || strpos($filePath, '..')) {
-			trigger_error(sprintf(
-					__("Group test %s cannot be found at %s", true), 
-					htmlentities($groupTestName), 
+			throw new InvalidArgumentException(sprintf(
+					__('Group test %s cannot be found at %s', true),
+					htmlentities($groupTestName),
 					htmlentities($filePath)
-				),
-				E_USER_ERROR
+				)
 			);
-=======
-		if (!file_exists($filePath)) {
-			throw new InvalidArgumentException(sprintf(__('Group test %s cannot be found at %s', true), $groupTestName, $filePath));
->>>>>>> 765de657
 		}
 
 		require_once $filePath;
