--- conflicted
+++ resolved
@@ -29,11 +29,7 @@
 <html xmlns="http://www.w3.org/1999/xhtml">
 	<head>
 		<meta http-equiv='content-Type' content='text/html; <?php echo $characterSet; ?>' />
-<<<<<<< HEAD
 		<title>CakePHP Test Suite v 1.3.0.0</title>
-=======
-		<title>CakePHP Test Suite 1.3</title>
->>>>>>> 986af28d
 		<style type="text/css">
 			h3 {font-size: 170%; padding-top: 1em}
 			a {font-size: 120%}
@@ -133,8 +129,5 @@
 				<h1>CakePHP: the rapid development php framework</h1>
 			</div>
 			<div id="content">
-<<<<<<< HEAD
-			<h2>CakePHP Test Suite v 1.3.0.0</h2>
-=======
-			<h2>CakePHP Test Suite 1.3</h2>
->>>>>>> 986af28d
+
+			<h2>CakePHP Test Suite v 1.3.0.0</h2>