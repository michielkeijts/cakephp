<?php
/* SVN FILE: $Id$ */
/**
 * ShellDispatcherTest file
 *
 * Long description for file
 *
 * PHP versions 4 and 5
 *
 * CakePHP(tm) Tests <https://trac.cakephp.org/wiki/Developement/TestSuite>
 * Copyright 2005-2007, Cake Software Foundation, Inc.
 *
 *  Licensed under The Open Group Test Suite License
 *  Redistributions of files must retain the above copyright notice.
 *
 * @filesource
 * @copyright     Copyright 2005-2007, Cake Software Foundation, Inc.
 * @link          https://trac.cakephp.org/wiki/Developement/TestSuite CakePHP(tm) Tests
 * @package       cake
 * @subpackage    cake.tests.cases.console
 * @since         CakePHP(tm) v 1.2.0.5432
 * @version       $Revision$
 * @modifiedby    $LastChangedBy$
 * @lastmodified  $Date$
 * @license       http://www.opensource.org/licenses/opengroup.php The Open Group Test Suite License
 */
if (!defined('DISABLE_AUTO_DISPATCH')) {
	define('DISABLE_AUTO_DISPATCH', true);
}

if (!class_exists('ShellDispatcher')) {
	ob_start();
	$argv = false;
	require CAKE . 'console' .  DS . 'cake.php';
	ob_end_clean();
}
/**
 * TestShellDispatcher class
 *
 * @package       cake
 * @subpackage    cake.tests.cases.console
 */
class TestShellDispatcher extends ShellDispatcher {
/**
 * params property
 *
 * @var array
 * @access public
 */
	var $params = array();
/**
 * stdout property
 *
 * @var string
 * @access public
 */
	var $stdout = '';
/**
 * stderr property
 *
 * @var string
 * @access public
 */
	var $stderr = '';
/**
 * stopped property
 *
 * @var string
 * @access public
 */
	var $stopped = null;
/**
 * _initEnvironment method
 *
 * @access protected
 * @return void
 */
	function _initEnvironment() {
	}
/**
 * stderr method
 *
 * @access public
 * @return void
 */
	function stderr($string) {
		$this->stderr .= rtrim($string, ' ');
	}
/**
 * stdout method
 *
 * @access public
 * @return void
 */
	function stdout($string, $newline = true) {
		if ($newline) {
			$this->stdout .= rtrim($string, ' ') . "\n";
		} else {
			$this->stdout .= rtrim($string, ' ');
		}
	}
/**
 * _stop method
 *
 * @access protected
 * @return void
 */
	function _stop($status = 0) {
		$this->stopped = 'Stopped with status: ' . $status;
	}
}
/**
 * ShellDispatcherTest
 *
 * @package       cake
 * @subpackage    cake.tests.cases.libs
 */
class ShellDispatcherTest extends UnitTestCase {
/**
 * setUp method
 *
 * @access public
 * @return void
 */
	function setUp() {
<<<<<<< HEAD
		if (!isset($this->pluginPaths)) {
			$this->pluginPaths = Configure::read('pluginPaths');
			$this->shellPaths = Configure::read('shellPaths');
		}
=======
		$this->_pluginPaths = Configure::read('pluginPaths');
		$this->_shellPaths = Configure::read('shellPaths');

>>>>>>> 8db4fe68
		Configure::write('pluginPaths', array(
			TEST_CAKE_CORE_INCLUDE_PATH . 'tests' . DS . 'test_app' . DS . 'plugins' . DS
		));
		Configure::write('shellPaths', array(
			CORE_PATH ? CONSOLE_LIBS : ROOT . DS . CONSOLE_LIBS,
			TEST_CAKE_CORE_INCLUDE_PATH . 'tests' . DS . 'test_app' . DS . 'vendors' . DS . 'shells' . DS
		));
	}
/**
 * tearDown method
 *
 * @access public
 * @return void
 */
	function tearDown() {
		Configure::write('pluginPaths', $this->_pluginPaths);
		Configure::write('shellPaths', $this->_shellPaths);
	}
/**
 * testParseParams method
 *
 * @access public
 * @return void
 */
	function testParseParams() {
		$Dispatcher =& new TestShellDispatcher();

		$params = array(
			'/cake/1.2.x.x/cake/console/cake.php',
			'bake',
			'-app',
			'new',
			'-working',
			'/var/www/htdocs'
		);
		$expected = array(
			'app' => 'new',
			'webroot' => 'webroot',
			'working' => '/var/www/htdocs/new',
			'root' => '/var/www/htdocs'
		);
		$Dispatcher->parseParams($params);
		$this->assertEqual($expected, $Dispatcher->params);


		$params = array('cake.php');
		$expected = array(
			'app' => 'app',
			'webroot' => 'webroot',
			'working' => str_replace('\\', '/', CAKE_CORE_INCLUDE_PATH . DS . 'app'),
			'root' => str_replace('\\', '/', CAKE_CORE_INCLUDE_PATH),
		);
		$Dispatcher->params = $Dispatcher->args = array();
		$Dispatcher->parseParams($params);
		$this->assertEqual($expected, $Dispatcher->params);


		$params = array(
			'cake.php',
			'-app',
			'new',
		);
		$expected = array(
			'app' => 'new',
			'webroot' => 'webroot',
			'working' => str_replace('\\', '/', CAKE_CORE_INCLUDE_PATH . DS . 'new'),
			'root' => str_replace('\\', '/', CAKE_CORE_INCLUDE_PATH)
		);
		$Dispatcher->params = $Dispatcher->args = array();
		$Dispatcher->parseParams($params);
		$this->assertEqual($expected, $Dispatcher->params);


		$params = array(
			'./cake.php',
			'bake',
			'-app',
			'new',
			'-working',
			'/cake/1.2.x.x/cake/console'
		);

		$expected = array(
			'app' => 'new',
			'webroot' => 'webroot',
			'working' => str_replace('\\', '/', CAKE_CORE_INCLUDE_PATH . DS . 'new'),
			'root' => str_replace('\\', '/', CAKE_CORE_INCLUDE_PATH)
		);

		$Dispatcher->params = $Dispatcher->args = array();
		$Dispatcher->parseParams($params);
		$this->assertEqual($expected, $Dispatcher->params);


		$params = array(
			'./console/cake.php',
			'bake',
			'-app',
			'new',
			'-working',
			'/cake/1.2.x.x/cake'
		);
		$expected = array(
			'app' => 'new',
			'webroot' => 'webroot',
			'working' => str_replace('\\', '/', CAKE_CORE_INCLUDE_PATH . DS . 'new'),
			'root' => str_replace('\\', '/', CAKE_CORE_INCLUDE_PATH)
		);
		$Dispatcher->params = $Dispatcher->args = array();
		$Dispatcher->parseParams($params);
		$this->assertEqual($expected, $Dispatcher->params);


		$params = array(
			'./console/cake.php',
			'bake',
			'-app',
			'new',
			'-dry',
			'-working',
			'/cake/1.2.x.x/cake'
		);
		$expected = array(
			'app' => 'new',
			'webroot' => 'webroot',
			'working' => str_replace('\\', '/', CAKE_CORE_INCLUDE_PATH . DS . 'new'),
			'root' => str_replace('\\', '/', CAKE_CORE_INCLUDE_PATH),
			'dry' => 1
		);
		$Dispatcher->params = $Dispatcher->args = array();
		$Dispatcher->parseParams($params);
		$this->assertEqual($expected, $Dispatcher->params);


		$params = array(
			'./console/cake.php',
			'-working',
			'/cake/1.2.x.x/cake',
			'schema',
			'run',
			'create',
			'-dry',
			'-f',
			'-name',
			'DbAcl'
		);
		$expected = array(
			'app' => 'app',
			'webroot' => 'webroot',
			'working' => str_replace('\\', '/', CAKE_CORE_INCLUDE_PATH . DS . 'app'),
			'root' => str_replace('\\', '/', CAKE_CORE_INCLUDE_PATH),
			'dry' => 1,
			'f' => 1,
			'name' => 'DbAcl'
		);
		$Dispatcher->params = $Dispatcher->args = array();
		$Dispatcher->parseParams($params);
		$this->assertEqual($expected, $Dispatcher->params);


		$expected = array('./console/cake.php', 'schema', 'run', 'create');
		$this->assertEqual($expected, $Dispatcher->args);


		$params = array(
			'/cake/1.2.x.x/cake/console/cake.php',
			'-working',
			'/cake/1.2.x.x/app',
			'schema',
			'run',
			'create',
			'-dry',
			'-name',
			'DbAcl'
		);
		$expected = array(
			'app' => 'app',
			'webroot' => 'webroot',
			'working' => '/cake/1.2.x.x/app',
			'root' => '/cake/1.2.x.x',
			'dry' => 1,
			'name' => 'DbAcl'
		);
		$Dispatcher->params = $Dispatcher->args = array();
		$Dispatcher->parseParams($params);
		$this->assertEqual($expected, $Dispatcher->params);


		$expected = array('/cake/1.2.x.x/cake/console/cake.php', 'schema', 'run', 'create');
		$this->assertEqual($expected, $Dispatcher->args);
		$params = array(
			'cake.php',
			'-working',
			'C:/wamp/www/cake/app',
			'bake',
			'-app',
			'C:/wamp/www/apps/cake/app',
		);
		$expected = array(
			'app' => 'app',
			'webroot' => 'webroot',
			'working' => 'C:\wamp\www\apps\cake\app',
			'root' => 'C:\wamp\www\apps\cake'
		);


		$Dispatcher->params = $Dispatcher->args = array();
		$Dispatcher->parseParams($params);
		$this->assertEqual($expected, $Dispatcher->params);


		$params = array(
			'cake.php',
			'-working',
			'C:\wamp\www\cake\app',
			'bake',
			'-app',
			'C:\wamp\www\apps\cake\app',
		);
		$expected = array(
			'app' => 'app',
			'webroot' => 'webroot',
			'working' => 'C:\wamp\www\apps\cake\app',
			'root' => 'C:\wamp\www\apps\cake'
		);
		$Dispatcher->params = $Dispatcher->args = array();
		$Dispatcher->parseParams($params);
		$this->assertEqual($expected, $Dispatcher->params);


		$params = array(
			'cake.php',
			'-working',
			'C:\wamp\www\apps',
			'bake',
			'-app',
			'cake\app',
			'-url',
			'http://example.com/some/url/with/a/path'
		);
		$expected = array(
			'app' => 'app',
			'webroot' => 'webroot',
			'working' => 'C:\wamp\www\apps\cake\app',
			'root' => 'C:\wamp\www\apps\cake',
			'url' => 'http://example.com/some/url/with/a/path'
		);
		$Dispatcher->params = $Dispatcher->args = array();
		$Dispatcher->parseParams($params);
		$this->assertEqual($expected, $Dispatcher->params);


		$params = array(
			'/home/amelo/dev/cake-common/cake/console/cake.php',
			'-root',
			'/home/amelo/dev/lsbu-vacancy',
			'-working',
			'/home/amelo/dev/lsbu-vacancy',
			'-app',
			'app',
		);
		$expected = array(
			'app' => 'app',
			'webroot' => 'webroot',
			'working' => '/home/amelo/dev/lsbu-vacancy/app',
			'root' => '/home/amelo/dev/lsbu-vacancy',
		);
		$Dispatcher->params = $Dispatcher->args = array();
		$Dispatcher->parseParams($params);
		$this->assertEqual($expected, $Dispatcher->params);
	}
/**
 * testBuildPaths method
 *
 * @access public
 * @return void
 */
	function testBuildPaths() {
		$Dispatcher =& new TestShellDispatcher();

		$result = $Dispatcher->shellPaths;
		$expected = array(
			TEST_CAKE_CORE_INCLUDE_PATH . 'tests' . DS . 'test_app' . DS . 'plugins' . DS . 'test_plugin' . DS . 'vendors' . DS . 'shells' . DS,
			TEST_CAKE_CORE_INCLUDE_PATH . 'tests' . DS . 'test_app' . DS . 'plugins' . DS . 'test_plugin_two' . DS . 'vendors' . DS . 'shells' . DS,
			APP . 'vendors' . DS . 'shells' . DS,
			VENDORS . 'shells' . DS,
			CORE_PATH ? CONSOLE_LIBS : ROOT . DS . CONSOLE_LIBS,
			TEST_CAKE_CORE_INCLUDE_PATH . 'tests' . DS . 'test_app' . DS . 'vendors' . DS . 'shells' . DS,
		);
		$this->assertIdentical(array_diff($result, $expected), array());
		$this->assertIdentical(array_diff($expected, $result), array());
	}
/**
 * testDispatch method
 *
 * @access public
 * @return void
 */
	function testDispatch() {
		$Dispatcher =& new TestShellDispatcher(array('sample'));
		$this->assertPattern('/This is the main method called from SampleShell/', $Dispatcher->stdout);

		$Dispatcher =& new TestShellDispatcher(array('test_plugin_two.example'));
		$this->assertPattern('/This is the main method called from TestPluginTwo.ExampleShell/', $Dispatcher->stdout);

		$Dispatcher =& new TestShellDispatcher(array('test_plugin_two.welcome', 'say_hello'));
		$this->assertPattern('/This is the say_hello method called from TestPluginTwo.WelcomeShell/', $Dispatcher->stdout);
	}
/**
 * testHelpCommand method
 *
 * @access public
 * @return void
 */
	function testHelpCommand() {
		$Dispatcher =& new TestShellDispatcher();

		$expected = "/ CORE(\\\|\/)tests(\\\|\/)test_app(\\\|\/)plugins(\\\|\/)test_plugin(\\\|\/)vendors(\\\|\/)shells:";
	 	$expected .= "\n\t example";
	 	$expected .= "\n/";
	 	$this->assertPattern($expected, $Dispatcher->stdout);

	 	$expected = "/ CORE(\\\|\/)tests(\\\|\/)test_app(\\\|\/)plugins(\\\|\/)test_plugin_two(\\\|\/)vendors(\\\|\/)shells:";
	 	$expected .= "\n\t example";
	 	$expected .= "\n\t welcome";
	 	$expected .= "\n/";
	 	$this->assertPattern($expected, $Dispatcher->stdout);

	 	$expected = "/ APP(\\\|\/)vendors(\\\|\/)shells:";
	 	$expected .= "\n/";
	 	$this->assertPattern($expected, $Dispatcher->stdout);

	 	$expected = "/ ROOT(\\\|\/)vendors(\\\|\/)shells:";
	 	$expected .= "\n/";
	 	$this->assertPattern($expected, $Dispatcher->stdout);

	 	$expected = "/ CORE(\\\|\/)console(\\\|\/)libs:";
	 	$expected .= "\n\t acl";
	 	$expected .= "\n\t api";
	 	$expected .= "\n\t bake";
	 	$expected .= "\n\t console";
	 	$expected .= "\n\t i18n";
	 	$expected .= "\n\t schema";
	 	$expected .= "\n\t testsuite";
	 	$expected .= "\n/";
	 	$this->assertPattern($expected, $Dispatcher->stdout);

	 	$expected = "/ CORE(\\\|\/)tests(\\\|\/)test_app(\\\|\/)vendors(\\\|\/)shells:";
	 	$expected .= "\n\t sample";
	 	$expected .= "\n/";
	 	$this->assertPattern($expected, $Dispatcher->stdout);
	}
}
?><|MERGE_RESOLUTION|>--- conflicted
+++ resolved
@@ -123,16 +123,9 @@
  * @return void
  */
 	function setUp() {
-<<<<<<< HEAD
-		if (!isset($this->pluginPaths)) {
-			$this->pluginPaths = Configure::read('pluginPaths');
-			$this->shellPaths = Configure::read('shellPaths');
-		}
-=======
 		$this->_pluginPaths = Configure::read('pluginPaths');
 		$this->_shellPaths = Configure::read('shellPaths');
 
->>>>>>> 8db4fe68
 		Configure::write('pluginPaths', array(
 			TEST_CAKE_CORE_INCLUDE_PATH . 'tests' . DS . 'test_app' . DS . 'plugins' . DS
 		));
