<?php
/* SVN FILE: $Id$ */

/**
 * ShellTest file
 *
 * Test Case for Shell
 *
 * PHP versions 4 and 5
 *
 * CakePHP :  Rapid Development Framework (http://www.cakephp.org)
 * Copyright 2006-2008, Cake Software Foundation, Inc.
 *
 * Licensed under The MIT License
 * Redistributions of files must retain the above copyright notice.
 *
 * @filesource
 * @copyright     Copyright 2006-2008, Cake Software Foundation, Inc.
 * @link          http://www.cakefoundation.org/projects/info/cakephp CakePHP Project
 * @package       cake
 * @subpackage    cake.tests.cases.console.libs
 * @since         CakePHP v 1.2.0.7726
 * @version       $Revision$
 * @modifiedby    $LastChangedBy$
 * @lastmodified  $Date$
 * @license       http://www.opensource.org/licenses/mit-license.php The MIT License
 */
App::import('Core', 'Folder');
App::import('Shell', 'Shell', false);


if (!defined('DISABLE_AUTO_DISPATCH')) {
	define('DISABLE_AUTO_DISPATCH', true);
}

if (!class_exists('ShellDispatcher')) {
	ob_start();
	$argv = false;
	require CAKE . 'console' .  DS . 'cake.php';
	ob_end_clean();
}

<<<<<<< HEAD
Mock::generatePartial(
				'ShellDispatcher', 'TestShellMockShellDispatcher',
				array('getInput', 'stdout', 'stderr', '_stop', '_initEnvironment')
				);

=======
Mock::generatePartial('ShellDispatcher', 'TestShellMockShellDispatcher', array(
	'getInput', 'stdout', 'stderr', '_stop', '_initEnvironment'
));
>>>>>>> 92fd7cf6
/**
 * TestShell class
 *
 * @package       cake
 * @subpackage    cake.tests.cases.console.libs
 */
class TestShell extends Shell {
/**
<<<<<<< HEAD
 * stopped property
 *
 * @var integer
 * @access public
 */
	var $stopped;
/**
 * stop method
 *
 * @param integer $status
 * @access protected
 * @return void
 */
	function _stop($status = 0) {
		$this->stopped = $status;
	}
=======
 * Fixtures used in this test case
 *
 * @var name
 * @access public
 */	
	var $name = 'TestShell';
>>>>>>> 92fd7cf6
}

/**
 * TestAppleTask class
 *
 * @package       cake
 * @subpackage    cake.tests.cases.console.libs
 */
class TestAppleTask extends Shell {
}

/**
 * TestBananaTask class
 *
 * @package       cake
 * @subpackage    cake.tests.cases.console.libs
 */
class TestBananaTask extends Shell {
}

/**
 * ShellTest class
 *
 * @package       cake
 * @subpackage    cake.tests.cases.console.libs
 */
class ShellTest extends CakeTestCase {

/**
 * Fixtures used in this test case
 *
 * @var array
 * @access public
 */
	var $fixtures = array(
		'core.post', 'core.comment', 'core.article', 'core.user',
		'core.tag', 'core.articles_tag', 'core.attachment'
	);

/**
 * setUp method
 *
 * @return void
 * @access public
 */
	function setUp() {
		$this->Dispatcher =& new TestShellMockShellDispatcher();
		$this->Shell =& new TestShell($this->Dispatcher);
	}

/**
 * tearDown method
 *
 * @return void
 * @access public
 */
	function tearDown() {
		ClassRegistry::flush();
	}

/**
 * testConstruct method
 *
 * @return void
 * @access public
 */
	function testConstruct() {
		$this->assertIsA($this->Shell->Dispatch, 'TestShellMockShellDispatcher');
		$this->assertEqual($this->Shell->name, 'TestShell');
		$this->assertEqual($this->Shell->alias, 'TestShell');
	}

/**
 * testInitialize method
 *
 * @return void
 * @access public
 */
	function testInitialize() {
		App::build(array(
			'plugins' => array(TEST_CAKE_CORE_INCLUDE_PATH . 'tests' . DS . 'test_app' . DS . 'plugins' . DS),
			'models' => array(TEST_CAKE_CORE_INCLUDE_PATH . 'tests' . DS . 'test_app' . DS . 'models' . DS)
		), true);

		$this->Shell->uses = array('TestPlugin.TestPluginPost');
		$this->Shell->initialize();

		$this->assertTrue(isset($this->Shell->TestPluginPost));
		$this->assertIsA($this->Shell->TestPluginPost, 'TestPluginPost');
		$this->assertEqual($this->Shell->modelClass, 'TestPluginPost');

		$this->Shell->uses = array('Comment');
		$this->Shell->initialize();
		$this->assertTrue(isset($this->Shell->Comment));
		$this->assertIsA($this->Shell->Comment, 'Comment');
		$this->assertEqual($this->Shell->modelClass, 'Comment');

		$this->Shell->uses = true;
		$this->Shell->initialize();
		$this->assertTrue(isset($this->Shell->AppModel));
		$this->assertIsA($this->Shell->AppModel, 'AppModel');

		App::build();
	}

/**
 * testIn method
 *
 * @return void
 * @access public
 */
	function testIn() {
		$this->Shell->Dispatch->setReturnValueAt(0, 'getInput', 'n');
		$this->Shell->Dispatch->expectAt(0, 'getInput', array('Just a test?', array('y', 'n'), 'n'));
		$result = $this->Shell->in('Just a test?', array('y', 'n'), 'n');
		$this->assertEqual($result, 'n');

		$this->Shell->Dispatch->setReturnValueAt(1, 'getInput', 'Y');
		$this->Shell->Dispatch->expectAt(1, 'getInput', array('Just a test?', array('y', 'n'), 'n'));
		$result = $this->Shell->in('Just a test?', array('y', 'n'), 'n');
		$this->assertEqual($result, 'Y');

		$this->Shell->Dispatch->setReturnValueAt(2, 'getInput', 'y');
		$this->Shell->Dispatch->expectAt(2, 'getInput', array('Just a test?', 'y,n', 'n'));
		$result = $this->Shell->in('Just a test?', 'y,n', 'n');
		$this->assertEqual($result, 'y');

		$this->Shell->Dispatch->setReturnValueAt(3, 'getInput', 'y');
		$this->Shell->Dispatch->expectAt(3, 'getInput', array('Just a test?', 'y/n', 'n'));
		$result = $this->Shell->in('Just a test?', 'y/n', 'n');
		$this->assertEqual($result, 'y');

		$this->Shell->Dispatch->setReturnValueAt(4, 'getInput', 'y');
		$this->Shell->Dispatch->expectAt(4, 'getInput', array('Just a test?', 'y', 'y'));
		$result = $this->Shell->in('Just a test?', 'y', 'y');
		$this->assertEqual($result, 'y');

		$this->Shell->interactive = false;

		$result = $this->Shell->in('Just a test?', 'y/n', 'n');
		$this->assertEqual($result, 'n');
	}

/**
 * testOut method
 *
 * @return void
 * @access public
 */
	function testOut() {
		$this->Shell->Dispatch->expectAt(0, 'stdout', array("Just a test\n", false));
		$this->Shell->out('Just a test');

		$this->Shell->Dispatch->expectAt(1, 'stdout', array("Just\na\ntest\n", false));
		$this->Shell->out(array('Just', 'a', 'test'));

		$this->Shell->Dispatch->expectAt(2, 'stdout', array("Just\na\ntest\n\n", false));
		$this->Shell->out(array('Just', 'a', 'test'), 2);
	}
/**
 * testErr method
 *
 * @return void
 * @access public
 */
	function testErr() {
		$this->Shell->Dispatch->expectAt(0, 'stderr', array("Just a test\n"));
		$this->Shell->err('Just a test');

		$this->Shell->Dispatch->expectAt(1, 'stderr', array("Just\na\ntest\n"));
		$this->Shell->err(array('Just', 'a', 'test'));

		$this->Shell->Dispatch->expectAt(2, 'stderr', array("Just\na\ntest\n\n"));
		$this->Shell->err(array('Just', 'a', 'test'), 2);
	}
/**
 * testNl
 *
 * @access public
 * @return void
 */
	function testNl() {
		$this->assertEqual($this->Shell->nl(), "\n");
		$this->assertEqual($this->Shell->nl(true), "\n");
		$this->assertEqual($this->Shell->nl(false), "");
		$this->assertEqual($this->Shell->nl(2), "\n\n");
		$this->assertEqual($this->Shell->nl(1), "\n");
		$this->assertEqual($this->Shell->nl("custom"), "custom\n");
	}
/**
 * testHr
 *
 * @access public
 * @return void
 */
	function testHr() {
		$bar = '---------------------------------------------------------------';

		$this->Shell->Dispatch->expectAt(0, 'stdout', array('', false));
		$this->Shell->Dispatch->expectAt(1, 'stdout', array($bar . "\n", false));
		$this->Shell->Dispatch->expectAt(2, 'stdout', array('', false));
		$this->Shell->hr();

		$this->Shell->Dispatch->expectAt(3, 'stdout', array("\n", false));
		$this->Shell->Dispatch->expectAt(4, 'stdout', array($bar . "\n", false));
		$this->Shell->Dispatch->expectAt(5, 'stdout', array("\n", false));
		$this->Shell->hr(true);

		$this->Shell->Dispatch->expectAt(3, 'stdout', array("\n\n", false));
		$this->Shell->Dispatch->expectAt(4, 'stdout', array($bar . "\n", false));
		$this->Shell->Dispatch->expectAt(5, 'stdout', array("\n\n", false));
		$this->Shell->hr(2);
	}
/**
 * testError
 *
 * @access public
 * @return void
 */
	function testError() {
		$this->Shell->Dispatch->expectAt(0, 'stderr', array("Error: Foo Not Found\n"));
		$this->Shell->error('Foo Not Found');
		$this->assertIdentical($this->Shell->stopped, 1);

		$this->Shell->stopped = null;

		$this->Shell->Dispatch->expectAt(1, 'stderr', array("Error: Foo Not Found\n"));
		$this->Shell->Dispatch->expectAt(2, 'stderr', array("Searched all...\n"));
		$this->Shell->error('Foo Not Found', 'Searched all...');
		$this->assertIdentical($this->Shell->stopped, 1);
	}
/**
 * testLoadTasks method
 *
 * @return void
 * @access public
 */
	function testLoadTasks() {
		$this->assertTrue($this->Shell->loadTasks());

		$this->Shell->tasks = null;
		$this->assertTrue($this->Shell->loadTasks());

		$this->Shell->tasks = false;
		$this->assertTrue($this->Shell->loadTasks());

		$this->Shell->tasks = true;
		$this->assertTrue($this->Shell->loadTasks());

		$this->Shell->tasks = array();
		$this->assertTrue($this->Shell->loadTasks());

		// Fatal Error
		// $this->Shell->tasks = 'TestIDontExist';
		// $this->assertFalse($this->Shell->loadTasks());
		// $this->assertFalse(isset($this->Shell->TestIDontExist));

		$this->Shell->tasks = 'TestApple';
		$this->assertTrue($this->Shell->loadTasks());
		$this->assertIsA($this->Shell->TestApple, 'TestAppleTask');

		$this->Shell->tasks = 'TestBanana';
		$this->assertTrue($this->Shell->loadTasks());
		$this->assertIsA($this->Shell->TestApple, 'TestAppleTask');
		$this->assertIsA($this->Shell->TestBanana, 'TestBananaTask');

		unset($this->Shell->ShellTestApple, $this->Shell->TestBanana);

		$this->Shell->tasks = array('TestApple', 'TestBanana');
		$this->assertTrue($this->Shell->loadTasks());
		$this->assertIsA($this->Shell->TestApple, 'TestAppleTask');
		$this->assertIsA($this->Shell->TestBanana, 'TestBananaTask');
	}

/**
 * testShortPath method
 *
 * @return void
 * @access public
 */
	function testShortPath() {
		$path = $expected = DS . 'tmp' . DS . 'ab' . DS . 'cd';
		$this->assertEqual($this->Shell->shortPath($path), $expected);

		$path = $expected = DS . 'tmp' . DS . 'ab' . DS . 'cd' . DS ;
		$this->assertEqual($this->Shell->shortPath($path), $expected);

		$path = $expected = DS . 'tmp' . DS . 'ab' . DS . 'index.php';
		$this->assertEqual($this->Shell->shortPath($path), $expected);

		// Shell::shortPath needs Folder::realpath
		// $path = DS . 'tmp' . DS . 'ab' . DS . '..' . DS . 'cd';
		// $expected = DS . 'tmp' . DS . 'cd';
		// $this->assertEqual($this->Shell->shortPath($path), $expected);

		$path = DS . 'tmp' . DS . 'ab' . DS . DS . 'cd';
		$expected = DS . 'tmp' . DS . 'ab' . DS . 'cd';
		$this->assertEqual($this->Shell->shortPath($path), $expected);

		$path = 'tmp' . DS . 'ab';
		$expected = 'tmp' . DS . 'ab';
		$this->assertEqual($this->Shell->shortPath($path), $expected);

		$path = 'tmp' . DS . 'ab';
		$expected = 'tmp' . DS . 'ab';
		$this->assertEqual($this->Shell->shortPath($path), $expected);

		$path = APP;
		$expected = DS . basename(APP) . DS;
		$this->assertEqual($this->Shell->shortPath($path), $expected);

		$path = APP . 'index.php';
		$expected = DS . basename(APP) . DS . 'index.php';
		$this->assertEqual($this->Shell->shortPath($path), $expected);
	}

/**
 * testCreateFile method
 *
 * @return void
 * @access public
 */
	function testCreateFile() {
		$this->skipIf(DIRECTORY_SEPARATOR === '\\', '%s Not supported on Windows');

		$path = TMP . 'shell_test';
		$file = $path . DS . 'file1.php';

		new Folder($path, true);

		$this->Shell->interactive = false;

		$contents = "<?php\necho 'test';\n\$te = 'st';\n?>";
		$result = $this->Shell->createFile($file, $contents);
		$this->assertTrue($result);
		$this->assertTrue(file_exists($file));
		$this->assertEqual(file_get_contents($file), $contents);

		$contents = "<?php\necho 'another test';\n\$te = 'st';\n?>";
		$result = $this->Shell->createFile($file, $contents);
		$this->assertTrue($result);
		$this->assertTrue(file_exists($file));
		$this->assertEqual(file_get_contents($file), $contents);

		$this->Shell->interactive = true;

		$this->Shell->Dispatch->setReturnValueAt(0, 'getInput', 'n');
		$this->Shell->Dispatch->expectAt(1, 'stdout', array('File exists, overwrite?', '*'));

		$contents = "<?php\necho 'yet another test';\n\$te = 'st';\n?>";
		$result = $this->Shell->createFile($file, $contents);
		$this->assertFalse($result);
		$this->assertTrue(file_exists($file));
		$this->assertNotEqual(file_get_contents($file), $contents);

		$this->Shell->Dispatch->setReturnValueAt(1, 'getInput', 'y');
		$this->Shell->Dispatch->expectAt(3, 'stdout', array('File exists, overwrite?', '*'));

		$result = $this->Shell->createFile($file, $contents);
		$this->assertTrue($result);
		$this->assertTrue(file_exists($file));
		$this->assertEqual(file_get_contents($file), $contents);

		$Folder = new Folder($path);
		$Folder->delete();
	}

/**
 * testCreateFileWindows method
 *
 * @return void
 * @access public
 */
	function testCreateFileWindows() {
		$this->skipUnless(DIRECTORY_SEPARATOR === '\\', 'testCreateFileWindows supported on Windows only');

		$path = TMP . 'shell_test';
		$file = $path . DS . 'file1.php';

		new Folder($path, true);

		$this->Shell->interactive = false;

		$contents = "<?php\necho 'test';\r\n\$te = 'st';\r\n?>";
		$result = $this->Shell->createFile($file, $contents);
		$this->assertTrue($result);
		$this->assertTrue(file_exists($file));
		$this->assertEqual(file_get_contents($file), $contents);

		$contents = "<?php\necho 'another test';\r\n\$te = 'st';\r\n?>";
		$result = $this->Shell->createFile($file, $contents);
		$this->assertTrue($result);
		$this->assertTrue(file_exists($file));
		$this->assertEqual(file_get_contents($file), $contents);

		$this->Shell->interactive = true;

		$this->Shell->Dispatch->setReturnValueAt(0, 'getInput', 'n');
		$this->Shell->Dispatch->expectAt(1, 'stdout', array('File exists, overwrite?'));

		$contents = "<?php\necho 'yet another test';\r\n\$te = 'st';\r\n?>";
		$result = $this->Shell->createFile($file, $contents);
		$this->assertFalse($result);
		$this->assertTrue(file_exists($file));
		$this->assertNotEqual(file_get_contents($file), $contents);

		$this->Shell->Dispatch->setReturnValueAt(1, 'getInput', 'y');
		$this->Shell->Dispatch->expectAt(3, 'stdout', array('File exists, overwrite?'));

		$result = $this->Shell->createFile($file, $contents);
		$this->assertTrue($result);
		$this->assertTrue(file_exists($file));
		$this->assertEqual(file_get_contents($file), $contents);

		$Folder = new Folder($path);
		$Folder->delete();
	}
}
?><|MERGE_RESOLUTION|>--- conflicted
+++ resolved
@@ -40,17 +40,10 @@
 	ob_end_clean();
 }
 
-<<<<<<< HEAD
-Mock::generatePartial(
-				'ShellDispatcher', 'TestShellMockShellDispatcher',
-				array('getInput', 'stdout', 'stderr', '_stop', '_initEnvironment')
-				);
-
-=======
 Mock::generatePartial('ShellDispatcher', 'TestShellMockShellDispatcher', array(
 	'getInput', 'stdout', 'stderr', '_stop', '_initEnvironment'
 ));
->>>>>>> 92fd7cf6
+
 /**
  * TestShell class
  *
@@ -58,14 +51,22 @@
  * @subpackage    cake.tests.cases.console.libs
  */
 class TestShell extends Shell {
-/**
-<<<<<<< HEAD
+
+/*
+ * name property
+ *
+ * @var name
+ * @access public
+ */
+	var $name = 'TestShell';
+/**
  * stopped property
  *
  * @var integer
  * @access public
  */
 	var $stopped;
+
 /**
  * stop method
  *
@@ -76,14 +77,6 @@
 	function _stop($status = 0) {
 		$this->stopped = $status;
 	}
-=======
- * Fixtures used in this test case
- *
- * @var name
- * @access public
- */	
-	var $name = 'TestShell';
->>>>>>> 92fd7cf6
 }
 
 /**
