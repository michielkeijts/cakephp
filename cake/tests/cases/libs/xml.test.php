--- conflicted
+++ resolved
@@ -233,16 +233,8 @@
 						)
 					)
 				)
-<<<<<<< HEAD
-			);
-			Xml::fromArray($xml);
-			$this->fail('No exception thrown');
-		} catch (Exception $e) {
-			$this->assertEqual($e->getMessage(), __('Invalid array'));
-		}
-
-		try {
-			$xml = array(
+			)),
+			array(array(
 				'tags' => array(
 					'@tag' => array(
 						array(
@@ -255,28 +247,9 @@
 						)
 					)
 				)
-			);
-			$obj = Xml::fromArray($xml);
-			$this->fail('No exception thrown');
-		} catch (Exception $e) {
-			$this->assertEqual($e->getMessage(), __('Invalid array'));
-		}
-	}
-
-/**
- * testToArrayInvalidObject
- *
- * @expectedException Exception
- * @return void
- */
-	function testToArrayInvalidObject() {
-		$obj = new DateTime();
-		Xml::toArray($obj);
-=======
 			)),
 			array(new DateTime())
 		);
->>>>>>> ac36bc58
 	}
 
 /**
