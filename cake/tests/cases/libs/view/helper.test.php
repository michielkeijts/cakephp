--- conflicted
+++ resolved
@@ -203,13 +203,9 @@
 		Router::reload();
 		$null = null;
 		$this->View = new View($null);
-<<<<<<< HEAD
 		$this->Helper = new Helper($this->View);
-=======
-		$this->Helper = new Helper();
 		$this->Helper->request = new CakeRequest(null, false);
 
->>>>>>> 4a8e44b4
 		ClassRegistry::addObject('HelperTestPost', new HelperTestPost());
 		ClassRegistry::addObject('HelperTestComment', new HelperTestComment());
 		ClassRegistry::addObject('HelperTestTag', new HelperTestTag());
