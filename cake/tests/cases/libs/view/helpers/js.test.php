--- conflicted
+++ resolved
@@ -1,11 +1,7 @@
 <?php
 /* SVN FILE: $Id$ */
 /**
-<<<<<<< HEAD
  * JsHelper Test Case
-=======
- * JsHelperTest file
->>>>>>> 643651fe
  *
  * TestCase for the JsHelper
  *
@@ -28,7 +24,6 @@
  * @lastmodified  $Date$
  * @license       http://www.opensource.org/licenses/opengroup.php The Open Group Test Suite License
  */
-<<<<<<< HEAD
 App::import('Helper', array('Js', 'Html'));
 App::import('Core', array('View', 'ClassRegistry'));
 
@@ -63,25 +58,10 @@
 
 /**
  * JsHelper TestCase.
-=======
-if (!defined('CAKEPHP_UNIT_TEST_EXECUTION')) {
-	define('CAKEPHP_UNIT_TEST_EXECUTION', 1);
-}
-uses(
-	'view' . DS . 'helpers' . DS . 'app_helper',
-	'controller' . DS . 'controller',
-	'model' . DS . 'model',
-	'view' . DS . 'helper',
-	'view' . DS . 'helpers' . DS . 'js'
-	);
-/**
- * JsHelperTest class
->>>>>>> 643651fe
  *
  * @package       cake
  * @subpackage    cake.tests.cases.libs.view.helpers
  */
-<<<<<<< HEAD
 class JsHelperTestCase extends CakeTestCase {
 /**
  * Regexp for CDATA start block
@@ -89,9 +69,6 @@
  * @var string
  */
 	var $cDataStart = 'preg:/^\/\/<!\[CDATA\[[\n\r]*/';
-=======
-class JsHelperTest extends UnitTestCase {
->>>>>>> 643651fe
 /**
  * Regexp for CDATA end block
  *
