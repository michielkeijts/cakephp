<?php
/**
 * ControllerTest file
 *
 * PHP versions 4 and 5
 *
 * CakePHP(tm) : Rapid Development Framework (http://cakephp.org)
 * Copyright 2005-2010, Cake Software Foundation, Inc. (http://cakefoundation.org)
 *
 * Licensed under The MIT License
 * Redistributions of files must retain the above copyright notice.
 *
 * @copyright     Copyright 2005-2010, Cake Software Foundation, Inc. (http://cakefoundation.org)
 * @link          http://cakephp.org CakePHP Project
 * @package       cake
 * @subpackage    cake.tests.cases.libs.controller
 * @since         CakePHP(tm) v 1.2.0.5436
 * @license       MIT License (http://www.opensource.org/licenses/mit-license.php)
 */
App::import('Controller', 'Controller', false);
App::import('Core', 'CakeRequest');
App::import('Component', 'Security');
App::import('Component', 'Cookie');

Mock::generate('CakeRequest', 'ControllerMockCakeRequest');

/**
 * AppController class
 *
 * @package       cake
 * @subpackage    cake.tests.cases.libs.controller
 */
if (!class_exists('AppController')) {
	/**
	 * AppController class
	 *
	 * @package       cake
	 * @subpackage    cake.tests.cases.libs.controller
	 */
	class AppController extends Controller {
	/**
	 * helpers property
	 *
	 * @var array
	 * @access public
	 */
		public $helpers = array('Html');
	/**
	 * uses property
	 *
	 * @var array
	 * @access public
	 */
		public $uses = array('ControllerPost');
	/**
	 * components property
	 *
	 * @var array
	 * @access public
	 */
		public $components = array('Cookie');
	}
} elseif (!defined('APP_CONTROLLER_EXISTS')) {
	define('APP_CONTROLLER_EXISTS', true);
}

/**
 * ControllerPost class
 *
 * @package       cake
 * @subpackage    cake.tests.cases.libs.controller
 */
class ControllerPost extends CakeTestModel {

/**
 * name property
 *
 * @var string 'ControllerPost'
 * @access public
 */
	public $name = 'ControllerPost';

/**
 * useTable property
 *
 * @var string 'posts'
 * @access public
 */
	public $useTable = 'posts';

/**
 * invalidFields property
 *
 * @var array
 * @access public
 */
	public $invalidFields = array('name' => 'error_msg');

/**
 * lastQuery property
 *
 * @var mixed null
 * @access public
 */
	public $lastQuery = null;

/**
 * beforeFind method
 *
 * @param mixed $query
 * @access public
 * @return void
 */
	function beforeFind($query) {
		$this->lastQuery = $query;
	}

/**
 * find method
 *
 * @param mixed $type
 * @param array $options
 * @access public
 * @return void
 */
	function find($type, $options = array()) {
		if ($type == 'popular') {
			$conditions = array($this->name . '.' . $this->primaryKey .' > ' => '1');
			$options = Set::merge($options, compact('conditions'));
			return parent::find('all', $options);
		}
		return parent::find($type, $options);
	}
}

/**
 * ControllerPostsController class
 *
 * @package       cake
 * @subpackage    cake.tests.cases.libs.controller
 */
class ControllerCommentsController extends AppController {

/**
 * name property
 *
 * @var string 'ControllerPost'
 * @access public
 */
	public $name = 'ControllerComments';
}

/**
 * ControllerComment class
 *
 * @package       cake
 * @subpackage    cake.tests.cases.libs.controller
 */
class ControllerComment extends CakeTestModel {

/**
 * name property
 *
 * @var string 'ControllerComment'
 * @access public
 */
	public $name = 'Comment';

/**
 * useTable property
 *
 * @var string 'comments'
 * @access public
 */
	public $useTable = 'comments';

/**
 * data property
 *
 * @var array
 * @access public
 */
	public $data = array('name' => 'Some Name');

/**
 * alias property
 *
 * @var string 'ControllerComment'
 * @access public
 */
	public $alias = 'ControllerComment';
}

/**
 * ControllerAlias class
 *
 * @package       cake
 * @subpackage    cake.tests.cases.libs.controller
 */
class ControllerAlias extends CakeTestModel {

/**
 * name property
 *
 * @var string 'ControllerAlias'
 * @access public
 */
	public $name = 'ControllerAlias';

/**
 * alias property
 *
 * @var string 'ControllerSomeAlias'
 * @access public
 */
	public $alias = 'ControllerSomeAlias';

/**
 * useTable property
 *
 * @var string 'posts'
 * @access public
 */
	public $useTable = 'posts';
}

/**
 * ControllerPaginateModel class
 *
 * @package       cake
 * @subpackage    cake.tests.cases.libs.controller
 */
class ControllerPaginateModel extends CakeTestModel {

/**
 * name property
 *
 * @var string
 * @access public
 */
	public $name = 'ControllerPaginateModel';

/**
 * useTable property
 *
 * @var string'
 * @access public
 */
	public $useTable = 'comments';

/**
 * paginate method
 *
 * @return void
 */
	public function paginate($conditions, $fields, $order, $limit, $page, $recursive, $extra) {
		$this->extra = $extra;
	}

/**
 * paginateCount
 *
 * @access public
 * @return void
 */
	function paginateCount($conditions, $recursive, $extra) {
		$this->extraCount = $extra;
	}
}

/**
 * NameTest class
 *
 * @package       cake
 * @subpackage    cake.tests.cases.libs.controller
 */
class NameTest extends CakeTestModel {

/**
 * name property
 * @var string 'Name'
 * @access public
 */
	public $name = 'Name';

/**
 * useTable property
 * @var string 'names'
 * @access public
 */
	public $useTable = 'comments';

/**
 * alias property
 *
 * @var string 'ControllerComment'
 * @access public
 */
	public $alias = 'Name';
}

/**
 * TestController class
 *
 * @package       cake
 * @subpackage    cake.tests.cases.libs.controller
 */
class TestController extends AppController {

/**
 * name property
 * @var string 'Name'
 * @access public
 */
	public $name = 'TestController';

/**
 * helpers property
 *
 * @var array
 * @access public
 */
	public $helpers = array('Session', 'Xml');

/**
 * components property
 *
 * @var array
 * @access public
 */
	public $components = array('Security');

/**
 * uses property
 *
 * @var array
 * @access public
 */
	public $uses = array('ControllerComment', 'ControllerAlias');

/**
 * index method
 *
 * @param mixed $testId
 * @param mixed $test2Id
 * @access public
 * @return void
 */
	function index($testId, $test2Id) {
		$this->data['testId'] = $testId;
		$this->data['test2Id'] = $test2Id;
	}
}

/**
 * TestComponent class
 *
 * @package       cake
 * @subpackage    cake.tests.cases.libs.controller
 */
class TestComponent extends Object {

/**
 * beforeRedirect method
 *
 * @access public
 * @return void
 */
	function beforeRedirect() {
	}
/**
 * initialize method
 *
 * @access public
 * @return void
 */
	function initialize(&$controller) {
	}

/**
 * startup method
 *
 * @access public
 * @return void
 */
	function startup(&$controller) {
	}
/**
 * shutdown method
 *
 * @access public
 * @return void
 */
	function shutdown(&$controller) {
	}
}

/**
 * AnotherTestController class
 *
 * @package       cake
 * @subpackage    cake.tests.cases.libs.controller
 */
class AnotherTestController extends AppController {

/**
 * name property
 * @var string 'Name'
 * @access public
 */
	public $name = 'AnotherTest';
/**
 * uses property
 *
 * @var array
 * @access public
 */
	public $uses = null;
}

/**
 * ControllerTest class
 *
 * @package       cake
 * @subpackage    cake.tests.cases.libs.controller
 */
class ControllerTest extends CakeTestCase {

/**
 * fixtures property
 *
 * @var array
 * @access public
 */
	public $fixtures = array('core.post', 'core.comment', 'core.name');

/**
 * endTest
 *
 * @access public
 * @return void
 */
	function endTest() {
		App::build();
	}

/**
 * testLoadModel method
 *
 * @access public
 * @return void
 */
	function testLoadModel() {
<<<<<<< HEAD
		$request = new CakeRequest('controller_posts/index');
		$Controller = new Controller($request);
=======
		$Controller = new Controller();
>>>>>>> a84db718

		$this->assertFalse(isset($Controller->ControllerPost));

		$result = $Controller->loadModel('ControllerPost');
		$this->assertTrue($result);
		$this->assertTrue(is_a($Controller->ControllerPost, 'ControllerPost'));
		$this->assertTrue(in_array('ControllerPost', $Controller->modelNames));

		ClassRegistry::flush();
		unset($Controller);
	}

/**
 * testConstructClasses method
 *
 * @access public
 * @return void
 */
	function testConstructClasses() {
<<<<<<< HEAD
		$request = new CakeRequest('controller_posts/index');
		$Controller = new Controller($request);
=======
		$Controller = new Controller();
>>>>>>> a84db718
		$Controller->modelClass = 'ControllerPost';
		$Controller->passedArgs[] = '1';
		$Controller->constructClasses();
		$this->assertEqual($Controller->ControllerPost->id, 1);

		unset($Controller);

<<<<<<< HEAD
		$Controller = new Controller($request);
=======
		$Controller = new Controller();
>>>>>>> a84db718
		$Controller->uses = array('ControllerPost', 'ControllerComment');
		$Controller->passedArgs[] = '1';
		$Controller->constructClasses();
		$this->assertTrue(is_a($Controller->ControllerPost, 'ControllerPost'));
		$this->assertTrue(is_a($Controller->ControllerComment, 'ControllerComment'));

		$this->assertEqual($Controller->ControllerComment->name, 'Comment');

		unset($Controller);

		App::build(array('plugins' => array(TEST_CAKE_CORE_INCLUDE_PATH . 'tests' . DS . 'test_app' . DS . 'plugins' . DS)));

<<<<<<< HEAD
		$Controller = new Controller($request);
=======
		$Controller = new Controller();
>>>>>>> a84db718
		$Controller->uses = array('TestPlugin.TestPluginPost');
		$Controller->constructClasses();

		$this->assertEqual($Controller->modelClass, 'TestPluginPost');
		$this->assertTrue(isset($Controller->TestPluginPost));
		$this->assertTrue(is_a($Controller->TestPluginPost, 'TestPluginPost'));

		unset($Controller);
	}

/**
 * testAliasName method
 *
 * @access public
 * @return void
 */
	function testAliasName() {
<<<<<<< HEAD
		$request = new CakeRequest('controller_posts/index');
		$Controller = new Controller($request);
=======
		$Controller = new Controller();
>>>>>>> a84db718
		$Controller->uses = array('NameTest');
		$Controller->constructClasses();

		$this->assertEqual($Controller->NameTest->name, 'Name');
		$this->assertEqual($Controller->NameTest->alias, 'Name');

		unset($Controller);
	}

/**
 * testPersistent method
 *
 * @access public
 * @return void
 */
	function testPersistent() {
<<<<<<< HEAD
		if ($this->skipIf(true, 'Skipping, private access related issues in Controller cause this to puke.')) {
			return false;
		}
=======
		$this->markTestIncomplete('persistModel is totally broken right now.');

>>>>>>> a84db718
		Configure::write('Cache.disable', false);
		$Controller = new Controller();
		$Controller->modelClass = 'ControllerPost';
		$Controller->persistModel = true;
		$Controller->constructClasses();
		$this->assertTrue(file_exists(CACHE . 'persistent' . DS .'controllerpost.php'));
		$this->assertTrue(is_a($Controller->ControllerPost, 'ControllerPost'));
		@unlink(CACHE . 'persistent' . DS . 'controllerpost.php');
		@unlink(CACHE . 'persistent' . DS . 'controllerpostregistry.php');

		unset($Controller);
		Configure::write('Cache.disable', true);
	}

/**
 * testPaginate method
 *
 * @access public
 * @return void
 */
	function testPaginate() {
<<<<<<< HEAD
		$request = new CakeRequest('controller_posts/index');
		$request->params['pass'] = $request->params['named'] = array();

		$Controller = new Controller($request);
=======
		$Controller = new Controller();
>>>>>>> a84db718
		$Controller->uses = array('ControllerPost', 'ControllerComment');
		$Controller->passedArgs[] = '1';
		$Controller->params['url'] = array();
		$Controller->constructClasses();

		$results = Set::extract($Controller->paginate('ControllerPost'), '{n}.ControllerPost.id');
		$this->assertEqual($results, array(1, 2, 3));

		$results = Set::extract($Controller->paginate('ControllerComment'), '{n}.ControllerComment.id');
		$this->assertEqual($results, array(1, 2, 3, 4, 5, 6));

		$Controller->modelClass = null;

		$Controller->uses[0] = 'Plugin.ControllerPost';
		$results = Set::extract($Controller->paginate(), '{n}.ControllerPost.id');
		$this->assertEqual($results, array(1, 2, 3));

		$Controller->passedArgs = array('page' => '-1');
		$results = Set::extract($Controller->paginate('ControllerPost'), '{n}.ControllerPost.id');
		$this->assertEqual($Controller->params['paging']['ControllerPost']['page'], 1);
		$this->assertEqual($results, array(1, 2, 3));

		$Controller->passedArgs = array('sort' => 'ControllerPost.id', 'direction' => 'asc');
		$results = Set::extract($Controller->paginate('ControllerPost'), '{n}.ControllerPost.id');
		$this->assertEqual($Controller->params['paging']['ControllerPost']['page'], 1);
		$this->assertEqual($results, array(1, 2, 3));

		$Controller->passedArgs = array('sort' => 'ControllerPost.id', 'direction' => 'desc');
		$results = Set::extract($Controller->paginate('ControllerPost'), '{n}.ControllerPost.id');
		$this->assertEqual($Controller->params['paging']['ControllerPost']['page'], 1);
		$this->assertEqual($results, array(3, 2, 1));

		$Controller->passedArgs = array('sort' => 'id', 'direction' => 'desc');
		$results = Set::extract($Controller->paginate('ControllerPost'), '{n}.ControllerPost.id');
		$this->assertEqual($Controller->params['paging']['ControllerPost']['page'], 1);
		$this->assertEqual($results, array(3, 2, 1));

		$Controller->passedArgs = array('sort' => 'NotExisting.field', 'direction' => 'desc');
		$results = Set::extract($Controller->paginate('ControllerPost'), '{n}.ControllerPost.id');
		$this->assertEqual($Controller->params['paging']['ControllerPost']['page'], 1, 'Invalid field in query %s');
		$this->assertEqual($results, array(1, 2, 3));

		$Controller->passedArgs = array('sort' => 'ControllerPost.author_id', 'direction' => 'allYourBase');
		$results = Set::extract($Controller->paginate('ControllerPost'), '{n}.ControllerPost.id');
		$this->assertEqual($Controller->ControllerPost->lastQuery['order'][0], array('ControllerPost.author_id' => 'asc'));
		$this->assertEqual($results, array(1, 3, 2));

		$Controller->passedArgs = array('page' => '1 " onclick="alert(\'xss\');">');
		$Controller->paginate = array('limit' => 1);
		$Controller->paginate('ControllerPost');
		$this->assertIdentical($Controller->params['paging']['ControllerPost']['page'], 1, 'XSS exploit opened %s');
		$this->assertIdentical($Controller->params['paging']['ControllerPost']['options']['page'], 1, 'XSS exploit opened %s');

		$Controller->passedArgs = array();
		$Controller->paginate = array('limit' => 0);
		$Controller->paginate('ControllerPost');
		$this->assertIdentical($Controller->params['paging']['ControllerPost']['page'], 1);
		$this->assertIdentical($Controller->params['paging']['ControllerPost']['pageCount'], 3);
		$this->assertIdentical($Controller->params['paging']['ControllerPost']['prevPage'], false);
		$this->assertIdentical($Controller->params['paging']['ControllerPost']['nextPage'], true);

		$Controller->passedArgs = array();
		$Controller->paginate = array('limit' => 'garbage!');
		$Controller->paginate('ControllerPost');
		$this->assertIdentical($Controller->params['paging']['ControllerPost']['page'], 1);
		$this->assertIdentical($Controller->params['paging']['ControllerPost']['pageCount'], 3);
		$this->assertIdentical($Controller->params['paging']['ControllerPost']['prevPage'], false);
		$this->assertIdentical($Controller->params['paging']['ControllerPost']['nextPage'], true);

		$Controller->passedArgs = array();
		$Controller->paginate = array('limit' => '-1');
		$Controller->paginate('ControllerPost');
		$this->assertIdentical($Controller->params['paging']['ControllerPost']['page'], 1);
		$this->assertIdentical($Controller->params['paging']['ControllerPost']['pageCount'], 3);
		$this->assertIdentical($Controller->params['paging']['ControllerPost']['prevPage'], false);
		$this->assertIdentical($Controller->params['paging']['ControllerPost']['nextPage'], true);
	}

/**
 * testPaginateExtraParams method
 *
 * @access public
 * @return void
 */
	function testPaginateExtraParams() {
<<<<<<< HEAD
		$request = new CakeRequest('controller_posts/index');
		$request->params['pass'] = $request->params['named'] = array();

		$Controller = new Controller($request);
=======
		$Controller = new Controller();
>>>>>>> a84db718
		$Controller->uses = array('ControllerPost', 'ControllerComment');
		$Controller->passedArgs[] = '1';
		$Controller->params['url'] = array();
		$Controller->constructClasses();

		$Controller->passedArgs = array('page' => '-1', 'contain' => array('ControllerComment'));
		$result = $Controller->paginate('ControllerPost');
		$this->assertEqual($Controller->params['paging']['ControllerPost']['page'], 1);
		$this->assertEqual(Set::extract($result, '{n}.ControllerPost.id'), array(1, 2, 3));
		$this->assertTrue(!isset($Controller->ControllerPost->lastQuery['contain']));

		$Controller->passedArgs = array('page' => '-1');
		$Controller->paginate = array('ControllerPost' => array('contain' => array('ControllerComment')));
		$result = $Controller->paginate('ControllerPost');
		$this->assertEqual($Controller->params['paging']['ControllerPost']['page'], 1);
		$this->assertEqual(Set::extract($result, '{n}.ControllerPost.id'), array(1, 2, 3));
		$this->assertTrue(isset($Controller->ControllerPost->lastQuery['contain']));

		$Controller->paginate = array('ControllerPost' => array('popular', 'fields' => array('id', 'title')));
		$result = $Controller->paginate('ControllerPost');
		$this->assertEqual(Set::extract($result, '{n}.ControllerPost.id'), array(2, 3));
		$this->assertEqual($Controller->ControllerPost->lastQuery['conditions'], array('ControllerPost.id > ' => '1'));

		$Controller->passedArgs = array('limit' => 12);
		$Controller->paginate = array('limit' => 30);
		$result = $Controller->paginate('ControllerPost');
		$paging = $Controller->params['paging']['ControllerPost'];

		$this->assertEqual($Controller->ControllerPost->lastQuery['limit'], 12);
		$this->assertEqual($paging['options']['limit'], 12);

<<<<<<< HEAD
		$Controller = new Controller($request);
=======
		$Controller = new Controller();
>>>>>>> a84db718
		$Controller->uses = array('ControllerPaginateModel');
		$Controller->params['url'] = array();
		$Controller->constructClasses();
		$Controller->paginate = array(
			'ControllerPaginateModel' => array('contain' => array('ControllerPaginateModel'), 'group' => 'Comment.author_id')
		);
		$result = $Controller->paginate('ControllerPaginateModel');
		$expected = array('contain' => array('ControllerPaginateModel'), 'group' => 'Comment.author_id');
		$this->assertEqual($Controller->ControllerPaginateModel->extra, $expected);
		$this->assertEqual($Controller->ControllerPaginateModel->extraCount, $expected);

		$Controller->paginate = array(
			'ControllerPaginateModel' => array('foo', 'contain' => array('ControllerPaginateModel'), 'group' => 'Comment.author_id')
		);
		$Controller->paginate('ControllerPaginateModel');
		$expected = array('contain' => array('ControllerPaginateModel'), 'group' => 'Comment.author_id', 'type' => 'foo');
		$this->assertEqual($Controller->ControllerPaginateModel->extra, $expected);
		$this->assertEqual($Controller->ControllerPaginateModel->extraCount, $expected);
	}

/**
 * testPaginatePassedArgs method
 *
 * @return void
 */
	public function testPaginatePassedArgs() {
<<<<<<< HEAD
		$request = new CakeRequest('controller_posts/index');
		$request->params['pass'] = $request->params['named'] = array();
		
		$Controller = new Controller($request);
=======
		$Controller = new Controller();
>>>>>>> a84db718
		$Controller->uses = array('ControllerPost');
		$Controller->passedArgs[] = array('1', '2', '3');
		$Controller->params['url'] = array();
		$Controller->constructClasses();

		$Controller->paginate = array(
			'fields' => array(),
			'order' => '',
			'limit' => 5,
			'page' => 1,
			'recursive' => -1
		);
		$conditions = array();
		$Controller->paginate('ControllerPost',$conditions);

		$expected = array(
			'fields' => array(),
			'order' => '',
			'limit' => 5,
			'page' => 1,
			'recursive' => -1,
			'conditions' => array()
		);
		$this->assertEqual($Controller->params['paging']['ControllerPost']['options'],$expected);
	}

/**
 * Test that special paginate types are called and that the type param doesn't leak out into defaults or options.
 *
 * @return void
 */
	function testPaginateSpecialType() {
<<<<<<< HEAD
		$request = new CakeRequest('controller_posts/index');
		$request->params['pass'] = $request->params['named'] = array();
		
		$Controller = new Controller($request);
=======
		$Controller = new Controller();
>>>>>>> a84db718
		$Controller->uses = array('ControllerPost', 'ControllerComment');
		$Controller->passedArgs[] = '1';
		$Controller->params['url'] = array();
		$Controller->constructClasses();

		$Controller->paginate = array('ControllerPost' => array('popular', 'fields' => array('id', 'title')));
		$result = $Controller->paginate('ControllerPost');

		$this->assertEqual(Set::extract($result, '{n}.ControllerPost.id'), array(2, 3));
		$this->assertEqual($Controller->ControllerPost->lastQuery['conditions'], array('ControllerPost.id > ' => '1'));
		$this->assertFalse(isset($Controller->params['paging']['ControllerPost']['defaults'][0]));
		$this->assertFalse(isset($Controller->params['paging']['ControllerPost']['options'][0]));
	}

/**
 * testDefaultPaginateParams method
 *
 * @access public
 * @return void
 */
	function testDefaultPaginateParams() {
<<<<<<< HEAD
		$request = new CakeRequest('controller_posts/index');
		$request->params['pass'] = $request->params['named'] = array();
		
		$Controller = new Controller($request);
=======
		$Controller = new Controller();
>>>>>>> a84db718
		$Controller->modelClass = 'ControllerPost';
		$Controller->params['url'] = array();
		$Controller->paginate = array('order' => 'ControllerPost.id DESC');
		$Controller->constructClasses();
		$results = Set::extract($Controller->paginate('ControllerPost'), '{n}.ControllerPost.id');
		$this->assertEqual($Controller->params['paging']['ControllerPost']['defaults']['order'], 'ControllerPost.id DESC');
		$this->assertEqual($Controller->params['paging']['ControllerPost']['options']['order'], 'ControllerPost.id DESC');
		$this->assertEqual($results, array(3, 2, 1));
	}

/**
 * test paginate() and virtualField interactions
 *
 * @return void
 */
	function testPaginateOrderVirtualField() {
<<<<<<< HEAD
		$request = new CakeRequest('controller_posts/index');
		$request->params['pass'] = $request->params['named'] = array();
		
		$Controller = new Controller($request);
=======
		$Controller = new Controller();
>>>>>>> a84db718
		$Controller->uses = array('ControllerPost', 'ControllerComment');
		$Controller->params['url'] = array();
		$Controller->constructClasses();
		$Controller->ControllerPost->virtualFields = array(
			'offset_test' => 'ControllerPost.id + 1'
		);

		$Controller->paginate = array(
			'fields' => array('id', 'title', 'offset_test'),
			'order' => array('offset_test' => 'DESC')
		);
		$result = $Controller->paginate('ControllerPost');
		$this->assertEqual(Set::extract($result, '{n}.ControllerPost.offset_test'), array(4, 3, 2));

		$Controller->passedArgs = array('sort' => 'offset_test', 'direction' => 'asc');
		$result = $Controller->paginate('ControllerPost');
		$this->assertEqual(Set::extract($result, '{n}.ControllerPost.offset_test'), array(2, 3, 4));
	}

/**
 * testFlash method
 *
 * @access public
 * @return void
 */
	function testFlash() {
<<<<<<< HEAD
		$request = new CakeRequest('controller_posts/index');
		$Controller = new Controller($request);
=======
		$Controller = new Controller();
>>>>>>> a84db718
		$Controller->flash('this should work', '/flash');
		$result = $Controller->output;

		$expected = '<!DOCTYPE html PUBLIC "-//W3C//DTD XHTML 1.0 Transitional//EN" "http://www.w3.org/TR/xhtml1/DTD/xhtml1-transitional.dtd">
		<html xmlns="http://www.w3.org/1999/xhtml">
		<head>
		<meta http-equiv="Content-Type" content="text/html; charset=utf-8" />
		<title>this should work</title>
		<style><!--
		P { text-align:center; font:bold 1.1em sans-serif }
		A { color:#444; text-decoration:none }
		A:HOVER { text-decoration: underline; color:#44E }
		--></style>
		</head>
		<body>
		<p><a href="/flash">this should work</a></p>
		</body>
		</html>';
		$result = str_replace(array("\t", "\r\n", "\n"), "", $result);
		$expected =  str_replace(array("\t", "\r\n", "\n"), "", $expected);
		$this->assertEqual($result, $expected);

		App::build(array('views' => array(TEST_CAKE_CORE_INCLUDE_PATH . 'tests' . DS . 'test_app' . DS . 'views'. DS)));
		$Controller = new Controller();
		$Controller->flash('this should work', '/flash', 1, 'ajax2');
		$result = $Controller->output;
		$this->assertPattern('/Ajax!/', $result);
		App::build();
	}

/**
 * testControllerSet method
 *
 * @access public
 * @return void
 */
	function testControllerSet() {
<<<<<<< HEAD
		$request = new CakeRequest('controller_posts/index');
		$Controller = new Controller($request);
=======
		$Controller = new Controller();
>>>>>>> a84db718
		$Controller->set('variable_with_underscores', null);
		$this->assertTrue(array_key_exists('variable_with_underscores', $Controller->viewVars));

		$Controller->viewVars = array();
		$viewVars = array('ModelName' => array('id' => 1, 'name' => 'value'));
		$Controller->set($viewVars);
		$this->assertTrue(array_key_exists('ModelName', $Controller->viewVars));

		$Controller->viewVars = array();
		$Controller->set('variable_with_underscores', 'value');
		$this->assertTrue(array_key_exists('variable_with_underscores', $Controller->viewVars));

		$Controller->viewVars = array();
		$viewVars = array('ModelName' => 'name');
		$Controller->set($viewVars);
		$this->assertTrue(array_key_exists('ModelName', $Controller->viewVars));

		$Controller->set('title', 'someTitle');
		$this->assertIdentical($Controller->viewVars['title'], 'someTitle');
		$this->assertTrue(empty($Controller->pageTitle));

		$Controller->viewVars = array();
		$expected = array('ModelName' => 'name', 'ModelName2' => 'name2');
		$Controller->set(array('ModelName', 'ModelName2'), array('name', 'name2'));
		$this->assertIdentical($Controller->viewVars, $expected);
	}

/**
 * testRender method
 *
 * @access public
 * @return void
 */
	function testRender() {
		App::build(array(
			'views' => array(TEST_CAKE_CORE_INCLUDE_PATH . 'tests' . DS . 'test_app' . DS . 'views'. DS)
		), true);
		$request = new CakeRequest('controller_posts/index');

<<<<<<< HEAD
		$Controller = new Controller($request);
=======
		$Controller = new Controller();
>>>>>>> a84db718
		$Controller->viewPath = 'posts';

		$result = $Controller->render('index');
		$this->assertPattern('/posts index/', $result);

		$result = $Controller->render('/elements/test_element');
		$this->assertPattern('/this is the test element/', $result);

		$Controller = new TestController($request);
		$Controller->constructClasses();
		$Controller->ControllerComment->validationErrors = array('title' => 'tooShort');
		$expected = $Controller->ControllerComment->validationErrors;

		ClassRegistry::flush();
		$Controller->viewPath = 'posts';
		$result = $Controller->render('index');
		$View = ClassRegistry::getObject('view');
		$this->assertTrue(isset($View->validationErrors['ControllerComment']));
		$this->assertEqual($expected, $View->validationErrors['ControllerComment']);

		$Controller->ControllerComment->validationErrors = array();
		ClassRegistry::flush();

		App::build();
	}

/**
 * testToBeInheritedGuardmethods method
 *
 * @access public
 * @return void
 */
	function testToBeInheritedGuardmethods() {
<<<<<<< HEAD
		$request = new CakeRequest('controller_posts/index');

		$Controller = new Controller($request);
=======
		$Controller = new Controller();
>>>>>>> a84db718
		$this->assertTrue($Controller->_beforeScaffold(''));
		$this->assertTrue($Controller->_afterScaffoldSave(''));
		$this->assertTrue($Controller->_afterScaffoldSaveError(''));
		$this->assertFalse($Controller->_scaffoldError(''));
	}

/**
 * Generates status codes for redirect test.
 *
 * @return void
 */
	public static function statusCodeProvider() {
		return array(
			array(100, "Continue"),
			array(101, "Switching Protocols"),
			array(200, "OK"),
			array(201, "Created"),
			array(202, "Accepted"),
			array(203, "Non-Authoritative Information"),
			array(204, "No Content"),
			array(205, "Reset Content"),
			array(206, "Partial Content"),
			array(300, "Multiple Choices"),
			array(301, "Moved Permanently"),
			array(302, "Found"),
			array(303, "See Other"),
			array(304, "Not Modified"),
			array(305, "Use Proxy"),
			array(307, "Temporary Redirect"),
			array(400, "Bad Request"),
			array(401, "Unauthorized"),
			array(402, "Payment Required"),
			array(403, "Forbidden"),
			array(404, "Not Found"),
			array(405, "Method Not Allowed"),
			array(406, "Not Acceptable"),
			array(407, "Proxy Authentication Required"),
			array(408, "Request Time-out"),
			array(409, "Conflict"),
			array(410, "Gone"),
			array(411, "Length Required"),
			array(412, "Precondition Failed"),
			array(413, "Request Entity Too Large"),
			array(414, "Request-URI Too Large"),
			array(415, "Unsupported Media Type"),
			array(416, "Requested range not satisfiable"),
			array(417, "Expectation Failed"),
			array(500, "Internal Server Error"),
			array(501, "Not Implemented"),
			array(502, "Bad Gateway"),
			array(503, "Service Unavailable"),
			array(504, "Gateway Time-out"),
		);
	}

/**
 * testRedirect method
 *
 * @dataProvider statusCodeProvider
 * @access public
 * @return void
 */
	function testRedirectByCode($code, $msg) {
		$Controller = $this->getMock('Controller', array('header'));

<<<<<<< HEAD
		Mock::generatePartial('Controller', 'MockController', array('header'));
		Mock::generate('TestComponent', 'MockTestComponent');
		Mock::generate('TestComponent', 'MockTestBComponent');

		App::import('Helper', 'Cache');

		foreach ($codes as $code => $msg) {
			$MockController = new MockController();
			$MockController->Component = new Component();
			$MockController->Component->init($MockController);
			$MockController->expectAt(0, 'header', array("HTTP/1.1 {$code} {$msg}"));
			$MockController->expectAt(1, 'header', array('Location: http://cakephp.org'));
			$MockController->expectCallCount('header', 2);
			$MockController->redirect('http://cakephp.org', (int)$code, false);
			$this->assertFalse($MockController->autoRender);
		}
		foreach ($codes as $code => $msg) {
			$MockController = new MockController();
			$MockController->Component = new Component();
			$MockController->Component->init($MockController);
			$MockController->expectAt(0, 'header', array("HTTP/1.1 {$code} {$msg}"));
			$MockController->expectAt(1, 'header', array('Location: http://cakephp.org'));
			$MockController->expectCallCount('header', 2);
			$MockController->redirect('http://cakephp.org', $msg, false);
			$this->assertFalse($MockController->autoRender);
		}

		$MockController = new MockController();
		$MockController->Component = new Component();
		$MockController->Component->init($MockController);
		$MockController->expectAt(0, 'header', array('Location: http://www.example.org/users/login'));
		$MockController->expectCallCount('header', 1);
		$MockController->redirect('http://www.example.org/users/login', null, false);

		$MockController = new MockController();
		$MockController->Component = new Component();
		$MockController->Component->init($MockController);
		$MockController->expectAt(0, 'header', array('HTTP/1.1 301 Moved Permanently'));
		$MockController->expectAt(1, 'header', array('Location: http://www.example.org/users/login'));
		$MockController->expectCallCount('header', 2);
		$MockController->redirect('http://www.example.org/users/login', 301, false);

		$MockController = new MockController();
		$MockController->components = array('MockTest');
		$MockController->Component = new Component();
		$MockController->Component->init($MockController);
		$MockController->MockTest->setReturnValue('beforeRedirect', null);
		$MockController->expectAt(0, 'header', array('HTTP/1.1 301 Moved Permanently'));
		$MockController->expectAt(1, 'header', array('Location: http://cakephp.org'));
		$MockController->expectCallCount('header', 2);
		$MockController->redirect('http://cakephp.org', 301, false);

		$MockController = new MockController();
		$MockController->components = array('MockTest');
		$MockController->Component = new Component();
		$MockController->Component->init($MockController);
		$MockController->MockTest->setReturnValue('beforeRedirect', 'http://book.cakephp.org');
		$MockController->expectAt(0, 'header', array('HTTP/1.1 301 Moved Permanently'));
		$MockController->expectAt(1, 'header', array('Location: http://book.cakephp.org'));
		$MockController->expectCallCount('header', 2);
		$MockController->redirect('http://cakephp.org', 301, false);

		$MockController = new MockController();
		$MockController->components = array('MockTest');
		$MockController->Component = new Component();
		$MockController->Component->init($MockController);
		$MockController->MockTest->setReturnValue('beforeRedirect', false);
		$MockController->expectNever('header');
		$MockController->redirect('http://cakephp.org', 301, false);

		$MockController = new MockController();
		$MockController->components = array('MockTest', 'MockTestB');
		$MockController->Component = new Component();
		$MockController->Component->init($MockController);
		$MockController->MockTest->setReturnValue('beforeRedirect', 'http://book.cakephp.org');
		$MockController->MockTestB->setReturnValue('beforeRedirect', 'http://bakery.cakephp.org');
		$MockController->expectAt(0, 'header', array('HTTP/1.1 301 Moved Permanently'));
		$MockController->expectAt(1, 'header', array('Location: http://bakery.cakephp.org'));
		$MockController->expectCallCount('header', 2);
		$MockController->redirect('http://cakephp.org', 301, false);
=======
		$Controller->Component = new Component();
		$Controller->Component->init($Controller);
		$Controller->expects($this->at(0))->method('header')
			->with("HTTP/1.1 {$code} {$msg}");

		$Controller->expects($this->at(1))->method('header')
			->with('Location: http://cakephp.org');

		$Controller->expects($this->exactly(2))->method('header');

		$Controller->redirect('http://cakephp.org', (int)$code, false);
		$this->assertFalse($Controller->autoRender);
	}

/**
 * test redirecting by message
 *
 * @dataProvider statusCodeProvider
 * @return void
 */
	function testRedirectByMessage($code, $msg) {
		$Controller = $this->getMock('Controller', array('header'));

		$Controller->Component = new Component();
		$Controller->Component->init($Controller);

		$Controller->expects($this->at(0))->method('header')
			->with("HTTP/1.1 {$code} {$msg}");

		$Controller->expects($this->at(1))->method('header')
			->with('Location: http://cakephp.org');

		$Controller->expects($this->exactly(2))->method('header');
		$Controller->redirect('http://cakephp.org', $msg, false);
		$this->assertFalse($Controller->autoRender);
	}

/**
 * test that redirect triggers methods on the components.
 *
 * @return void
 */
	function testRedirectTriggeringComponentsReturnNull() {
		$Controller = $this->getMock('Controller', array('header'));
		$Controller->Component = $this->getMock('Component');

		$Controller->Component->expects($this->once())->method('beforeRedirect')->will($this->returnValue(null));

		$Controller->expects($this->at(0))->method('header')
			->with('HTTP/1.1 301 Moved Permanently');

		$Controller->expects($this->at(1))->method('header')
			->with('Location: http://cakephp.org');

		$Controller->redirect('http://cakephp.org', 301, false);
	}

/**
 * test that beforeRedirect callback returnning null doesn't affect things.
 *
 * @return void
 */
	function testRedirectBeforeRedirectModifyingParams() {
		$Controller = $this->getMock('Controller', array('header'));
		$Controller->Component = $this->getMock('Component');

		$Controller->Component->expects($this->once())->method('beforeRedirect')
			->will($this->returnValue(array('http://book.cakephp.org')));

		$Controller->expects($this->at(0))->method('header')
			->with('HTTP/1.1 301 Moved Permanently');

		$Controller->expects($this->at(1))->method('header')
			->with('Location: http://book.cakephp.org');

		$Controller->redirect('http://cakephp.org', 301, false);
>>>>>>> a84db718
	}

/**
 * testMergeVars method
 *
 * @access public
 * @return void
 */
	function testMergeVars() {
		if ($this->skipIf(defined('APP_CONTROLLER_EXISTS'), '%s Need a non-existent AppController')) {
			return;
		}
		$request = new CakeRequest('controller_posts/index');

<<<<<<< HEAD
		$TestController = new TestController($request);
=======
		$TestController = new TestController();
>>>>>>> a84db718
		$TestController->constructClasses();

		$testVars = get_class_vars('TestController');
		$appVars = get_class_vars('AppController');

		$components = is_array($appVars['components'])
						? array_merge($appVars['components'], $testVars['components'])
						: $testVars['components'];
		if (!in_array('Session', $components)) {
			$components[] = 'Session';
		}
		$helpers = is_array($appVars['helpers'])
					? array_merge($appVars['helpers'], $testVars['helpers'])
					: $testVars['helpers'];
		$uses = is_array($appVars['uses'])
					? array_merge($appVars['uses'], $testVars['uses'])
					: $testVars['uses'];

		$this->assertEqual(count(array_diff($TestController->helpers, $helpers)), 0);
		$this->assertEqual(count(array_diff($TestController->uses, $uses)), 0);
		$this->assertEqual(count(array_diff_assoc(Set::normalize($TestController->components), Set::normalize($components))), 0);

<<<<<<< HEAD
		$TestController = new AnotherTestController($request);
=======
		$TestController = new AnotherTestController();
>>>>>>> a84db718
		$TestController->constructClasses();

		$appVars = get_class_vars('AppController');
		$testVars = get_class_vars('AnotherTestController');


		$this->assertTrue(in_array('ControllerPost', $appVars['uses']));
		$this->assertNull($testVars['uses']);

		$this->assertFalse(isset($TestController->ControllerPost));


<<<<<<< HEAD
		$TestController = new ControllerCommentsController($request);
=======
		$TestController = new ControllerCommentsController();
>>>>>>> a84db718
		$TestController->constructClasses();

		$appVars = get_class_vars('AppController');
		$testVars = get_class_vars('ControllerCommentsController');


		$this->assertTrue(in_array('ControllerPost', $appVars['uses']));
		$this->assertEqual(array('ControllerPost'), $testVars['uses']);

		$this->assertTrue(isset($TestController->ControllerPost));
		$this->assertTrue(isset($TestController->ControllerComment));
	}

/**
 * test that options from child classes replace those in the parent classes.
 *
 * @access public
 * @return void
 */
	function testChildComponentOptionsSupercedeParents() {
		if ($this->skipIf(defined('APP_CONTROLLER_EXISTS'), '%s Need a non-existent AppController')) {
			return;
		}
<<<<<<< HEAD
		$request = new CakeRequest('controller_posts/index');

		$TestController = new TestController($request);
=======
		$TestController = new TestController();
>>>>>>> a84db718
		$expected = array('foo');
		$TestController->components = array('Cookie' => $expected);
		$TestController->constructClasses();
		$this->assertEqual($TestController->components['Cookie'], $expected);
	}

/**
 * Ensure that __mergeVars is not being greedy and merging with
 * AppController when you make an instance of Controller
 *
 * @return void
 */
	function testMergeVarsNotGreedy() {
<<<<<<< HEAD
		$request = new CakeRequest('controller_posts/index');

		$Controller = new Controller($request);
=======
		$Controller = new Controller();
>>>>>>> a84db718
		$Controller->components = array();
		$Controller->uses = array();
		$Controller->constructClasses();

		$this->assertFalse(isset($Controller->Session));
	}

/**
 * testReferer method
 *
 * @access public
 * @return void
 */
	function testReferer() {
<<<<<<< HEAD
		$request = new ControllerMockCakeRequest();
		$request->setReturnValue('referer', 'http://localhost/posts/index', array(false));
		$request->setReturnValue('referer', '/posts/index', array(true));
=======
		$Controller = new Controller();
		$_SERVER['HTTP_REFERER'] = 'http://cakephp.org';
		$result = $Controller->referer(null, false);
		$expected = 'http://cakephp.org';
		$this->assertIdentical($result, $expected);

		$_SERVER['HTTP_REFERER'] = '';
		$result = $Controller->referer('http://cakephp.org', false);
		$expected = 'http://cakephp.org';
		$this->assertIdentical($result, $expected);

		$_SERVER['HTTP_REFERER'] = '';
		$referer = array(
			'controller' => 'pages',
			'action' => 'display',
			'home'
		);
		$result = $Controller->referer($referer, false);
		$expected = 'http://' . env('HTTP_HOST') . '/pages/display/home';
		$this->assertIdentical($result, $expected);

		$_SERVER['HTTP_REFERER'] = '';
		$result = $Controller->referer(null, false);
		$expected = '/';
		$this->assertIdentical($result, $expected);

		$_SERVER['HTTP_REFERER'] = FULL_BASE_URL.$Controller->webroot.'/some/path';
		$result = $Controller->referer(null, false);
		$expected = '/some/path';
		$this->assertIdentical($result, $expected);
>>>>>>> a84db718

		$Controller = new Controller($request);
		$result = $Controller->referer(null, true);
		$this->assertEqual($result, '/posts/index');

		$result = $Controller->referer();
		$this->assertEqual($result, 'http://localhost/posts/index');

		$Controller = new Controller($request);
		$request->setReturnValue('referer', '/', array(true));
		$result = $Controller->referer(array('controller' => 'posts', 'action' => 'index'), true);
		$this->assertEqual($result, '/posts/index');

		$Controller = new Controller(null);
		$result = $Controller->referer();
		$this->assertEqual($result, '/');
	}

/**
 * testSetAction method
 *
 * @access public
 * @return void
 */
	function testSetAction() {
<<<<<<< HEAD
		$request = new CakeRequest('controller_posts/index');

		$TestController = new TestController($request);
=======
		$TestController = new TestController();
>>>>>>> a84db718
		$TestController->setAction('index', 1, 2);
		$expected = array('testId' => 1, 'test2Id' => 2);
		$this->assertidentical($TestController->data, $expected);
	}

/**
 * testUnimplementedIsAuthorized method
 *
 * @expectedException PHPUnit_Framework_Error
 * @access public
 * @return void
 */
	function testUnimplementedIsAuthorized() {
<<<<<<< HEAD
		$request = new CakeRequest('controller_posts/index');

		$TestController = new TestController($request);
=======
		$TestController = new TestController();
>>>>>>> a84db718
		$TestController->isAuthorized();
	}

/**
 * testValidateErrors method
 *
 * @access public
 * @return void
 */
	function testValidateErrors() {
<<<<<<< HEAD
		$request = new CakeRequest('controller_posts/index');

		$TestController = new TestController($request);
=======
		$TestController = new TestController();
>>>>>>> a84db718
		$TestController->constructClasses();
		$this->assertFalse($TestController->validateErrors());
		$this->assertEqual($TestController->validate(), 0);

		$TestController->ControllerComment->invalidate('some_field', 'error_message');
		$TestController->ControllerComment->invalidate('some_field2', 'error_message2');

		$comment = new ControllerComment($request);
		$comment->set('someVar', 'data');
		$result = $TestController->validateErrors($comment);
		$expected = array('some_field' => 'error_message', 'some_field2' => 'error_message2');
		$this->assertIdentical($result, $expected);
		$this->assertEqual($TestController->validate($comment), 2);
	}

/**
 * test that validateErrors works with any old model.
 *
 * @return void
 */
	function testValidateErrorsOnArbitraryModels() {
		$TestController =& new TestController();

		$Post = new ControllerPost();
		$Post->validate = array('title' => 'notEmpty');
		$Post->set('title', '');
		$result = $TestController->validateErrors($Post);

		$expected = array('title' => 'This field cannot be left blank');
		$this->assertEqual($result, $expected);
	}

/**
 * testPostConditions method
 *
 * @access public
 * @return void
 */
	function testPostConditions() {
<<<<<<< HEAD
		$request = new CakeRequest('controller_posts/index');
=======
		$Controller = new Controller();
>>>>>>> a84db718

		$Controller = new Controller($request);

		$data = array(
			'Model1' => array('field1' => '23'),
			'Model2' => array('field2' => 'string'),
			'Model3' => array('field3' => '23'),
		);
		$expected = array(
			'Model1.field1' => '23',
			'Model2.field2' => 'string',
			'Model3.field3' => '23',
		);
		$result = $Controller->postConditions($data);
		$this->assertIdentical($result, $expected);


		$data = array();
		$Controller->data = array(
			'Model1' => array('field1' => '23'),
			'Model2' => array('field2' => 'string'),
			'Model3' => array('field3' => '23'),
		);
		$expected = array(
			'Model1.field1' => '23',
			'Model2.field2' => 'string',
			'Model3.field3' => '23',
		);
		$result = $Controller->postConditions($data);
		$this->assertIdentical($result, $expected);


		$data = array();
		$Controller->data = array();
		$result = $Controller->postConditions($data);
		$this->assertNull($result);


		$data = array();
		$Controller->data = array(
			'Model1' => array('field1' => '23'),
			'Model2' => array('field2' => 'string'),
			'Model3' => array('field3' => '23'),
		);
		$ops = array(
			'Model1.field1' => '>',
			'Model2.field2' => 'LIKE',
			'Model3.field3' => '<=',
		);
		$expected = array(
			'Model1.field1 >' => '23',
			'Model2.field2 LIKE' => "%string%",
			'Model3.field3 <=' => '23',
		);
		$result = $Controller->postConditions($data, $ops);
		$this->assertIdentical($result, $expected);
	}

/**
 * testRequestHandlerPrefers method
 *
 * @access public
 * @return void
 */
	function testRequestHandlerPrefers(){
		Configure::write('debug', 2);
<<<<<<< HEAD
		$request = new CakeRequest('controller_posts/index');

		$Controller = new Controller($request);
=======
		$Controller = new Controller();
>>>>>>> a84db718
		$Controller->components = array("RequestHandler");
		$Controller->modelClass='ControllerPost';
		$Controller->params['url'] = array('ext' => 'rss');
		$Controller->constructClasses();
		$Controller->Component->initialize($Controller);
		$Controller->beforeFilter();
		$Controller->Component->startup($Controller);

		$this->assertEqual($Controller->RequestHandler->prefers(), 'rss');
		unset($Controller);
	}

/**
 * testControllerHttpCodes method
 *
 * @access public
 * @return void
 */
	function testControllerHttpCodes() {
<<<<<<< HEAD
		$request = new CakeRequest('controller_posts/index');

		$Controller = new Controller($request);
=======
		$Controller = new Controller();
>>>>>>> a84db718
		$result = $Controller->httpCodes();
		$this->assertEqual(count($result), 39);

		$result = $Controller->httpCodes(100);
		$expected = array(100 => 'Continue');
		$this->assertEqual($result, $expected);

		$codes = array(
			1337 => 'Undefined Unicorn',
			1729 => 'Hardy-Ramanujan Located'
		);

		$result = $Controller->httpCodes($codes);
		$this->assertTrue($result);
		$this->assertEqual(count($Controller->httpCodes()), 41);

		$result = $Controller->httpCodes(1337);
		$expected = array(1337 => 'Undefined Unicorn');
		$this->assertEqual($result, $expected);

		$codes = array(404 => 'Sorry Bro');
		$result = $Controller->httpCodes($codes);
		$this->assertTrue($result);
		$this->assertEqual(count($Controller->httpCodes()), 41);

		$result = $Controller->httpCodes(404);
		$expected = array(404 => 'Sorry Bro');
		$this->assertEqual($result, $expected);
	}

/**
 * Tests that the startup process calls the correct functions
 *
 * @access public
 * @return void
 */
	function testStartupProcess() {
<<<<<<< HEAD
		Mock::generatePartial('AnotherTestController','MockedController', array('beforeFilter', 'afterFilter'));
		Mock::generate('TestComponent', 'MockTestComponent', array('startup', 'initialize'));
		$MockedController = new MockedController();
		$MockedController->components = array('MockTest');
		$MockedController->Component = new Component();
		$MockedController->Component->init($MockedController);
		$MockedController->expectCallCount('beforeFilter', 1);
		$MockedController->MockTest->expectCallCount('initialize', 1);
		$MockedController->MockTest->expectCallCount('startup', 1);
		$MockedController->startupProcess();
=======
		$this->getMock('TestComponent', array('startup', 'initialize'), array(), 'MockStartupComponent');
		$Controller = $this->getMock('Controller', array('beforeFilter', 'afterFilter'));

		$Controller->components = array('MockStartup');
		$Controller->Component = new Component();
		$Controller->Component->init($Controller);

		$Controller->expects($this->once())->method('beforeFilter');
		$Controller->MockStartup->expects($this->at(0))->method('initialize');
		$Controller->MockStartup->expects($this->at(1))->method('startup');

		$Controller->startupProcess();
>>>>>>> a84db718
	}
/**
 * Tests that the shutdown process calls the correct functions
 *
 * @access public
 * @return void
 */
	function testShutdownProcess() {
<<<<<<< HEAD
		Mock::generate('TestComponent', 'MockTestComponent', array('shutdown'));
		$MockedController = new MockedController();
		$MockedController->components = array('MockTest');
		$MockedController->Component = new Component();
		$MockedController->Component->init($MockedController);
		$MockedController->expectCallCount('afterFilter', 1);
		$MockedController->MockTest->expectCallCount('shutdown', 1);
		$MockedController->shutdownProcess();
=======
		$this->getMock('TestComponent', array('shutdown'), array(), 'MockShutdownComponent');
		$Controller = $this->getMock('Controller', array('beforeFilter', 'afterFilter'));

		$Controller->components = array('MockShutdown');
		$Controller->Component = new Component();
		$Controller->Component->init($Controller);

		$Controller->expects($this->once())->method('afterFilter');
		$Controller->MockShutdown->expects($this->once())->method('shutdown');

		$Controller->shutdownProcess();
>>>>>>> a84db718
	}
}<|MERGE_RESOLUTION|>--- conflicted
+++ resolved
@@ -21,8 +21,6 @@
 App::import('Core', 'CakeRequest');
 App::import('Component', 'Security');
 App::import('Component', 'Cookie');
-
-Mock::generate('CakeRequest', 'ControllerMockCakeRequest');
 
 /**
  * AppController class
@@ -451,12 +449,8 @@
  * @return void
  */
 	function testLoadModel() {
-<<<<<<< HEAD
-		$request = new CakeRequest('controller_posts/index');
-		$Controller = new Controller($request);
-=======
-		$Controller = new Controller();
->>>>>>> a84db718
+		$request = new CakeRequest('controller_posts/index');
+		$Controller = new Controller($request);
 
 		$this->assertFalse(isset($Controller->ControllerPost));
 
@@ -476,12 +470,9 @@
  * @return void
  */
 	function testConstructClasses() {
-<<<<<<< HEAD
-		$request = new CakeRequest('controller_posts/index');
-		$Controller = new Controller($request);
-=======
-		$Controller = new Controller();
->>>>>>> a84db718
+		$request = new CakeRequest('controller_posts/index');
+		$Controller = new Controller($request);
+
 		$Controller->modelClass = 'ControllerPost';
 		$Controller->passedArgs[] = '1';
 		$Controller->constructClasses();
@@ -489,11 +480,7 @@
 
 		unset($Controller);
 
-<<<<<<< HEAD
-		$Controller = new Controller($request);
-=======
-		$Controller = new Controller();
->>>>>>> a84db718
+		$Controller = new Controller($request);
 		$Controller->uses = array('ControllerPost', 'ControllerComment');
 		$Controller->passedArgs[] = '1';
 		$Controller->constructClasses();
@@ -506,11 +493,7 @@
 
 		App::build(array('plugins' => array(TEST_CAKE_CORE_INCLUDE_PATH . 'tests' . DS . 'test_app' . DS . 'plugins' . DS)));
 
-<<<<<<< HEAD
-		$Controller = new Controller($request);
-=======
-		$Controller = new Controller();
->>>>>>> a84db718
+		$Controller = new Controller($request);
 		$Controller->uses = array('TestPlugin.TestPluginPost');
 		$Controller->constructClasses();
 
@@ -528,12 +511,8 @@
  * @return void
  */
 	function testAliasName() {
-<<<<<<< HEAD
-		$request = new CakeRequest('controller_posts/index');
-		$Controller = new Controller($request);
-=======
-		$Controller = new Controller();
->>>>>>> a84db718
+		$request = new CakeRequest('controller_posts/index');
+		$Controller = new Controller($request);
 		$Controller->uses = array('NameTest');
 		$Controller->constructClasses();
 
@@ -550,14 +529,8 @@
  * @return void
  */
 	function testPersistent() {
-<<<<<<< HEAD
-		if ($this->skipIf(true, 'Skipping, private access related issues in Controller cause this to puke.')) {
-			return false;
-		}
-=======
 		$this->markTestIncomplete('persistModel is totally broken right now.');
 
->>>>>>> a84db718
 		Configure::write('Cache.disable', false);
 		$Controller = new Controller();
 		$Controller->modelClass = 'ControllerPost';
@@ -579,14 +552,10 @@
  * @return void
  */
 	function testPaginate() {
-<<<<<<< HEAD
 		$request = new CakeRequest('controller_posts/index');
 		$request->params['pass'] = $request->params['named'] = array();
 
 		$Controller = new Controller($request);
-=======
-		$Controller = new Controller();
->>>>>>> a84db718
 		$Controller->uses = array('ControllerPost', 'ControllerComment');
 		$Controller->passedArgs[] = '1';
 		$Controller->params['url'] = array();
@@ -672,14 +641,11 @@
  * @return void
  */
 	function testPaginateExtraParams() {
-<<<<<<< HEAD
 		$request = new CakeRequest('controller_posts/index');
 		$request->params['pass'] = $request->params['named'] = array();
 
 		$Controller = new Controller($request);
-=======
-		$Controller = new Controller();
->>>>>>> a84db718
+
 		$Controller->uses = array('ControllerPost', 'ControllerComment');
 		$Controller->passedArgs[] = '1';
 		$Controller->params['url'] = array();
@@ -711,11 +677,7 @@
 		$this->assertEqual($Controller->ControllerPost->lastQuery['limit'], 12);
 		$this->assertEqual($paging['options']['limit'], 12);
 
-<<<<<<< HEAD
-		$Controller = new Controller($request);
-=======
-		$Controller = new Controller();
->>>>>>> a84db718
+		$Controller = new Controller($request);
 		$Controller->uses = array('ControllerPaginateModel');
 		$Controller->params['url'] = array();
 		$Controller->constructClasses();
@@ -742,14 +704,10 @@
  * @return void
  */
 	public function testPaginatePassedArgs() {
-<<<<<<< HEAD
 		$request = new CakeRequest('controller_posts/index');
 		$request->params['pass'] = $request->params['named'] = array();
 		
 		$Controller = new Controller($request);
-=======
-		$Controller = new Controller();
->>>>>>> a84db718
 		$Controller->uses = array('ControllerPost');
 		$Controller->passedArgs[] = array('1', '2', '3');
 		$Controller->params['url'] = array();
@@ -782,14 +740,10 @@
  * @return void
  */
 	function testPaginateSpecialType() {
-<<<<<<< HEAD
 		$request = new CakeRequest('controller_posts/index');
 		$request->params['pass'] = $request->params['named'] = array();
 		
 		$Controller = new Controller($request);
-=======
-		$Controller = new Controller();
->>>>>>> a84db718
 		$Controller->uses = array('ControllerPost', 'ControllerComment');
 		$Controller->passedArgs[] = '1';
 		$Controller->params['url'] = array();
@@ -811,14 +765,10 @@
  * @return void
  */
 	function testDefaultPaginateParams() {
-<<<<<<< HEAD
 		$request = new CakeRequest('controller_posts/index');
 		$request->params['pass'] = $request->params['named'] = array();
 		
 		$Controller = new Controller($request);
-=======
-		$Controller = new Controller();
->>>>>>> a84db718
 		$Controller->modelClass = 'ControllerPost';
 		$Controller->params['url'] = array();
 		$Controller->paginate = array('order' => 'ControllerPost.id DESC');
@@ -835,14 +785,10 @@
  * @return void
  */
 	function testPaginateOrderVirtualField() {
-<<<<<<< HEAD
 		$request = new CakeRequest('controller_posts/index');
 		$request->params['pass'] = $request->params['named'] = array();
 		
 		$Controller = new Controller($request);
-=======
-		$Controller = new Controller();
->>>>>>> a84db718
 		$Controller->uses = array('ControllerPost', 'ControllerComment');
 		$Controller->params['url'] = array();
 		$Controller->constructClasses();
@@ -869,12 +815,9 @@
  * @return void
  */
 	function testFlash() {
-<<<<<<< HEAD
-		$request = new CakeRequest('controller_posts/index');
-		$Controller = new Controller($request);
-=======
-		$Controller = new Controller();
->>>>>>> a84db718
+		$request = new CakeRequest('controller_posts/index');
+
+		$Controller = new Controller($request);
 		$Controller->flash('this should work', '/flash');
 		$result = $Controller->output;
 
@@ -912,12 +855,9 @@
  * @return void
  */
 	function testControllerSet() {
-<<<<<<< HEAD
-		$request = new CakeRequest('controller_posts/index');
-		$Controller = new Controller($request);
-=======
-		$Controller = new Controller();
->>>>>>> a84db718
+		$request = new CakeRequest('controller_posts/index');
+		$Controller = new Controller($request);
+
 		$Controller->set('variable_with_underscores', null);
 		$this->assertTrue(array_key_exists('variable_with_underscores', $Controller->viewVars));
 
@@ -957,11 +897,8 @@
 		), true);
 		$request = new CakeRequest('controller_posts/index');
 
-<<<<<<< HEAD
-		$Controller = new Controller($request);
-=======
-		$Controller = new Controller();
->>>>>>> a84db718
+
+		$Controller = new Controller($request);
 		$Controller->viewPath = 'posts';
 
 		$result = $Controller->render('index');
@@ -995,13 +932,9 @@
  * @return void
  */
 	function testToBeInheritedGuardmethods() {
-<<<<<<< HEAD
-		$request = new CakeRequest('controller_posts/index');
-
-		$Controller = new Controller($request);
-=======
-		$Controller = new Controller();
->>>>>>> a84db718
+		$request = new CakeRequest('controller_posts/index');
+
+		$Controller = new Controller($request);
 		$this->assertTrue($Controller->_beforeScaffold(''));
 		$this->assertTrue($Controller->_afterScaffoldSave(''));
 		$this->assertTrue($Controller->_afterScaffoldSaveError(''));
@@ -1067,88 +1000,7 @@
 	function testRedirectByCode($code, $msg) {
 		$Controller = $this->getMock('Controller', array('header'));
 
-<<<<<<< HEAD
-		Mock::generatePartial('Controller', 'MockController', array('header'));
-		Mock::generate('TestComponent', 'MockTestComponent');
-		Mock::generate('TestComponent', 'MockTestBComponent');
-
-		App::import('Helper', 'Cache');
-
-		foreach ($codes as $code => $msg) {
-			$MockController = new MockController();
-			$MockController->Component = new Component();
-			$MockController->Component->init($MockController);
-			$MockController->expectAt(0, 'header', array("HTTP/1.1 {$code} {$msg}"));
-			$MockController->expectAt(1, 'header', array('Location: http://cakephp.org'));
-			$MockController->expectCallCount('header', 2);
-			$MockController->redirect('http://cakephp.org', (int)$code, false);
-			$this->assertFalse($MockController->autoRender);
-		}
-		foreach ($codes as $code => $msg) {
-			$MockController = new MockController();
-			$MockController->Component = new Component();
-			$MockController->Component->init($MockController);
-			$MockController->expectAt(0, 'header', array("HTTP/1.1 {$code} {$msg}"));
-			$MockController->expectAt(1, 'header', array('Location: http://cakephp.org'));
-			$MockController->expectCallCount('header', 2);
-			$MockController->redirect('http://cakephp.org', $msg, false);
-			$this->assertFalse($MockController->autoRender);
-		}
-
-		$MockController = new MockController();
-		$MockController->Component = new Component();
-		$MockController->Component->init($MockController);
-		$MockController->expectAt(0, 'header', array('Location: http://www.example.org/users/login'));
-		$MockController->expectCallCount('header', 1);
-		$MockController->redirect('http://www.example.org/users/login', null, false);
-
-		$MockController = new MockController();
-		$MockController->Component = new Component();
-		$MockController->Component->init($MockController);
-		$MockController->expectAt(0, 'header', array('HTTP/1.1 301 Moved Permanently'));
-		$MockController->expectAt(1, 'header', array('Location: http://www.example.org/users/login'));
-		$MockController->expectCallCount('header', 2);
-		$MockController->redirect('http://www.example.org/users/login', 301, false);
-
-		$MockController = new MockController();
-		$MockController->components = array('MockTest');
-		$MockController->Component = new Component();
-		$MockController->Component->init($MockController);
-		$MockController->MockTest->setReturnValue('beforeRedirect', null);
-		$MockController->expectAt(0, 'header', array('HTTP/1.1 301 Moved Permanently'));
-		$MockController->expectAt(1, 'header', array('Location: http://cakephp.org'));
-		$MockController->expectCallCount('header', 2);
-		$MockController->redirect('http://cakephp.org', 301, false);
-
-		$MockController = new MockController();
-		$MockController->components = array('MockTest');
-		$MockController->Component = new Component();
-		$MockController->Component->init($MockController);
-		$MockController->MockTest->setReturnValue('beforeRedirect', 'http://book.cakephp.org');
-		$MockController->expectAt(0, 'header', array('HTTP/1.1 301 Moved Permanently'));
-		$MockController->expectAt(1, 'header', array('Location: http://book.cakephp.org'));
-		$MockController->expectCallCount('header', 2);
-		$MockController->redirect('http://cakephp.org', 301, false);
-
-		$MockController = new MockController();
-		$MockController->components = array('MockTest');
-		$MockController->Component = new Component();
-		$MockController->Component->init($MockController);
-		$MockController->MockTest->setReturnValue('beforeRedirect', false);
-		$MockController->expectNever('header');
-		$MockController->redirect('http://cakephp.org', 301, false);
-
-		$MockController = new MockController();
-		$MockController->components = array('MockTest', 'MockTestB');
-		$MockController->Component = new Component();
-		$MockController->Component->init($MockController);
-		$MockController->MockTest->setReturnValue('beforeRedirect', 'http://book.cakephp.org');
-		$MockController->MockTestB->setReturnValue('beforeRedirect', 'http://bakery.cakephp.org');
-		$MockController->expectAt(0, 'header', array('HTTP/1.1 301 Moved Permanently'));
-		$MockController->expectAt(1, 'header', array('Location: http://bakery.cakephp.org'));
-		$MockController->expectCallCount('header', 2);
-		$MockController->redirect('http://cakephp.org', 301, false);
-=======
+
 		$Controller->Component = new Component();
 		$Controller->Component->init($Controller);
 		$Controller->expects($this->at(0))->method('header')
@@ -1225,7 +1077,6 @@
 			->with('Location: http://book.cakephp.org');
 
 		$Controller->redirect('http://cakephp.org', 301, false);
->>>>>>> a84db718
 	}
 
 /**
@@ -1240,11 +1091,8 @@
 		}
 		$request = new CakeRequest('controller_posts/index');
 
-<<<<<<< HEAD
+
 		$TestController = new TestController($request);
-=======
-		$TestController = new TestController();
->>>>>>> a84db718
 		$TestController->constructClasses();
 
 		$testVars = get_class_vars('TestController');
@@ -1267,11 +1115,8 @@
 		$this->assertEqual(count(array_diff($TestController->uses, $uses)), 0);
 		$this->assertEqual(count(array_diff_assoc(Set::normalize($TestController->components), Set::normalize($components))), 0);
 
-<<<<<<< HEAD
+
 		$TestController = new AnotherTestController($request);
-=======
-		$TestController = new AnotherTestController();
->>>>>>> a84db718
 		$TestController->constructClasses();
 
 		$appVars = get_class_vars('AppController');
@@ -1284,11 +1129,7 @@
 		$this->assertFalse(isset($TestController->ControllerPost));
 
 
-<<<<<<< HEAD
 		$TestController = new ControllerCommentsController($request);
-=======
-		$TestController = new ControllerCommentsController();
->>>>>>> a84db718
 		$TestController->constructClasses();
 
 		$appVars = get_class_vars('AppController');
@@ -1312,13 +1153,10 @@
 		if ($this->skipIf(defined('APP_CONTROLLER_EXISTS'), '%s Need a non-existent AppController')) {
 			return;
 		}
-<<<<<<< HEAD
 		$request = new CakeRequest('controller_posts/index');
 
 		$TestController = new TestController($request);
-=======
-		$TestController = new TestController();
->>>>>>> a84db718
+
 		$expected = array('foo');
 		$TestController->components = array('Cookie' => $expected);
 		$TestController->constructClasses();
@@ -1332,13 +1170,9 @@
  * @return void
  */
 	function testMergeVarsNotGreedy() {
-<<<<<<< HEAD
-		$request = new CakeRequest('controller_posts/index');
-
-		$Controller = new Controller($request);
-=======
-		$Controller = new Controller();
->>>>>>> a84db718
+		$request = new CakeRequest('controller_posts/index');
+
+		$Controller = new Controller($request);
 		$Controller->components = array();
 		$Controller->uses = array();
 		$Controller->constructClasses();
@@ -1353,55 +1187,31 @@
  * @return void
  */
 	function testReferer() {
-<<<<<<< HEAD
-		$request = new ControllerMockCakeRequest();
-		$request->setReturnValue('referer', 'http://localhost/posts/index', array(false));
-		$request->setReturnValue('referer', '/posts/index', array(true));
-=======
-		$Controller = new Controller();
-		$_SERVER['HTTP_REFERER'] = 'http://cakephp.org';
-		$result = $Controller->referer(null, false);
-		$expected = 'http://cakephp.org';
-		$this->assertIdentical($result, $expected);
-
-		$_SERVER['HTTP_REFERER'] = '';
-		$result = $Controller->referer('http://cakephp.org', false);
-		$expected = 'http://cakephp.org';
-		$this->assertIdentical($result, $expected);
-
-		$_SERVER['HTTP_REFERER'] = '';
-		$referer = array(
-			'controller' => 'pages',
-			'action' => 'display',
-			'home'
-		);
-		$result = $Controller->referer($referer, false);
-		$expected = 'http://' . env('HTTP_HOST') . '/pages/display/home';
-		$this->assertIdentical($result, $expected);
-
-		$_SERVER['HTTP_REFERER'] = '';
-		$result = $Controller->referer(null, false);
-		$expected = '/';
-		$this->assertIdentical($result, $expected);
-
-		$_SERVER['HTTP_REFERER'] = FULL_BASE_URL.$Controller->webroot.'/some/path';
-		$result = $Controller->referer(null, false);
-		$expected = '/some/path';
-		$this->assertIdentical($result, $expected);
->>>>>>> a84db718
+		$request = $this->getMock('CakeRequest');
+
+		$request->expects($this->any())->method('referer')
+			->with(true)
+			->will($this->returnValue('/posts/index'));
 
 		$Controller = new Controller($request);
 		$result = $Controller->referer(null, true);
 		$this->assertEqual($result, '/posts/index');
-
-		$result = $Controller->referer();
-		$this->assertEqual($result, 'http://localhost/posts/index');
 
 		$Controller = new Controller($request);
 		$request->setReturnValue('referer', '/', array(true));
 		$result = $Controller->referer(array('controller' => 'posts', 'action' => 'index'), true);
 		$this->assertEqual($result, '/posts/index');
 
+		$request = $this->getMock('CakeRequest');
+	
+		$request->expects($this->any())->method('referer')
+			->with(false)
+			->will($this->returnValue('http://localhost/posts/index'));
+
+		$Controller = new Controller($request);
+		$result = $Controller->referer();
+		$this->assertEqual($result, 'http://localhost/posts/index');
+
 		$Controller = new Controller(null);
 		$result = $Controller->referer();
 		$this->assertEqual($result, '/');
@@ -1414,13 +1224,9 @@
  * @return void
  */
 	function testSetAction() {
-<<<<<<< HEAD
 		$request = new CakeRequest('controller_posts/index');
 
 		$TestController = new TestController($request);
-=======
-		$TestController = new TestController();
->>>>>>> a84db718
 		$TestController->setAction('index', 1, 2);
 		$expected = array('testId' => 1, 'test2Id' => 2);
 		$this->assertidentical($TestController->data, $expected);
@@ -1434,13 +1240,9 @@
  * @return void
  */
 	function testUnimplementedIsAuthorized() {
-<<<<<<< HEAD
 		$request = new CakeRequest('controller_posts/index');
 
 		$TestController = new TestController($request);
-=======
-		$TestController = new TestController();
->>>>>>> a84db718
 		$TestController->isAuthorized();
 	}
 
@@ -1451,13 +1253,9 @@
  * @return void
  */
 	function testValidateErrors() {
-<<<<<<< HEAD
 		$request = new CakeRequest('controller_posts/index');
 
 		$TestController = new TestController($request);
-=======
-		$TestController = new TestController();
->>>>>>> a84db718
 		$TestController->constructClasses();
 		$this->assertFalse($TestController->validateErrors());
 		$this->assertEqual($TestController->validate(), 0);
@@ -1497,11 +1295,7 @@
  * @return void
  */
 	function testPostConditions() {
-<<<<<<< HEAD
-		$request = new CakeRequest('controller_posts/index');
-=======
-		$Controller = new Controller();
->>>>>>> a84db718
+		$request = new CakeRequest('controller_posts/index');
 
 		$Controller = new Controller($request);
 
@@ -1568,13 +1362,11 @@
  */
 	function testRequestHandlerPrefers(){
 		Configure::write('debug', 2);
-<<<<<<< HEAD
-		$request = new CakeRequest('controller_posts/index');
-
-		$Controller = new Controller($request);
-=======
-		$Controller = new Controller();
->>>>>>> a84db718
+
+		$request = new CakeRequest('controller_posts/index');
+
+		$Controller = new Controller($request);
+
 		$Controller->components = array("RequestHandler");
 		$Controller->modelClass='ControllerPost';
 		$Controller->params['url'] = array('ext' => 'rss');
@@ -1594,13 +1386,9 @@
  * @return void
  */
 	function testControllerHttpCodes() {
-<<<<<<< HEAD
-		$request = new CakeRequest('controller_posts/index');
-
-		$Controller = new Controller($request);
-=======
-		$Controller = new Controller();
->>>>>>> a84db718
+		$request = new CakeRequest('controller_posts/index');
+
+		$Controller = new Controller($request);
 		$result = $Controller->httpCodes();
 		$this->assertEqual(count($result), 39);
 
@@ -1638,18 +1426,6 @@
  * @return void
  */
 	function testStartupProcess() {
-<<<<<<< HEAD
-		Mock::generatePartial('AnotherTestController','MockedController', array('beforeFilter', 'afterFilter'));
-		Mock::generate('TestComponent', 'MockTestComponent', array('startup', 'initialize'));
-		$MockedController = new MockedController();
-		$MockedController->components = array('MockTest');
-		$MockedController->Component = new Component();
-		$MockedController->Component->init($MockedController);
-		$MockedController->expectCallCount('beforeFilter', 1);
-		$MockedController->MockTest->expectCallCount('initialize', 1);
-		$MockedController->MockTest->expectCallCount('startup', 1);
-		$MockedController->startupProcess();
-=======
 		$this->getMock('TestComponent', array('startup', 'initialize'), array(), 'MockStartupComponent');
 		$Controller = $this->getMock('Controller', array('beforeFilter', 'afterFilter'));
 
@@ -1662,7 +1438,6 @@
 		$Controller->MockStartup->expects($this->at(1))->method('startup');
 
 		$Controller->startupProcess();
->>>>>>> a84db718
 	}
 /**
  * Tests that the shutdown process calls the correct functions
@@ -1671,16 +1446,6 @@
  * @return void
  */
 	function testShutdownProcess() {
-<<<<<<< HEAD
-		Mock::generate('TestComponent', 'MockTestComponent', array('shutdown'));
-		$MockedController = new MockedController();
-		$MockedController->components = array('MockTest');
-		$MockedController->Component = new Component();
-		$MockedController->Component->init($MockedController);
-		$MockedController->expectCallCount('afterFilter', 1);
-		$MockedController->MockTest->expectCallCount('shutdown', 1);
-		$MockedController->shutdownProcess();
-=======
 		$this->getMock('TestComponent', array('shutdown'), array(), 'MockShutdownComponent');
 		$Controller = $this->getMock('Controller', array('beforeFilter', 'afterFilter'));
 
@@ -1692,6 +1457,5 @@
 		$Controller->MockShutdown->expects($this->once())->method('shutdown');
 
 		$Controller->shutdownProcess();
->>>>>>> a84db718
 	}
 }