<?php
declare(strict_types=1);
/**
 * CakePHP(tm) : Rapid Development Framework (https://cakephp.org)
 * Copyright (c) Cake Software Foundation, Inc. (https://cakefoundation.org)
 *
 * Licensed under The MIT License
 * For full copyright and license information, please see the LICENSE.txt
 * Redistributions of files must retain the above copyright notice
 *
 * @copyright     Copyright (c) Cake Software Foundation, Inc. (https://cakefoundation.org)
 * @link          https://cakephp.org CakePHP(tm) Project
 * @since         2.0.0
 * @license       https://opensource.org/licenses/mit-license.php MIT License
 */
namespace Cake\Test\TestCase\Error;

use Cake\Controller\Component;
use Cake\Controller\Controller;
use Cake\Controller\Exception\MissingActionException;
use Cake\Controller\Exception\MissingComponentException;
use Cake\Core\Configure;
use Cake\Core\Exception\Exception as CakeException;
use Cake\Core\Exception\MissingPluginException;
use Cake\Core\Plugin;
use Cake\Datasource\Exception\MissingDatasourceConfigException;
use Cake\Datasource\Exception\MissingDatasourceException;
use Cake\Error\ExceptionRenderer;
use Cake\Event\EventInterface;
use Cake\Event\EventManager;
use Cake\Http\Exception\InternalErrorException;
use Cake\Http\Exception\MethodNotAllowedException;
use Cake\Http\Exception\NotFoundException;
use Cake\Http\Response;
use Cake\Http\ServerRequest;
use Cake\Mailer\Exception\MissingActionException as MissingMailerActionException;
use Cake\Network\Exception\SocketException;
use Cake\ORM\Exception\MissingBehaviorException;
use Cake\Routing\Exception\MissingControllerException;
use Cake\Routing\Router;
use Cake\TestSuite\TestCase;
use Cake\View\Exception\MissingHelperException;
use Cake\View\Exception\MissingLayoutException;
use Cake\View\Exception\MissingTemplateException;
use Exception;
use RuntimeException;
use TestApp\Controller\Admin\ErrorController;

/**
 * BlueberryComponent class
 */
class BlueberryComponent extends Component
{
    /**
     * testName property
     *
     * @return void
     */
    public $testName = null;

    /**
     * initialize method
     *
     * @param array $config
     * @return void
     */
    public function initialize(array $config): void
    {
        $this->testName = 'BlueberryComponent';
    }
}

/**
 * TestErrorController class
 */
class TestErrorController extends Controller
{
    /**
     * uses property
     *
     * @var array
     */
    public $uses = [];

    /**
     * components property
     *
     * @return void
     */
    public $components = ['Blueberry'];

    /**
     * beforeRender method
     *
     * @return \Cake\Http\Response|null
     */
    public function beforeRender(EventInterface $event): ?Response
    {
        echo $this->Blueberry->testName;

        return null;
    }

    /**
     * index method
     *
     * @return void
     */
    public function index()
    {
        $this->autoRender = false;

        return 'what up';
    }
}

/**
 * MyCustomExceptionRenderer class
 */
class MyCustomExceptionRenderer extends ExceptionRenderer
{
<<<<<<< HEAD
=======
    public function setController($controller)
    {
        $this->controller = $controller;
    }

>>>>>>> 9258019c
    /**
     * custom error message type.
     *
     * @return void
     */
    public function missingWidgetThing()
    {
        return 'widget thing is missing';
    }
}

/**
 * Exception class for testing app error handlers and custom errors.
 */
class MissingWidgetThingException extends NotFoundException
{
}

/**
 * Exception class for testing app error handlers and custom errors.
 */
class MissingWidgetThing extends \Exception
{
}

/**
 * ExceptionRendererTest class
 */
class ExceptionRendererTest extends TestCase
{
    /**
     * @var bool
     */
    protected $_restoreError = false;

    /**
     * setup create a request object to get out of router later.
     *
     * @return void
     */
    public function setUp()
    {
        parent::setUp();
        Configure::write('Config.language', 'eng');
        Router::reload();

        $request = new ServerRequest(['base' => '']);
        Router::setRequestInfo($request);
        Configure::write('debug', true);
    }

    /**
     * tearDown
     *
     * @return void
     */
    public function tearDown()
    {
        parent::tearDown();
        Plugin::unload();
        if ($this->_restoreError) {
            restore_error_handler();
        }
    }

    public function testControllerInstanceForPrefixedRequest()
    {
        $namespace = Configure::read('App.namespace');
        Configure::write('App.namespace', 'TestApp');

        $exception = new NotFoundException('Page not found');
        $request = new ServerRequest();
        $request = $request->withParam('prefix', 'admin');

        $ExceptionRenderer = new MyCustomExceptionRenderer($exception, $request);

        $this->assertInstanceOf(
            ErrorController::class,
            $ExceptionRenderer->__debugInfo()['controller']
        );

        Configure::write('App.namespace', $namespace);
    }

    /**
     * test that methods declared in an ExceptionRenderer subclass are not converted
     * into error400 when debug > 0
     *
     * @return void
     */
    public function testSubclassMethodsNotBeingConvertedToError()
    {
        $exception = new MissingWidgetThingException('Widget not found');
        $ExceptionRenderer = new MyCustomExceptionRenderer($exception);

        $result = $ExceptionRenderer->render();

        $this->assertEquals('widget thing is missing', (string)$result->getBody());
    }

    /**
     * test that subclass methods are not converted when debug = 0
     *
     * @return void
     */
    public function testSubclassMethodsNotBeingConvertedDebug0()
    {
        Configure::write('debug', false);
        $exception = new MissingWidgetThingException('Widget not found');
        $ExceptionRenderer = new MyCustomExceptionRenderer($exception);

        $result = $ExceptionRenderer->render();

        $this->assertEquals(
            'missingWidgetThing',
            $ExceptionRenderer->__debugInfo()['method']
        );
        $this->assertEquals(
            'widget thing is missing',
            (string)$result->getBody(),
            'Method declared in subclass converted to error400'
        );
    }

    /**
     * test that ExceptionRenderer subclasses properly convert framework errors.
     *
     * @return void
     */
    public function testSubclassConvertingFrameworkErrors()
    {
        Configure::write('debug', false);

        $exception = new MissingControllerException('PostsController');
        $ExceptionRenderer = new MyCustomExceptionRenderer($exception);

        $result = $ExceptionRenderer->render();

        $this->assertRegExp(
            '/Not Found/',
            (string)$result->getBody(),
            'Method declared in error handler not converted to error400. %s'
        );
    }

    /**
     * test things in the constructor.
     *
     * @return void
     */
    public function testConstruction()
    {
        $exception = new NotFoundException('Page not found');
        $ExceptionRenderer = new ExceptionRenderer($exception);

        $this->assertInstanceOf(
            'Cake\Controller\ErrorController',
            $ExceptionRenderer->__debugInfo()['controller']
        );
        $this->assertEquals($exception, $ExceptionRenderer->__debugInfo()['error']);
    }

    /**
     * test that exception message gets coerced when debug = 0
     *
     * @return void
     */
    public function testExceptionMessageCoercion()
    {
        Configure::write('debug', false);
        $exception = new MissingActionException('Secret info not to be leaked');
        $ExceptionRenderer = new ExceptionRenderer($exception);

        $this->assertInstanceOf(
            'Cake\Controller\ErrorController',
            $ExceptionRenderer->__debugInfo()['controller']
        );
        $this->assertEquals($exception, $ExceptionRenderer->__debugInfo()['error']);

        $result = (string)$ExceptionRenderer->render()->getBody();

        $this->assertEquals('error400', $ExceptionRenderer->__debugInfo()['template']);
        $this->assertContains('Not Found', $result);
        $this->assertNotContains('Secret info not to be leaked', $result);
    }

    /**
     * test that helpers in custom CakeErrorController are not lost
     *
     * @return void
     */
    public function testCakeErrorHelpersNotLost()
    {
        static::setAppNamespace();
        $exception = new SocketException('socket exception');
        $renderer = new \TestApp\Error\TestAppsExceptionRenderer($exception);

        $result = $renderer->render();
        $this->assertContains('<b>peeled</b>', (string)$result->getBody());
    }

    /**
     * test that unknown exception types with valid status codes are treated correctly.
     *
     * @return void
     */
    public function testUnknownExceptionTypeWithExceptionThatHasA400Code()
    {
        $exception = new MissingWidgetThingException('coding fail.');
        $ExceptionRenderer = new ExceptionRenderer($exception);
        $response = $ExceptionRenderer->render();

        $this->assertEquals(404, $response->getStatusCode());
        $this->assertFalse(method_exists($ExceptionRenderer, 'missingWidgetThing'), 'no method should exist.');
        $this->assertContains('coding fail', (string)$response->getBody(), 'Text should show up.');
    }

    /**
     * test that unknown exception types with valid status codes are treated correctly.
     *
     * @return void
     */
    public function testUnknownExceptionTypeWithNoCodeIsA500()
    {
        $exception = new \OutOfBoundsException('foul ball.');
        $ExceptionRenderer = new ExceptionRenderer($exception);
        $result = $ExceptionRenderer->render();

        $this->assertEquals(500, $result->getStatusCode());
        $this->assertContains('foul ball.', (string)$result->getBody(), 'Text should show up as its debug mode.');
    }

    /**
     * test that unknown exceptions have messages ignored.
     *
     * @return void
     */
    public function testUnknownExceptionInProduction()
    {
        Configure::write('debug', false);

        $exception = new \OutOfBoundsException('foul ball.');
        $ExceptionRenderer = new ExceptionRenderer($exception);

        $response = $ExceptionRenderer->render();
        $result = (string)$response->getBody();

        $this->assertEquals(500, $response->getStatusCode());
        $this->assertNotContains('foul ball.', $result, 'Text should no show up.');
        $this->assertContains('Internal Error', $result, 'Generic message only.');
    }

    /**
     * test that unknown exception types with valid status codes are treated correctly.
     *
     * @return void
     */
    public function testUnknownExceptionTypeWithCodeHigherThan500()
    {
        $exception = new \OutOfBoundsException('foul ball.', 501);
        $ExceptionRenderer = new ExceptionRenderer($exception);
        $response = $ExceptionRenderer->render();
        $result = (string)$response->getBody();

        $this->assertEquals(501, $response->getStatusCode());
        $this->assertContains('foul ball.', $result, 'Text should show up as its debug mode.');
    }

    /**
     * testerror400 method
     *
     * @return void
     */
    public function testError400()
    {
        Router::reload();

        $request = new ServerRequest(['url' => 'posts/view/1000']);
        Router::setRequestInfo($request);

        $exception = new NotFoundException('Custom message');
        $ExceptionRenderer = new ExceptionRenderer($exception);

        $response = $ExceptionRenderer->render();
        $result = (string)$response->getBody();

        $this->assertEquals(404, $response->getStatusCode());
        $this->assertContains('<h2>Custom message</h2>', $result);
        $this->assertRegExp("/<strong>'.*?\/posts\/view\/1000'<\/strong>/", $result);
    }

    /**
     * testerror400 method when returning as json
     *
     * @return void
     */
    public function testError400AsJson()
    {
        Router::reload();

        $request = new ServerRequest(['url' => 'posts/view/1000?sort=title&direction=desc']);
        $request = $request->withHeader('Accept', 'application/json');
        $request = $request->withHeader('Content-Type', 'application/json');
        Router::setRequestInfo($request);

        $exception = new NotFoundException('Custom message');
        $exceptionLine = __LINE__ - 1;
        $ExceptionRenderer = new ExceptionRenderer($exception);

        $response = $ExceptionRenderer->render();
        $result = (string)$response->getBody();
        $expected = [
            'message' => 'Custom message',
            'url' => '/posts/view/1000?sort=title&amp;direction=desc',
            'code' => 404,
            'file' => __FILE__,
            'line' => $exceptionLine,
        ];
        $this->assertEquals($expected, json_decode($result, true));
        $this->assertEquals(404, $response->getStatusCode());
    }

    /**
     * test that error400 only modifies the messages on Cake Exceptions.
     *
     * @return void
     */
    public function testerror400OnlyChangingCakeException()
    {
        Configure::write('debug', false);

        $exception = new NotFoundException('Custom message');
        $ExceptionRenderer = new ExceptionRenderer($exception);

        $result = $ExceptionRenderer->render();
        $this->assertContains('Custom message', (string)$result->getBody());

        $exception = new MissingActionException(['controller' => 'PostsController', 'action' => 'index']);
        $ExceptionRenderer = new ExceptionRenderer($exception);

        $result = $ExceptionRenderer->render();
        $this->assertContains('Not Found', (string)$result->getBody());
    }

    /**
     * test that error400 doesn't expose XSS
     *
     * @return void
     */
    public function testError400NoInjection()
    {
        Router::reload();

        $request = new ServerRequest(['url' => 'pages/<span id=333>pink</span></id><script>document.body.style.background = t=document.getElementById(333).innerHTML;window.alert(t);</script>']);
        Router::setRequestInfo($request);

        $exception = new NotFoundException('Custom message');
        $ExceptionRenderer = new ExceptionRenderer($exception);

        $result = (string)$ExceptionRenderer->render()->getBody();

        $this->assertNotContains('<script>document', $result);
        $this->assertNotContains('alert(t);</script>', $result);
    }

    /**
     * testError500 method
     *
     * @return void
     */
    public function testError500Message()
    {
        $exception = new InternalErrorException('An Internal Error Has Occurred.');
        $ExceptionRenderer = new ExceptionRenderer($exception);

        $response = $ExceptionRenderer->render();
        $result = (string)$response->getBody();
        $this->assertEquals(500, $response->getStatusCode());
        $this->assertContains('<h2>An Internal Error Has Occurred.</h2>', $result);
        $this->assertContains('An Internal Error Has Occurred.</p>', $result);
    }

    /**
     * testExceptionResponseHeader method
     *
     * @return void
     */
    public function testExceptionResponseHeader()
    {
        $exception = new MethodNotAllowedException('Only allowing POST and DELETE');
        $exception->responseHeader(['Allow' => 'POST, DELETE']);
        $ExceptionRenderer = new ExceptionRenderer($exception);

        $result = $ExceptionRenderer->render();
        $this->assertTrue($result->hasHeader('Allow'));
        $this->assertEquals('POST, DELETE', $result->getHeaderLine('Allow'));
    }

    /**
     * testMissingController method
     *
     * @return void
     */
    public function testMissingController()
    {
        $exception = new MissingControllerException([
            'class' => 'Posts',
            'prefix' => '',
            'plugin' => '',
        ]);
        $ExceptionRenderer = new MyCustomExceptionRenderer($exception);

        $result = (string)$ExceptionRenderer->render()->getBody();

        $this->assertEquals(
            'missingController',
            $ExceptionRenderer->__debugInfo()['template']
        );
        $this->assertContains('Missing Controller', $result);
        $this->assertContains('<em>PostsController</em>', $result);
    }

    /**
     * test missingController method
     *
     * @return void
     */
    public function testMissingControllerLowerCase()
    {
        $exception = new MissingControllerException([
            'class' => 'posts',
            'prefix' => '',
            'plugin' => '',
        ]);
        $ExceptionRenderer = new MyCustomExceptionRenderer($exception);

        $result = (string)$ExceptionRenderer->render()->getBody();

        $this->assertEquals(
            'missingController',
            $ExceptionRenderer->__debugInfo()['template']
        );
        $this->assertContains('Missing Controller', $result);
        $this->assertContains('<em>PostsController</em>', $result);
    }

    /**
     * Returns an array of tests to run for the various Cake Exception classes.
     *
     * @return array
     */
    public static function exceptionProvider()
    {
        return [
            [
                new MissingActionException([
                    'controller' => 'postsController',
                    'action' => 'index',
                    'prefix' => '',
                    'plugin' => '',
                ]),
                [
                    '/Missing Method in PostsController/',
                    '/<em>PostsController::index\(\)<\/em>/',
                ],
                404,
            ],
            [
                new MissingActionException([
                    'controller' => 'PostsController',
                    'action' => 'index',
                    'prefix' => '',
                    'plugin' => '',
                ]),
                [
                    '/Missing Method in PostsController/',
                    '/<em>PostsController::index\(\)<\/em>/',
                ],
                404,
            ],
            [
                new MissingTemplateException(['file' => '/posts/about.ctp']),
                [
                    "/posts\/about.ctp/",
                ],
                500,
            ],
            [
                new MissingLayoutException(['file' => 'layouts/my_layout.ctp']),
                [
                    '/Missing Layout/',
                    "/layouts\/my_layout.ctp/",
                ],
                500,
            ],
            [
                new MissingHelperException(['class' => 'MyCustomHelper']),
                [
                    '/Missing Helper/',
                    '/<em>MyCustomHelper<\/em> could not be found./',
                    '/Create the class <em>MyCustomHelper<\/em> below in file:/',
                    '/(\/|\\\)MyCustomHelper.php/',
                ],
                500,
            ],
            [
                new MissingBehaviorException(['class' => 'MyCustomBehavior']),
                [
                    '/Missing Behavior/',
                    '/Create the class <em>MyCustomBehavior<\/em> below in file:/',
                    '/(\/|\\\)MyCustomBehavior.php/',
                ],
                500,
            ],
            [
                new MissingComponentException(['class' => 'SideboxComponent']),
                [
                    '/Missing Component/',
                    '/Create the class <em>SideboxComponent<\/em> below in file:/',
                    '/(\/|\\\)SideboxComponent.php/',
                ],
                500,
            ],
            [
                new MissingDatasourceConfigException(['name' => 'MyDatasourceConfig']),
                [
                    '/Missing Datasource Configuration/',
                    '/<em>MyDatasourceConfig<\/em> was not found/',
                ],
                500,
            ],
            [
                new MissingDatasourceException(['class' => 'MyDatasource', 'plugin' => 'MyPlugin']),
                [
                    '/Missing Datasource/',
                    '/<em>MyPlugin.MyDatasource<\/em> could not be found./',
                ],
                500,
            ],
            [
                new MissingMailerActionException([
                    'mailer' => 'UserMailer',
                    'action' => 'welcome',
                    'prefix' => '',
                    'plugin' => '',
                ]),
                [
                    '/Missing Method in UserMailer/',
                    '/<em>UserMailer::welcome\(\)<\/em>/',
                ],
                404,
            ],
            [
                new Exception('boom'),
                [
                    '/Internal Error/',
                ],
                500,
            ],
            [
                new RuntimeException('another boom'),
                [
                    '/Internal Error/',
                ],
                500,
            ],
            [
                new CakeException('base class'),
                ['/Internal Error/'],
                500,
            ],
        ];
    }

    /**
     * Test the various Cake Exception sub classes
     *
     * @dataProvider exceptionProvider
     * @return void
     */
    public function testCakeExceptionHandling($exception, $patterns, $code)
    {
        $exceptionRenderer = new ExceptionRenderer($exception);
        $response = $exceptionRenderer->render();

        $this->assertEquals($code, $response->getStatusCode());
        $body = (string)$response->getBody();
        foreach ($patterns as $pattern) {
            $this->assertRegExp($pattern, $body);
        }
    }

    /**
     * Test that class names not ending in Exception are not mangled.
     *
     * @return void
     */
    public function testExceptionNameMangling()
    {
        $exceptionRenderer = new MyCustomExceptionRenderer(new MissingWidgetThing());

        $result = (string)$exceptionRenderer->render()->getBody();
        $this->assertContains('widget thing is missing', $result);
    }

    /**
     * Test exceptions being raised when helpers are missing.
     *
     * @return void
     */
    public function testMissingRenderSafe()
    {
        $exception = new MissingHelperException(['class' => 'Fail']);
        $ExceptionRenderer = new MyCustomExceptionRenderer($exception);

        $controller = $this->getMockBuilder('Cake\Controller\Controller')
            ->setMethods(['render'])
            ->getMock();
<<<<<<< HEAD
        $ExceptionRenderer->controller->expects($this->at(0))
=======
        $controller->helpers = ['Fail', 'Boom'];
        $controller->request = new ServerRequest;
        $controller->expects($this->at(0))
>>>>>>> 9258019c
            ->method('render')
            ->with('missingHelper')
            ->will($this->throwException($exception));

        $ExceptionRenderer->setController($controller);

        $response = $ExceptionRenderer->render();
<<<<<<< HEAD
        $helpers = $ExceptionRenderer->controller->viewBuilder()->getHelpers();
        sort($helpers);
        $this->assertEquals(
            ['Form', 'Html'],
            $helpers
        );
=======
        sort($controller->helpers);
        $this->assertEquals(['Form', 'Html'], $controller->helpers);
>>>>>>> 9258019c
        $this->assertContains('Helper class Fail', (string)$response->getBody());
    }

    /**
     * Test that exceptions in beforeRender() are handled by outputMessageSafe
     *
     * @return void
     */
    public function testRenderExceptionInBeforeRender()
    {
        $exception = new NotFoundException('Not there, sorry');
        $ExceptionRenderer = new MyCustomExceptionRenderer($exception);

        $controller = $this->getMockBuilder('Cake\Controller\Controller')
            ->setMethods(['beforeRender'])
            ->getMock();
<<<<<<< HEAD
        $ExceptionRenderer->controller->expects($this->any())
=======
        $controller->request = new ServerRequest;
        $controller->expects($this->any())
>>>>>>> 9258019c
            ->method('beforeRender')
            ->will($this->throwException($exception));

        $ExceptionRenderer->setController($controller);

        $response = $ExceptionRenderer->render();
        $this->assertContains('Not there, sorry', (string)$response->getBody());
    }

    /**
     * Test that missing layoutPath don't cause other fatal errors.
     *
     * @return void
     */
    public function testMissingLayoutPathRenderSafe()
    {
        $this->called = false;
        $exception = new NotFoundException();
        $ExceptionRenderer = new MyCustomExceptionRenderer($exception);

<<<<<<< HEAD
        $ExceptionRenderer->controller = new Controller();
        $ExceptionRenderer->controller->getEventManager()->on(
=======
        $controller = new Controller();
        $controller->helpers = ['Fail', 'Boom'];
        $controller->getEventManager()->on(
>>>>>>> 9258019c
            'Controller.beforeRender',
            function (EventInterface $event) {
                $this->called = true;
                $event->getSubject()->viewBuilder()->setLayoutPath('boom');
            }
        );
<<<<<<< HEAD
        $ExceptionRenderer->controller->setRequest(new ServerRequest);
=======
        $controller->setRequest(new ServerRequest);

        $ExceptionRenderer->setController($controller);
>>>>>>> 9258019c

        $response = $ExceptionRenderer->render();
        $this->assertEquals('text/html', $response->getType());
        $this->assertContains('Not Found', (string)$response->getBody());
        $this->assertTrue($this->called, 'Listener added was not triggered.');
        $this->assertEquals('', $controller->viewBuilder()->getLayoutPath());
        $this->assertEquals('Error', $controller->viewBuilder()->getTemplatePath());
    }

    /**
     * Test that missing plugin disables Controller::$plugin if the two are the same plugin.
     *
     * @return void
     */
    public function testMissingPluginRenderSafe()
    {
        $exception = new NotFoundException();
        $ExceptionRenderer = new MyCustomExceptionRenderer($exception);

        $controller = $this->getMockBuilder('Cake\Controller\Controller')
            ->setMethods(['render'])
            ->getMock();
<<<<<<< HEAD
        $ExceptionRenderer->controller->setPlugin('TestPlugin');
        $ExceptionRenderer->controller->setRequest($this->getMockBuilder('Cake\Http\ServerRequest')->getMock());
=======
        $controller->setPlugin('TestPlugin');
        $controller->request = $this->getMockBuilder('Cake\Http\ServerRequest')->getMock();
>>>>>>> 9258019c

        $exception = new MissingPluginException(['plugin' => 'TestPlugin']);
        $controller->expects($this->once())
            ->method('render')
            ->with('error400')
            ->will($this->throwException($exception));

        $ExceptionRenderer->setController($controller);

        $response = $ExceptionRenderer->render();
        $body = (string)$response->getBody();
        $this->assertNotContains('test plugin error500', $body);
        $this->assertContains('Not Found', $body);
    }

    /**
     * Test that missing plugin doesn't disable Controller::$plugin if the two aren't the same plugin.
     *
     * @return void
     */
    public function testMissingPluginRenderSafeWithPlugin()
    {
        $this->loadPlugins(['TestPlugin']);
        $exception = new NotFoundException();
        $ExceptionRenderer = new MyCustomExceptionRenderer($exception);

        $controller = $this->getMockBuilder('Cake\Controller\Controller')
            ->setMethods(['render'])
            ->getMock();
<<<<<<< HEAD
        $ExceptionRenderer->controller->setPlugin('TestPlugin');
=======
        $controller->setPlugin('TestPlugin');
        $controller->request = $this->getMockBuilder('Cake\Http\ServerRequest')->getMock();
>>>>>>> 9258019c

        $exception = new MissingPluginException(['plugin' => 'TestPluginTwo']);
        $controller->expects($this->once())
            ->method('render')
            ->with('error400')
            ->will($this->throwException($exception));

        $ExceptionRenderer->setController($controller);

        $response = $ExceptionRenderer->render();
        $body = (string)$response->getBody();
        $this->assertContains('test plugin error500', $body);
        $this->assertContains('Not Found', $body);
        Plugin::unload();
    }

    /**
     * Test that exceptions can be rendered when a request hasn't been registered
     * with Router
     *
     * @return void
     */
    public function testRenderWithNoRequest()
    {
        Router::reload();
        $this->assertNull(Router::getRequest(false));

        $exception = new Exception('Terrible');
        $ExceptionRenderer = new ExceptionRenderer($exception);
        $result = $ExceptionRenderer->render();

        $this->assertContains('Internal Error', (string)$result->getBody());
        $this->assertEquals(500, $result->getStatusCode());
    }

    /**
     * Test that rendering exceptions triggers shutdown events.
     *
     * @return void
     */
    public function testRenderShutdownEvents()
    {
        $fired = [];
        $listener = function (EventInterface $event) use (&$fired) {
            $fired[] = $event->getName();
        };
        $events = EventManager::instance();
        $events->on('Controller.shutdown', $listener);

        $exception = new Exception('Terrible');
        $renderer = new ExceptionRenderer($exception);
        $renderer->render();

        $expected = ['Controller.shutdown'];
        $this->assertEquals($expected, $fired);
    }

    /**
     * test that subclass methods fire shutdown events.
     *
     * @return void
     */
    public function testSubclassTriggerShutdownEvents()
    {
        $fired = [];
        $listener = function (EventInterface $event) use (&$fired) {
            $fired[] = $event->getName();
        };
        $events = EventManager::instance();
        $events->on('Controller.shutdown', $listener);

        $exception = new MissingWidgetThingException('Widget not found');
        $renderer = new MyCustomExceptionRenderer($exception);
        $renderer->render();

        $expected = ['Controller.shutdown'];
        $this->assertEquals($expected, $fired);
    }

    /**
     * Tests the output of rendering a PDOException
     *
     * @return void
     */
    public function testPDOException()
    {
        $exception = new \PDOException('There was an error in the SQL query');
        $exception->queryString = 'SELECT * from poo_query < 5 and :seven';
        $exception->params = ['seven' => 7];
        $ExceptionRenderer = new ExceptionRenderer($exception);
        $response = $ExceptionRenderer->render();

        $this->assertEquals(500, $response->getStatusCode());
        $result = (string)$response->getBody();
        $this->assertContains('Database Error', $result);
        $this->assertContains('There was an error in the SQL query', $result);
        $this->assertContains(h('SELECT * from poo_query < 5 and :seven'), $result);
        $this->assertContains("'seven' => (int) 7", $result);
    }
}<|MERGE_RESOLUTION|>--- conflicted
+++ resolved
@@ -119,14 +119,11 @@
  */
 class MyCustomExceptionRenderer extends ExceptionRenderer
 {
-<<<<<<< HEAD
-=======
     public function setController($controller)
     {
         $this->controller = $controller;
     }
 
->>>>>>> 9258019c
     /**
      * custom error message type.
      *
@@ -745,13 +742,9 @@
         $controller = $this->getMockBuilder('Cake\Controller\Controller')
             ->setMethods(['render'])
             ->getMock();
-<<<<<<< HEAD
-        $ExceptionRenderer->controller->expects($this->at(0))
-=======
         $controller->helpers = ['Fail', 'Boom'];
         $controller->request = new ServerRequest;
         $controller->expects($this->at(0))
->>>>>>> 9258019c
             ->method('render')
             ->with('missingHelper')
             ->will($this->throwException($exception));
@@ -759,17 +752,8 @@
         $ExceptionRenderer->setController($controller);
 
         $response = $ExceptionRenderer->render();
-<<<<<<< HEAD
-        $helpers = $ExceptionRenderer->controller->viewBuilder()->getHelpers();
-        sort($helpers);
-        $this->assertEquals(
-            ['Form', 'Html'],
-            $helpers
-        );
-=======
         sort($controller->helpers);
         $this->assertEquals(['Form', 'Html'], $controller->helpers);
->>>>>>> 9258019c
         $this->assertContains('Helper class Fail', (string)$response->getBody());
     }
 
@@ -786,12 +770,8 @@
         $controller = $this->getMockBuilder('Cake\Controller\Controller')
             ->setMethods(['beforeRender'])
             ->getMock();
-<<<<<<< HEAD
-        $ExceptionRenderer->controller->expects($this->any())
-=======
         $controller->request = new ServerRequest;
         $controller->expects($this->any())
->>>>>>> 9258019c
             ->method('beforeRender')
             ->will($this->throwException($exception));
 
@@ -812,27 +792,17 @@
         $exception = new NotFoundException();
         $ExceptionRenderer = new MyCustomExceptionRenderer($exception);
 
-<<<<<<< HEAD
-        $ExceptionRenderer->controller = new Controller();
-        $ExceptionRenderer->controller->getEventManager()->on(
-=======
         $controller = new Controller();
         $controller->helpers = ['Fail', 'Boom'];
         $controller->getEventManager()->on(
->>>>>>> 9258019c
             'Controller.beforeRender',
             function (EventInterface $event) {
                 $this->called = true;
                 $event->getSubject()->viewBuilder()->setLayoutPath('boom');
             }
         );
-<<<<<<< HEAD
-        $ExceptionRenderer->controller->setRequest(new ServerRequest);
-=======
         $controller->setRequest(new ServerRequest);
-
         $ExceptionRenderer->setController($controller);
->>>>>>> 9258019c
 
         $response = $ExceptionRenderer->render();
         $this->assertEquals('text/html', $response->getType());
@@ -855,13 +825,8 @@
         $controller = $this->getMockBuilder('Cake\Controller\Controller')
             ->setMethods(['render'])
             ->getMock();
-<<<<<<< HEAD
-        $ExceptionRenderer->controller->setPlugin('TestPlugin');
-        $ExceptionRenderer->controller->setRequest($this->getMockBuilder('Cake\Http\ServerRequest')->getMock());
-=======
         $controller->setPlugin('TestPlugin');
         $controller->request = $this->getMockBuilder('Cake\Http\ServerRequest')->getMock();
->>>>>>> 9258019c
 
         $exception = new MissingPluginException(['plugin' => 'TestPlugin']);
         $controller->expects($this->once())
@@ -891,12 +856,8 @@
         $controller = $this->getMockBuilder('Cake\Controller\Controller')
             ->setMethods(['render'])
             ->getMock();
-<<<<<<< HEAD
-        $ExceptionRenderer->controller->setPlugin('TestPlugin');
-=======
         $controller->setPlugin('TestPlugin');
         $controller->request = $this->getMockBuilder('Cake\Http\ServerRequest')->getMock();
->>>>>>> 9258019c
 
         $exception = new MissingPluginException(['plugin' => 'TestPluginTwo']);
         $controller->expects($this->once())
