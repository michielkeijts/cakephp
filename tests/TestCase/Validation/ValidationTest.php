--- conflicted
+++ resolved
@@ -553,54 +553,6 @@
         $this->assertTrue(Validation::creditCard('4539365115149', ['visa']));
         $this->assertTrue(Validation::creditCard('4485146516702', ['visa']));
         // VISA 16 digit
-<<<<<<< HEAD
-        $this->assertTrue(Validation::cc('4916375389940009', ['visa']));
-        $this->assertTrue(Validation::cc('4929167481032610', ['visa']));
-        $this->assertTrue(Validation::cc('4485029969061519', ['visa']));
-        $this->assertTrue(Validation::cc('4485573845281759', ['visa']));
-        $this->assertTrue(Validation::cc('4485669810383529', ['visa']));
-        $this->assertTrue(Validation::cc('4929615806560327', ['visa']));
-        $this->assertTrue(Validation::cc('4556807505609535', ['visa']));
-        $this->assertTrue(Validation::cc('4532611336232890', ['visa']));
-        $this->assertTrue(Validation::cc('4532201952422387', ['visa']));
-        $this->assertTrue(Validation::cc('4485073797976290', ['visa']));
-        $this->assertTrue(Validation::cc('4024007157580969', ['visa']));
-        $this->assertTrue(Validation::cc('4053740470212274', ['visa']));
-        $this->assertTrue(Validation::cc('4716265831525676', ['visa']));
-        $this->assertTrue(Validation::cc('4024007100222966', ['visa']));
-        $this->assertTrue(Validation::cc('4539556148303244', ['visa']));
-        $this->assertTrue(Validation::cc('4532449879689709', ['visa']));
-        $this->assertTrue(Validation::cc('4916805467840986', ['visa']));
-        $this->assertTrue(Validation::cc('4532155644440233', ['visa']));
-        $this->assertTrue(Validation::cc('4467977802223781', ['visa']));
-        $this->assertTrue(Validation::cc('4539224637000686', ['visa']));
-        $this->assertTrue(Validation::cc('4556629187064965', ['visa']));
-        $this->assertTrue(Validation::cc('4532970205932943', ['visa']));
-        $this->assertTrue(Validation::cc('4821470132041850', ['visa']));
-        $this->assertTrue(Validation::cc('4916214267894485', ['visa']));
-        $this->assertTrue(Validation::cc('4024007169073284', ['visa']));
-        $this->assertTrue(Validation::cc('4716783351296122', ['visa']));
-        $this->assertTrue(Validation::cc('4556480171913795', ['visa']));
-        $this->assertTrue(Validation::cc('4929678411034997', ['visa']));
-        $this->assertTrue(Validation::cc('4682061913519392', ['visa']));
-        $this->assertTrue(Validation::cc('4916495481746474', ['visa']));
-        $this->assertTrue(Validation::cc('4929007108460499', ['visa']));
-        $this->assertTrue(Validation::cc('4539951357838586', ['visa']));
-        $this->assertTrue(Validation::cc('4716482691051558', ['visa']));
-        $this->assertTrue(Validation::cc('4916385069917516', ['visa']));
-        $this->assertTrue(Validation::cc('4929020289494641', ['visa']));
-        $this->assertTrue(Validation::cc('4532176245263774', ['visa']));
-        $this->assertTrue(Validation::cc('4556242273553949', ['visa']));
-        $this->assertTrue(Validation::cc('4481007485188614', ['visa']));
-        $this->assertTrue(Validation::cc('4716533372139623', ['visa']));
-        $this->assertTrue(Validation::cc('4929152038152632', ['visa']));
-        $this->assertTrue(Validation::cc('4539404037310550', ['visa']));
-        $this->assertTrue(Validation::cc('4532800925229140', ['visa']));
-        $this->assertTrue(Validation::cc('4916845885268360', ['visa']));
-        $this->assertTrue(Validation::cc('4394514669078434', ['visa']));
-        $this->assertTrue(Validation::cc('4485611378115042', ['visa']));
-        $this->assertTrue(Validation::cc('4485-6113-7811-5042', ['visa']));
-=======
         $this->assertTrue(Validation::creditCard('4916375389940009', ['visa']));
         $this->assertTrue(Validation::creditCard('4929167481032610', ['visa']));
         $this->assertTrue(Validation::creditCard('4485029969061519', ['visa']));
@@ -646,7 +598,7 @@
         $this->assertTrue(Validation::creditCard('4916845885268360', ['visa']));
         $this->assertTrue(Validation::creditCard('4394514669078434', ['visa']));
         $this->assertTrue(Validation::creditCard('4485611378115042', ['visa']));
->>>>>>> 3dc6fd9d
+        $this->assertTrue(Validation::creditCard('4485-6113-7811-5042', ['visa']));
         // Visa Electron
         $this->assertTrue(Validation::creditCard('4175003346287100', ['electron']));
         $this->assertTrue(Validation::creditCard('4913042516577228', ['electron']));
