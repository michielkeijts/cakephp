--- conflicted
+++ resolved
@@ -781,13 +781,9 @@
      */
     public function testSaveAssociatedNotEmptyNotIterable()
     {
-<<<<<<< HEAD
-        $articles = $this->getTableLocator()->get('Articles');
-=======
         $this->expectException(\InvalidArgumentException::class);
         $this->expectExceptionMessage('Could not save comments, it cannot be traversed');
-        $articles = TableRegistry::get('Articles');
->>>>>>> 41ecd041
+        $articles = $this->getTableLocator()->get('Articles');
         $association = $articles->hasMany('Comments', [
             'saveStrategy' => HasMany::SAVE_APPEND
         ]);
@@ -935,7 +931,7 @@
     public function testInvalidSaveStrategy()
     {
         $this->expectException(\InvalidArgumentException::class);
-        $articles = TableRegistry::get('Articles');
+        $articles = $this->getTableLocator()->get('Articles');
 
         $association = $articles->hasMany('Comments');
         $association->setSaveStrategy('anotherThing');
@@ -948,7 +944,7 @@
      */
     public function testSetSaveStrategy()
     {
-        $articles = TableRegistry::get('Articles');
+        $articles = $this->getTableLocator()->get('Articles');
 
         $association = $articles->hasMany('Comments');
         $this->assertSame($association, $association->setSaveStrategy(HasMany::SAVE_REPLACE));
@@ -964,7 +960,7 @@
     public function testSaveStrategy()
     {
         $this->deprecated(function () {
-            $articles = TableRegistry::get('Articles');
+            $articles = $this->getTableLocator()->get('Articles');
 
             $association = $articles->hasMany('Comments');
             $this->assertSame(HasMany::SAVE_REPLACE, $association->saveStrategy(HasMany::SAVE_REPLACE));
