--- conflicted
+++ resolved
@@ -145,29 +145,13 @@
     }
 
     /**
-     * Tests that className() returns the correct association className
-     *
-     * @group deprecated
-     * @return void
-     */
-    public function testClassName()
-    {
-<<<<<<< HEAD
-        $this->assertEquals('Cake\Test\TestCase\ORM\TestTable', $this->association->className());
-=======
-        $this->deprecated(function () {
-            $this->assertEquals('\Cake\Test\TestCase\ORM\TestTable', $this->association->className());
-        });
-    }
-
-    /**
      * Tests that setClassName() succeeds before the target table is resolved.
      *
      * @return void
      */
     public function testSetClassNameBeforeTarget()
     {
-        $this->assertEquals('\Cake\Test\TestCase\ORM\TestTable', $this->association->getClassName());
+        $this->assertEquals('Cake\Test\TestCase\ORM\TestTable', $this->association->getClassName());
         $this->assertSame($this->association, $this->association->setClassName('\TestApp\Model\Table\AuthorsTable'));
         $this->assertEquals('\TestApp\Model\Table\AuthorsTable', $this->association->getClassName());
     }
@@ -224,7 +208,6 @@
         $this->assertEquals('TestApp\Model\Table\AuthorsTable', $className);
         $this->association->setClassName('Authors');
         $this->assertEquals('Authors', $this->association->getClassName());
->>>>>>> 792e3070
     }
 
     /**
