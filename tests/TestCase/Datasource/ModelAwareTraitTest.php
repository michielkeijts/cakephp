<?php
declare(strict_types=1);
/**
 * CakePHP(tm) : Rapid Development Framework (https://cakephp.org)
 * Copyright (c) Cake Software Foundation, Inc. (https://cakefoundation.org)
 *
 * Licensed under The MIT License
 * Redistributions of files must retain the above copyright notice.
 *
 * @copyright     Copyright (c) Cake Software Foundation, Inc. (https://cakefoundation.org)
 * @link          https://cakephp.org CakePHP(tm) Project
 * @since         3.0.0
 * @license       https://opensource.org/licenses/mit-license.php MIT License
 */
namespace Cake\Test\TestCase\Datasource;

use Cake\Datasource\FactoryLocator;
use Cake\TestSuite\TestCase;
<<<<<<< HEAD
use TestApp\Stub\Stub;
=======
use TestApp\Model\Table\PaginatorPostsTable;

/**
 * Testing stub.
 */
class Stub
{

    use ModelAwareTrait;

    public function setProps($name)
    {
        $this->_setModelClass($name);
    }
}
>>>>>>> e82e4995

/**
 * ModelAwareTrait test case
 */
class ModelAwareTraitTest extends TestCase
{
    /**
     * Test set modelClass
     *
     * @return void
     */
    public function testSetModelClass()
    {
        $stub = new Stub();
        $this->assertNull($stub->modelClass);

        $stub->setProps('StubArticles');
        $this->assertEquals('StubArticles', $stub->modelClass);
    }

    /**
     * test loadModel()
     *
     * @return void
     */
    public function testLoadModel()
    {
        $stub = new Stub();
        $stub->setProps('Articles');
        $stub->setModelType('Table');

        $result = $stub->loadModel();
        $this->assertInstanceOf('Cake\ORM\Table', $result);
        $this->assertInstanceOf('Cake\ORM\Table', $stub->Articles);

        $result = $stub->loadModel('Comments');
        $this->assertInstanceOf('Cake\ORM\Table', $result);
        $this->assertInstanceOf('Cake\ORM\Table', $stub->Comments);

        $result = $stub->loadModel(PaginatorPostsTable::class);
        $this->assertInstanceOf(PaginatorPostsTable::class, $result);
        $this->assertInstanceOf(PaginatorPostsTable::class, $stub->PaginatorPosts);
        $this->assertSame('PaginatorPosts', $result->getAlias());
    }

    /**
     * test loadModel() with plugin prefixed models
     *
     * Load model should not be called with Foo.Model Bar.Model Model
     * But if it is, the first call wins.
     *
     * @return void
     */
    public function testLoadModelPlugin()
    {
        $stub = new Stub();
        $stub->setProps('Articles');
        $stub->setModelType('Table');

        $result = $stub->loadModel('TestPlugin.Comments');
        $this->assertInstanceOf('TestPlugin\Model\Table\CommentsTable', $result);
        $this->assertInstanceOf('TestPlugin\Model\Table\CommentsTable', $stub->Comments);

        $result = $stub->loadModel('Comments');
        $this->assertInstanceOf('TestPlugin\Model\Table\CommentsTable', $result);
        $this->assertInstanceOf('TestPlugin\Model\Table\CommentsTable', $stub->Comments);
    }

    /**
     * test alternate model factories.
     *
     * @return void
     */
    public function testModelFactory()
    {
        $stub = new Stub();
        $stub->setProps('Articles');

        $stub->modelFactory('Table', function ($name) {
            $mock = new \StdClass();
            $mock->name = $name;

            return $mock;
        });

        $result = $stub->loadModel('Magic', 'Table');
        $this->assertInstanceOf('stdClass', $result);
        $this->assertInstanceOf('stdClass', $stub->Magic);
        $this->assertEquals('Magic', $stub->Magic->name);
    }

    /**
     * test getModelType() and setModelType()
     *
     * @return void
     */
    public function testGetSetModelType()
    {
        $stub = new Stub();
        $stub->setProps('Articles');

        FactoryLocator::add('Test', function ($name) {
            $mock = new \StdClass();
            $mock->name = $name;

            return $mock;
        });
        $stub->setModelType('Test');
        $this->assertSame('Test', $stub->getModelType());
    }

    /**
     * test MissingModelException being thrown
     *
     * @return void
     */
    public function testMissingModelException()
    {
        $this->expectException(\Cake\Datasource\Exception\MissingModelException::class);
        $this->expectExceptionMessage('Model class "Magic" of type "Test" could not be found.');
        $stub = new Stub();

        FactoryLocator::add('Test', function ($name) {
            return false;
        });

        $stub->loadModel('Magic', 'Test');
    }

    public function tearDown()
    {
        FactoryLocator::drop('Test');

        parent::tearDown();
    }
}<|MERGE_RESOLUTION|>--- conflicted
+++ resolved
@@ -16,25 +16,8 @@
 
 use Cake\Datasource\FactoryLocator;
 use Cake\TestSuite\TestCase;
-<<<<<<< HEAD
+use TestApp\Model\Table\PaginatorPostsTable;
 use TestApp\Stub\Stub;
-=======
-use TestApp\Model\Table\PaginatorPostsTable;
-
-/**
- * Testing stub.
- */
-class Stub
-{
-
-    use ModelAwareTrait;
-
-    public function setProps($name)
-    {
-        $this->_setModelClass($name);
-    }
-}
->>>>>>> e82e4995
 
 /**
  * ModelAwareTrait test case
