<?php
/**
 * CakePHP :  Rapid Development Framework (https://cakephp.org)
 * Copyright (c) Cake Software Foundation, Inc. (https://cakefoundation.org)
 *
 * Licensed under The MIT License
 * For full copyright and license information, please see the LICENSE.txt
 * Redistributions of files must retain the above copyright notice.
 *
 * @copyright     Copyright (c) Cake Software Foundation, Inc. (https://cakefoundation.org)
 * @link          https://cakephp.org CakePHP Project
 * @since         2.5.0
 * @license       https://opensource.org/licenses/mit-license.php MIT License
 */
namespace Cake\Test\TestCase\Shell;

use Cake\Console\ConsoleIo;
use Cake\Console\ConsoleOutput;
use Cake\Core\Plugin;
use Cake\TestSuite\Stub\ConsoleOutput as StubOutput;
use Cake\TestSuite\TestCase;

/**
<<<<<<< HEAD
 * TestCompletionStringOutput
 */
class TestCompletionStringOutput extends ConsoleOutput
{
    public $output = '';

    protected function _write($message)
    {
        $this->output .= $message;
    }
}

/**
=======
>>>>>>> 68c3df34
 * CompletionShellTest
 */
class CompletionShellTest extends TestCase
{
    /**
     * setUp method
     *
     * @return void
     */
    public function setUp()
    {
        parent::setUp();
        static::setAppNamespace();
        Plugin::load(['TestPlugin', 'TestPluginTwo']);

        $this->out = new StubOutput();
        $io = new ConsoleIo($this->out);

        $this->Shell = $this->getMockBuilder('Cake\Shell\CompletionShell')
            ->setMethods(['in', '_stop', 'clear'])
            ->setConstructorArgs([$io])
            ->getMock();

        $this->Shell->Command = $this->getMockBuilder('Cake\Shell\Task\CommandTask')
            ->setMethods(['in', '_stop', 'clear'])
            ->setConstructorArgs([$io])
            ->getMock();
    }

    /**
     * tearDown
     *
     * @return void
     */
    public function tearDown()
    {
        parent::tearDown();
        unset($this->Shell);
        static::setAppNamespace('App');
        Plugin::unload();
    }

    /**
     * test that the startup method suppresses the shell header
     *
     * @return void
     */
    public function testStartup()
    {
        $this->Shell->runCommand(['main']);
        $output = $this->out->output();

        $needle = 'Welcome to CakePHP';
        $this->assertTextNotContains($needle, $output);
    }

    /**
     * test that main displays a warning
     *
     * @return void
     */
    public function testMain()
    {
        $this->Shell->runCommand(['main']);
        $output = $this->out->output();

        $expected = '/This command is not intended to be called manually/';
        $this->assertRegExp($expected, $output);
    }

    /**
     * test commands method that list all available commands
     *
     * @return void
     */
    public function testCommands()
    {
        $this->Shell->runCommand(['commands']);
        $output = $this->out->output();

        $expected = 'TestPlugin.example TestPlugin.sample TestPluginTwo.example unique welcome ' .
            'cache help i18n plugin routes schema_cache server version ' .
            "abort demo i18m integration merge sample shell_test testing_dispatch";
        $this->assertTextEquals($expected, $output);
    }

    /**
     * test that options without argument returns nothing
     *
     * @return void
     */
    public function testOptionsNoArguments()
    {
        $this->Shell->runCommand(['options']);
        $output = $this->out->output();

        $expected = '';
        $this->assertTextEquals($expected, $output);
    }

    /**
     * test that options with a non-existing command returns nothing
     *
     * @return void
     */
    public function testOptionsNonExistingCommand()
    {
        $this->Shell->runCommand(['options', 'foo']);
        $output = $this->out->output();
        $expected = '';
        $this->assertTextEquals($expected, $output);
    }

    /**
     * test that options with an existing command returns the proper options
     *
     * @return void
     */
    public function testOptions()
    {
        $this->Shell->runCommand(['options', 'schema_cache']);
        $output = $this->out->output();

        $expected = "--connection -c --help -h --quiet -q --verbose -v";
        $this->assertTextEquals($expected, $output);
    }

    /**
     * test that options with an existing command / subcommand pair returns the proper options
     *
     * @return void
     */
    public function testOptionsTask()
    {
        $this->Shell->runCommand(['options', 'sample', 'sample']);
        $output = $this->out->output();

        $expected = "--help -h --quiet -q --sample -s --verbose -v";
        $this->assertTextEquals($expected, $output);
    }

    /**
     * test that subCommands with a existing CORE command returns the proper sub commands
     *
     * @return void
     */
    public function testSubCommandsCorePlugin()
    {
        $this->Shell->runCommand(['subcommands', 'CORE.schema_cache']);
        $output = $this->out->output();

        $expected = "build clear";
        $this->assertTextEquals($expected, $output);
    }

    /**
     * test that subCommands with a existing APP command returns the proper sub commands (in this case none)
     *
     * @return void
     */
    public function testSubCommandsAppPlugin()
    {
        $this->Shell->runCommand(['subcommands', 'app.sample']);
        $output = $this->out->output();

        $expected = "derp load returnValue sample withAbort";
        $this->assertTextEquals($expected, $output);
    }

    /**
     * test that subCommands with an existing plugin command returns the proper sub commands
     * when the Shell name is unique and the dot notation not mandatory
     *
     * @return void
     */
    public function testSubCommandsPlugin()
    {
        $this->Shell->runCommand(['subcommands', 'welcome']);
        $output = $this->out->output();

        $expected = "say_hello";
        $this->assertTextEquals($expected, $output);
    }

    /**
     * test that using the dot notation when not mandatory works to provide backward compatibility
     *
     * @return void
     */
    public function testSubCommandsPluginDotNotationBackwardCompatibility()
    {
        $this->Shell->runCommand(['subcommands', 'TestPluginTwo.welcome']);
        $output = $this->out->output();

        $expected = "say_hello";
        $this->assertTextEquals($expected, $output);
    }

    /**
     * test that subCommands with an existing plugin command returns the proper sub commands
     *
     * @return void
     */
    public function testSubCommandsPluginDotNotation()
    {
        $this->Shell->runCommand(['subcommands', 'TestPluginTwo.example']);
        $output = $this->out->output();

        $expected = "say_hello";
        $this->assertTextEquals($expected, $output);
    }

    /**
     * test that subCommands with an app shell that is also defined in a plugin and without the prefix "app."
     * returns proper sub commands
     *
     * @return void
     */
    public function testSubCommandsAppDuplicatePluginNoDot()
    {
        $this->Shell->runCommand(['subcommands', 'sample']);
        $output = $this->out->output();

        $expected = "derp load returnValue sample withAbort";
        $this->assertTextEquals($expected, $output);
    }

    /**
     * test that subCommands with a plugin shell that is also defined in the returns proper sub commands
     *
     * @return void
     */
    public function testSubCommandsPluginDuplicateApp()
    {
        $this->Shell->runCommand(['subcommands', 'TestPlugin.sample']);
        $output = $this->out->output();

        $expected = "example";
        $this->assertTextEquals($expected, $output);
    }

    /**
     * test that subcommands without arguments returns nothing
     *
     * @return void
     */
    public function testSubCommandsNoArguments()
    {
        $this->Shell->runCommand(['subcommands']);
        $output = $this->out->output();

        $expected = '';
        $this->assertEquals($expected, $output);
    }

    /**
     * test that subcommands with a non-existing command returns nothing
     *
     * @return void
     */
    public function testSubCommandsNonExistingCommand()
    {
        $this->Shell->runCommand(['subcommands', 'foo']);
        $output = $this->out->output();

        $expected = '';
        $this->assertEquals($expected, $output);
    }

    /**
     * test that subcommands returns the available subcommands for the given command
     *
     * @return void
     */
    public function testSubCommands()
    {
        $this->Shell->runCommand(['subcommands', 'schema_cache']);
        $output = $this->out->output();

        $expected = "build clear";
        $this->assertTextEquals($expected, $output);
    }

    /**
     * test that fuzzy returns nothing
     *
     * @return void
     */
    public function testFuzzy()
    {
        $this->Shell->runCommand(['fuzzy']);
        $output = $this->out->output();

        $expected = '';
        $this->assertEquals($expected, $output);
    }
}<|MERGE_RESOLUTION|>--- conflicted
+++ resolved
@@ -21,22 +21,6 @@
 use Cake\TestSuite\TestCase;
 
 /**
-<<<<<<< HEAD
- * TestCompletionStringOutput
- */
-class TestCompletionStringOutput extends ConsoleOutput
-{
-    public $output = '';
-
-    protected function _write($message)
-    {
-        $this->output .= $message;
-    }
-}
-
-/**
-=======
->>>>>>> 68c3df34
  * CompletionShellTest
  */
 class CompletionShellTest extends TestCase
