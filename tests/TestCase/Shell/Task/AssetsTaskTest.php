--- conflicted
+++ resolved
@@ -200,7 +200,6 @@
     }
 
     /**
-<<<<<<< HEAD
      * testCopyOverwrite
      *
      * @return void
@@ -230,7 +229,9 @@
         $this->assertFileEquals($path . DS . 'root.js', $pluginPath . DS . 'root.js');
 
         $folder = new Folder($path);
-=======
+    }
+
+    /**
      * testRemoveSymlink method
      *
      * @return void
@@ -335,7 +336,6 @@
         $this->assertTrue($newfilectime > $filectime);
 
         $folder = new Folder(WWW_ROOT . 'company');
->>>>>>> c0231dca
         $folder->delete();
     }
 }