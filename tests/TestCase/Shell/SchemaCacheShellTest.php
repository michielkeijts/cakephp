<?php
declare(strict_types=1);
/**
 * CakePHP(tm) : Rapid Development Framework (https://cakephp.org)
 * Copyright (c) Cake Software Foundation, Inc. (https://cakefoundation.org)
 *
 * Licensed under The MIT License
 * For full copyright and license information, please see the LICENSE.txt
 * Redistributions of files must retain the above copyright notice.
 *
 * @copyright     Copyright (c) Cake Software Foundation, Inc. (https://cakefoundation.org)
 * @link          https://cakephp.org CakePHP(tm) Project
 * @since         3.6.0
 * @license       https://opensource.org/licenses/mit-license.php MIT License
 */
namespace Cake\Test\TestCase\Shell;

use Cake\Cache\Cache;
use Cake\Console\Exception\StopException;
use Cake\Datasource\ConnectionManager;
use Cake\Shell\SchemaCacheShell;
use Cake\TestSuite\TestCase;

/**
 * SchemaCacheShell test.
 */
class SchemaCacheShellTest extends TestCase
{
    /**
     * Fixtures.
     *
     * @var array
     */
    public $fixtures = ['core.Articles', 'core.Tags'];

    /**
     * setup method
     *
     * @return void
     */
    public function setUp()
    {
        parent::setUp();
        $this->io = $this->getMockBuilder('Cake\Console\ConsoleIo')->getMock();
        $this->shell = new SchemaCacheShell($this->io);

        $this->cache = $this->getMockBuilder('Cake\Cache\CacheEngine')->getMock();
        $this->cache->expects($this->any())
            ->method('init')
            ->will($this->returnValue(true));
        Cache::setConfig('orm_cache', $this->cache);

        $ds = ConnectionManager::get('test');
        $ds->cacheMetadata('orm_cache');
    }

    /**
     * Teardown
     *
     * @return void
     */
    public function tearDown()
    {
        parent::tearDown();
        Cache::drop('orm_cache');

        $ds = ConnectionManager::get('test');
        $ds->cacheMetadata(false);
    }

    /**
     * Test that clear enables the cache if it was disabled.
     *
     * @return void
     */
    public function testClearEnablesMetadataCache()
    {
        $ds = ConnectionManager::get('test');
        $ds->cacheMetadata(false);

        $this->shell->params['connection'] = 'test';
        $this->shell->clear();
        $this->assertInstanceOf('Cake\Database\Schema\CachedCollection', $ds->getSchemaCollection());
    }

    /**
     * Test that build enables the cache if it was disabled.
     *
     * @return void
     */
    public function testBuildEnablesMetadataCache()
    {
        $ds = ConnectionManager::get('test');
        $ds->cacheMetadata(false);

        $this->shell->params['connection'] = 'test';
        $this->shell->build();
        $this->assertInstanceOf('Cake\Database\Schema\CachedCollection', $ds->getSchemaCollection());
    }

    /**
     * Test build() with no args.
     *
     * @return void
     */
    public function testBuildNoArgs()
    {
<<<<<<< HEAD
        $this->cache->method('write')
            ->will($this->returnValue(true));

=======
        $this->cache->expects($this->any())
            ->method('write')
            ->will($this->returnValue(true));
>>>>>>> 792e3070
        $this->cache->expects($this->at(3))
            ->method('write')
            ->with('test_articles')
            ->will($this->returnValue(true));

        $this->shell->params['connection'] = 'test';
        $this->shell->build();
    }

    /**
     * Test build() with one arg.
     *
     * @return void
     */
    public function testBuildNamedModel()
    {
        $this->cache->expects($this->once())
            ->method('write')
            ->with('test_articles')
            ->will($this->returnValue(true));
        $this->cache->expects($this->never())
            ->method('delete');

        $this->shell->params['connection'] = 'test';
        $this->shell->build('articles');
    }

    /**
     * Test build() overwrites cached data.
     *
     * @return void
     */
    public function testBuildOverwritesExistingData()
    {
        $this->cache->expects($this->once())
            ->method('write')
            ->with('test_articles')
            ->will($this->returnValue(true));
        $this->cache->expects($this->never())
            ->method('read');
        $this->cache->expects($this->never())
            ->method('delete');

        $this->shell->params['connection'] = 'test';
        $this->shell->build('articles');
    }

    /**
     * Test build() with a non-existing connection name.
     *
     * @return void
     */
    public function testBuildInvalidConnection()
    {
        $this->expectException(StopException::class);
        $this->shell->params['connection'] = 'derpy-derp';
        $this->shell->build('articles');
    }

    /**
     * Test clear() with an invalid connection name.
     *
     * @return void
     */
    public function testClearInvalidConnection()
    {
        $this->expectException(StopException::class);
        $this->shell->params['connection'] = 'derpy-derp';
        $this->shell->clear('articles');
    }

    /**
     * Test clear() with no args.
     *
     * @return void
     */
    public function testClearNoArgs()
    {
        $this->cache->expects($this->at(3))
            ->method('delete')
            ->with('test_articles')
            ->will($this->returnValue(true));

        $this->shell->params['connection'] = 'test';
        $this->shell->clear();
    }

    /**
     * Test clear() with a model name.
     *
     * @return void
     */
    public function testClearNamedModel()
    {
        $this->cache->expects($this->never())
            ->method('write')
            ->will($this->returnValue(true));
        $this->cache->expects($this->once())
            ->method('delete')
            ->with('test_articles');

        $this->shell->params['connection'] = 'test';
        $this->shell->clear('articles');
    }
}<|MERGE_RESOLUTION|>--- conflicted
+++ resolved
@@ -105,15 +105,9 @@
      */
     public function testBuildNoArgs()
     {
-<<<<<<< HEAD
-        $this->cache->method('write')
-            ->will($this->returnValue(true));
-
-=======
         $this->cache->expects($this->any())
             ->method('write')
             ->will($this->returnValue(true));
->>>>>>> 792e3070
         $this->cache->expects($this->at(3))
             ->method('write')
             ->with('test_articles')
