<?php
declare(strict_types=1);
/**
 * CakePHP(tm) : Rapid Development Framework (https://cakephp.org)
 * Copyright (c) Cake Software Foundation, Inc. (https://cakefoundation.org)
 *
 * Licensed under The MIT License
 * For full copyright and license information, please see the LICENSE.txt
 * Redistributions of files must retain the above copyright notice
 *
 * @copyright     Copyright (c) Cake Software Foundation, Inc. (https://cakefoundation.org)
 * @link          https://cakephp.org CakePHP(tm) Project
 * @since         1.2.0
 * @license       https://opensource.org/licenses/mit-license.php MIT License
 */
namespace Cake\Test\TestCase\Controller\Component;

use Cake\Controller\Component\RequestHandlerComponent;
use Cake\Controller\ComponentRegistry;
use Cake\Event\Event;
use Cake\Http\Response;
use Cake\Http\ServerRequest;
use Cake\Routing\Router;
use Cake\TestSuite\TestCase;
use Cake\View\AjaxView;
use Cake\View\JsonView;
use Cake\View\XmlView;
use TestApp\Controller\RequestHandlerTestController;
use Zend\Diactoros\Stream;

/**
 * RequestHandlerComponentTest class
 */
class RequestHandlerComponentTest extends TestCase
{
    /**
     * Controller property
     *
     * @var RequestHandlerTestController
     */
    public $Controller;

    /**
     * RequestHandler property
     *
     * @var RequestHandlerComponent
     */
    public $RequestHandler;

    /**
     * @var ServerRequest
     */
    public $request;

    /**
     * Backup of $_SERVER
     *
     * @var array
     */
    protected $server = [];

    /**
     * setUp method
     *
     * @return void
     */
    public function setUp(): void
    {
        parent::setUp();
        $this->server = $_SERVER;
        static::setAppNamespace();
        $this->_init();
    }

    /**
     * init method
     *
     * @return void
     */
    protected function _init(): void
    {
        $request = new ServerRequest(['url' => 'controller_posts/index']);
        $response = $this->getMockBuilder('Cake\Http\Response')
            ->setMethods(['_sendHeader', 'stop'])
            ->getMock();
        $this->Controller = new RequestHandlerTestController($request, $response);
        $this->RequestHandler = $this->Controller->components()->load('RequestHandler');
        $this->request = $request;

        Router::scope('/', function ($routes): void {
            $routes->setExtensions('json');
            $routes->fallbacks('InflectedRoute');
        });
    }

    /**
     * tearDown method
     *
     * @return void
     */
    public function tearDown(): void
    {
        parent::tearDown();
        Router::reload();
        $_SERVER = $this->server;
        unset($this->RequestHandler, $this->Controller);
    }

    /**
     * Test that the constructor sets the config.
     *
     * @return void
     */
    public function testConstructorConfig(): void
    {
        $config = [
            'viewClassMap' => ['json' => 'MyPlugin.MyJson'],
        ];
        $controller = $this->getMockBuilder('Cake\Controller\Controller')
            ->setMethods(['redirect'])
            ->getMock();
        $collection = new ComponentRegistry($controller);
        $requestHandler = new RequestHandlerComponent($collection, $config);
        $this->assertEquals(['json' => 'MyPlugin.MyJson'], $requestHandler->getConfig('viewClassMap'));
    }

    /**
     * testInitializeCallback method
     *
     * @return void
     */
    public function testInitializeCallback(): void
    {
        $this->assertNull($this->RequestHandler->ext);
        $this->Controller->setRequest($this->Controller->getRequest()->withParam('_ext', 'rss'));
        $this->RequestHandler->startup(new Event('Controller.startup', $this->Controller));
        $this->assertEquals('rss', $this->RequestHandler->ext);
    }

    /**
     * test that a mapped Accept-type header will set $this->ext correctly.
     *
     * @return void
     */
    public function testInitializeContentTypeSettingExt(): void
    {
        Router::reload();
        $this->Controller->setRequest($this->request->withHeader('Accept', 'application/json'));

        $this->RequestHandler->ext = null;
        $this->RequestHandler->startup(new Event('Controller.startup', $this->Controller));
        $this->assertEquals('json', $this->RequestHandler->ext);
    }

    /**
     * Test that RequestHandler sets $this->ext when jQuery sends its wonky-ish headers.
     *
     * @return void
     */
    public function testInitializeContentTypeWithjQueryAccept(): void
    {
        Router::reload();
        $this->Controller->setRequest($this->request
            ->withHeader('Accept', 'application/json, application/javascript, */*; q=0.01')
            ->withHeader('X-Requested-With', 'XMLHttpRequest'));
        $this->RequestHandler->ext = null;
        Router::extensions('json', false);

        $this->RequestHandler->startup(new Event('Controller.startup', $this->Controller));
        $this->assertEquals('json', $this->RequestHandler->ext);
    }

    /**
     * Test that RequestHandler does not set extension to csv for text/plain mimetype
     *
     * @return void
     */
    public function testInitializeContentTypeWithjQueryTextPlainAccept(): void
    {
        Router::reload();
        $this->Controller->setRequest($this->request->withHeader('Accept', 'text/plain, */*; q=0.01'));

        $this->RequestHandler->startup(new Event('Controller.startup', $this->Controller));
        $this->assertNull($this->RequestHandler->ext);
    }

    /**
     * Test that RequestHandler sets $this->ext when jQuery sends its wonky-ish headers
     * and the application is configured to handle multiple extensions
     *
     * @return void
     */
    public function testInitializeContentTypeWithjQueryAcceptAndMultiplesExtensions(): void
    {
        Router::reload();
        $this->Controller->setRequest($this->request->withHeader('Accept', 'application/json, application/javascript, */*; q=0.01'));
        $this->RequestHandler->ext = null;
        Router::extensions(['rss', 'json'], false);

        $this->RequestHandler->startup(new Event('Controller.startup', $this->Controller));
        $this->assertEquals('json', $this->RequestHandler->ext);
    }

    /**
     * Test that RequestHandler does not set $this->ext when multiple accepts are sent.
     *
     * @return void
     */
    public function testInitializeNoContentTypeWithSingleAccept(): void
    {
        Router::reload();
        $_SERVER['HTTP_ACCEPT'] = 'application/json, text/html, */*; q=0.01';
        $this->assertNull($this->RequestHandler->ext);

        $this->RequestHandler->startup(new Event('Controller.startup', $this->Controller));
        $this->assertNull($this->RequestHandler->ext);
    }

    /**
     * Test that ext is set to the first listed extension with multiple accepted
     * content types.
     * Having multiple types accepted with same weight, means the client lets the
     * server choose the returned content type.
     *
     * @return void
     */
    public function testInitializeNoContentTypeWithMultipleAcceptedTypes(): void
    {
        $this->Controller->setRequest($this->request->withHeader(
            'Accept',
            'application/json, application/javascript, application/xml, */*; q=0.01'
        ));
        $this->RequestHandler->ext = null;
        Router::extensions(['xml', 'json'], false);

        $this->RequestHandler->startup(new Event('Controller.startup', $this->Controller));
        $this->assertEquals('xml', $this->RequestHandler->ext);

        $this->RequestHandler->ext = null;
        Router::extensions(['json', 'xml'], false);

        $this->RequestHandler->startup(new Event('Controller.startup', $this->Controller));
        $this->assertEquals('json', $this->RequestHandler->ext);
    }

    /**
     * Test that ext is set to type with highest weight
     *
     * @return void
     */
    public function testInitializeContentTypeWithMultipleAcceptedTypes(): void
    {
        Router::reload();
        $this->Controller->setRequest($this->request->withHeader(
            'Accept',
            'text/csv;q=1.0, application/json;q=0.8, application/xml;q=0.7'
        ));
        $this->RequestHandler->ext = null;

        $this->RequestHandler->startup(new Event('Controller.startup', $this->Controller));
        $this->assertEquals('json', $this->RequestHandler->ext);
    }

    /**
     * Test that ext is not set with confusing android accepts headers.
     *
     * @return void
     */
    public function testInitializeAmbiguousAndroidAccepts(): void
    {
        Router::reload();
        $this->request = $this->request->withEnv(
            'HTTP_ACCEPT',
            'application/xml,application/xhtml+xml,text/html;q=0.9,text/plain;q=0.8,image/png,*/*;q=0.5'
        );
        $this->RequestHandler->ext = null;

        $this->RequestHandler->startup(new Event('Controller.startup', $this->Controller));
        $this->assertNull($this->RequestHandler->ext);
    }

    /**
     * Test that the headers sent by firefox are not treated as XML requests.
     *
     * @return void
     */
    public function testInititalizeFirefoxHeaderNotXml(): void
    {
        $_SERVER['HTTP_ACCEPT'] = 'text/html,application/xhtml+xml,application/xml;image/png,image/jpeg,image/*;q=0.9,*/*;q=0.8';
        Router::extensions(['xml', 'json'], false);

        $this->RequestHandler->startup(new Event('Controller.startup', $this->Controller));
        $this->assertNull($this->RequestHandler->ext);
    }

    /**
     * Test that a type mismatch doesn't incorrectly set the ext
     *
     * @return void
     */
    public function testInitializeContentTypeAndExtensionMismatch(): void
    {
        $this->assertNull($this->RequestHandler->ext);
        $extensions = Router::extensions();
        Router::extensions('xml', false);

        $this->Controller->setRequest($this->getMockBuilder('Cake\Http\ServerRequest')
            ->setMethods(['accepts'])
            ->getMock());
        $this->Controller->getRequest()->expects($this->any())
            ->method('accepts')
            ->will($this->returnValue(['application/json']));

        $this->RequestHandler->startup(new Event('Controller.startup', $this->Controller));
        $this->assertNull($this->RequestHandler->ext);

        Router::extensions($extensions, false);
    }

    /**
     * testViewClassMap
     *
     * @return void
     */
    public function testViewClassMap(): void
    {
        $this->RequestHandler->setConfig(['viewClassMap' => ['json' => 'CustomJson']]);
        $result = $this->RequestHandler->getConfig('viewClassMap');
        $expected = [
            'json' => 'CustomJson',
            'xml' => 'Xml',
            'ajax' => 'Ajax',
        ];
        $this->assertEquals($expected, $result);
        $this->RequestHandler->setConfig(['viewClassMap' => ['xls' => 'Excel.Excel']]);
        $result = $this->RequestHandler->getConfig('viewClassMap');
        $expected = [
            'json' => 'CustomJson',
            'xml' => 'Xml',
            'ajax' => 'Ajax',
            'xls' => 'Excel.Excel',
        ];
        $this->assertEquals($expected, $result);

        $this->RequestHandler->renderAs($this->Controller, 'json');
        $this->assertEquals('TestApp\View\CustomJsonView', $this->Controller->viewBuilder()->getClassName());
    }

    /**
     * Verify that isAjax is set on the request params for ajax requests
     *
     * @return void
     * @triggers Controller.startup $this->Controller
     */
    public function testIsAjaxParams(): void
    {
        $this->Controller->setRequest($this->request->withHeader('X-Requested-With', 'XMLHttpRequest'));
        $event = new Event('Controller.startup', $this->Controller);
        $this->RequestHandler->initialize([]);
        $this->Controller->beforeFilter($event);
        $this->RequestHandler->startup($event);
        $this->assertTrue($this->Controller->getRequest()->getParam('isAjax'));
    }

    /**
     * testAutoAjaxLayout method
     *
     * @return void
     * @triggers Controller.startup $this->Controller
     */
    public function testAutoAjaxLayout(): void
    {
        $event = new Event('Controller.startup', $this->Controller);
        $this->Controller->setRequest($this->request->withHeader('X-Requested-With', 'XMLHttpRequest'));
        $this->RequestHandler->initialize([]);
        $this->RequestHandler->startup($event);
        $event = new Event('Controller.beforeRender', $this->Controller);
        $this->RequestHandler->beforeRender($event);

        $view = $this->Controller->createView();
        $this->assertInstanceOf(AjaxView::class, $view);
        $this->assertEquals('ajax', $view->getLayout());

        $this->_init();
        $this->Controller->setRequest($this->Controller->getRequest()->withParam('_ext', 'js'));
        $this->RequestHandler->initialize([]);
        $this->RequestHandler->startup($event);
        $this->assertNotEquals(AjaxView::class, $this->Controller->viewBuilder()->getClassName());
    }

    /**
     * test custom JsonView class is loaded and correct.
     *
     * @return void
     * @triggers Controller.startup $this->Controller
     */
    public function testJsonViewLoaded(): void
    {
        Router::extensions(['json', 'xml', 'ajax'], false);
        $this->Controller->setRequest($this->Controller->getRequest()->withParam('_ext', 'json'));
        $event = new Event('Controller.startup', $this->Controller);
        $this->RequestHandler->initialize([]);
        $this->RequestHandler->startup($event);
        $event = new Event('Controller.beforeRender', $this->Controller);
        $this->RequestHandler->beforeRender($event);
        $view = $this->Controller->createView();
        $this->assertInstanceOf(JsonView::class, $view);
        $this->assertEquals('json', $view->getLayoutPath());
        $this->assertEquals('json', $view->getSubDir());
    }

    /**
     * test custom XmlView class is loaded and correct.
     *
     * @return void
     * @triggers Controller.startup $this->Controller
     */
    public function testXmlViewLoaded(): void
    {
        Router::extensions(['json', 'xml', 'ajax'], false);
        $this->Controller->setRequest($this->Controller->getRequest()->withParam('_ext', 'xml'));
        $event = new Event('Controller.startup', $this->Controller);
        $this->RequestHandler->initialize([]);
        $this->RequestHandler->startup($event);
        $event = new Event('Controller.beforeRender', $this->Controller);
        $this->RequestHandler->beforeRender($event);
        $view = $this->Controller->createView();
        $this->assertInstanceOf(XmlView::class, $view);
        $this->assertEquals('xml', $view->getLayoutPath());
        $this->assertEquals('xml', $view->getSubDir());
    }

    /**
     * test custom AjaxView class is loaded and correct.
     *
     * @return void
     * @triggers Controller.startup $this->Controller
     */
    public function testAjaxViewLoaded(): void
    {
        Router::extensions(['json', 'xml', 'ajax'], false);
        $this->Controller->setRequest($this->Controller->getRequest()->withParam('_ext', 'ajax'));
        $event = new Event('Controller.startup', $this->Controller);
        $this->RequestHandler->initialize([]);
        $this->RequestHandler->startup($event);
        $event = new Event('Controller.beforeRender', $this->Controller);
        $this->RequestHandler->beforeRender($event);
        $view = $this->Controller->createView();
        $this->assertInstanceOf(AjaxView::class, $view);
        $this->assertEquals('ajax', $view->getLayout());
    }

    /**
     * test configured extension but no view class set.
     *
     * @return void
     * @triggers Controller.beforeRender $this->Controller
     */
    public function testNoViewClassExtension(): void
    {
        Router::extensions(['json', 'xml', 'ajax', 'csv'], false);
        $this->Controller->setRequest($this->Controller->getRequest()->withParam('_ext', 'csv'));
        $event = new Event('Controller.startup', $this->Controller);
        $this->RequestHandler->initialize([]);
        $this->RequestHandler->startup($event);
        $this->Controller->getEventManager()->on('Controller.beforeRender', function () {
            return $this->Controller->getResponse();
        });
        $this->Controller->render();
        $this->assertEquals('RequestHandlerTest' . DS . 'csv', $this->Controller->viewBuilder()->getTemplatePath());
        $this->assertEquals('csv', $this->Controller->viewBuilder()->getLayoutPath());
    }

    /**
     * testStartupCallback method
     *
     * @return void
     * @triggers Controller.beforeRender $this->Controller
     */
    public function testStartupCallback(): void
    {
        $event = new Event('Controller.beforeRender', $this->Controller);
        $_SERVER['REQUEST_METHOD'] = 'PUT';
        $_SERVER['CONTENT_TYPE'] = 'application/xml';
        $this->Controller->setRequest(new ServerRequest());
        $this->RequestHandler->beforeRender($event);
        $this->assertInternalType('array', $this->Controller->getRequest()->getData());
        $this->assertNotInternalType('object', $this->Controller->getRequest()->getData());
    }

    /**
     * testStartupCallback with charset.
     *
     * @return void
     * @triggers Controller.startup $this->Controller
     */
    public function testStartupCallbackCharset(): void
    {
        $event = new Event('Controller.startup', $this->Controller);
        $_SERVER['REQUEST_METHOD'] = 'PUT';
        $_SERVER['CONTENT_TYPE'] = 'application/xml; charset=UTF-8';
        $this->Controller->setRequest(new ServerRequest());
        $this->RequestHandler->startup($event);
        $this->assertInternalType('array', $this->Controller->getRequest()->getData());
        $this->assertNotInternalType('object', $this->Controller->getRequest()->getData());
    }

    /**
     * Test that processing data results in an array.
     *
     * @return void
     * @triggers Controller.startup $this->Controller
     */
    public function testStartupProcessDataInvalid(): void
    {
        $this->Controller->setRequest(new ServerRequest([
            'environment' => [
                'REQUEST_METHOD' => 'POST',
                'CONTENT_TYPE' => 'application/json',
            ],
        ]));

        $event = new Event('Controller.startup', $this->Controller);
        $this->RequestHandler->startup($event);
        $this->assertEquals([], $this->Controller->getRequest()->getData());

        $stream = new Stream('php://memory', 'w');
        $stream->write('"invalid"');
        $this->Controller->setRequest($this->Controller->getRequest()->withBody($stream));
        $this->RequestHandler->startup($event);
        $this->assertEquals(['invalid'], $this->Controller->getRequest()->getData());
    }

    /**
     * Test that processing data results in an array.
     *
     * @return void
     * @triggers Controller.startup $this->Controller
     */
    public function testStartupProcessData(): void
    {
        $this->Controller->setRequest(new ServerRequest([
            'environment' => [
                'REQUEST_METHOD' => 'POST',
                'CONTENT_TYPE' => 'application/json',
            ],
        ]));

        $stream = new Stream('php://memory', 'w');
        $stream->write('{"valid":true}');
        $this->Controller->setRequest($this->Controller->getRequest()->withBody($stream));
        $event = new Event('Controller.startup', $this->Controller);

        $this->RequestHandler->startup($event);
        $this->assertEquals(['valid' => true], $this->Controller->getRequest()->getData());
    }

    /**
     * Test that file handles are ignored as XML data.
     *
     * @return void
     * @triggers Controller.startup $this->Controller
     */
    public function testStartupIgnoreFileAsXml(): void
    {
        $this->Controller->setRequest(new ServerRequest([
            'input' => '/dev/random',
            'environment' => [
                'REQUEST_METHOD' => 'POST',
                'CONTENT_TYPE' => 'application/xml',
            ],
        ]));

        $event = new Event('Controller.startup', $this->Controller);
        $this->RequestHandler->startup($event);
        $this->assertEquals([], $this->Controller->getRequest()->getData());
    }

    /**
     * Test that input xml is parsed
     *
     * @return void
     */
    public function testStartupConvertXmlDataWrapper(): void
    {
        $xml = <<<XML
<?xml version="1.0" encoding="utf-8"?>
<data>
<article id="1" title="first"></article>
</data>
XML;
        $this->Controller->setRequest((new ServerRequest(['input' => $xml]))
            ->withEnv('REQUEST_METHOD', 'POST')
            ->withEnv('CONTENT_TYPE', 'application/xml'));

        $event = new Event('Controller.startup', $this->Controller);
        $this->RequestHandler->startup($event);
        $expected = [
            'data' => [
                'article' => [
                    '@id' => 1,
                    '@title' => 'first',
                ],
            ],
        ];
        $this->assertEquals($expected, $this->Controller->getRequest()->getData());
    }

    /**
     * Test that input xml is parsed
     *
     * @return void
     */
    public function testStartupConvertXmlElements(): void
    {
        $xml = <<<XML
<?xml version="1.0" encoding="utf-8"?>
<article>
    <id>1</id>
    <title><![CDATA[first]]></title>
</article>
XML;
        $this->Controller->setRequest((new ServerRequest(['input' => $xml]))
            ->withEnv('REQUEST_METHOD', 'POST')
            ->withEnv('CONTENT_TYPE', 'application/xml'));

        $event = new Event('Controller.startup', $this->Controller);
        $this->RequestHandler->startup($event);
        $expected = [
            'article' => [
                'id' => 1,
                'title' => 'first',
            ],
        ];
        $this->assertEquals($expected, $this->Controller->getRequest()->getData());
    }

    /**
     * Test that input xml is parsed
     *
     * @return void
     */
    public function testStartupConvertXmlIgnoreEntities(): void
    {
        $xml = <<<XML
<?xml version="1.0" encoding="UTF-8"?>
<!DOCTYPE item [
  <!ENTITY item "item">
  <!ENTITY item1 "&item;&item;&item;&item;&item;&item;">
  <!ENTITY item2 "&item1;&item1;&item1;&item1;&item1;&item1;&item1;&item1;&item1;">
  <!ENTITY item3 "&item2;&item2;&item2;&item2;&item2;&item2;&item2;&item2;&item2;">
  <!ENTITY item4 "&item3;&item3;&item3;&item3;&item3;&item3;&item3;&item3;&item3;">
  <!ENTITY item5 "&item4;&item4;&item4;&item4;&item4;&item4;&item4;&item4;&item4;">
  <!ENTITY item6 "&item5;&item5;&item5;&item5;&item5;&item5;&item5;&item5;&item5;">
  <!ENTITY item7 "&item6;&item6;&item6;&item6;&item6;&item6;&item6;&item6;&item6;">
  <!ENTITY item8 "&item7;&item7;&item7;&item7;&item7;&item7;&item7;&item7;&item7;">
]>
<item>
  <description>&item8;</description>
</item>
XML;
        $this->Controller->setRequest((new ServerRequest(['input' => $xml]))
            ->withEnv('REQUEST_METHOD', 'POST')
            ->withEnv('CONTENT_TYPE', 'application/xml'));

        $event = new Event('Controller.startup', $this->Controller);
        $this->RequestHandler->startup($event);
        $this->assertEquals([], $this->Controller->getRequest()->getData());
    }

    /**
     * Test that data isn't processed when parsed data already exists.
     *
     * @return void
     * @triggers Controller.startup $this->Controller
     */
    public function testStartupSkipDataProcess(): void
    {
        $this->Controller->setRequest(new ServerRequest([
            'environment' => [
                'REQUEST_METHOD' => 'POST',
                'CONTENT_TYPE' => 'application/json',
            ],
        ]));

        $event = new Event('Controller.startup', $this->Controller);
        $this->RequestHandler->startup($event);
        $this->assertEquals([], $this->Controller->getRequest()->getData());

        $stream = new Stream('php://memory', 'w');
        $stream->write('{"new": "data"}');
        $this->Controller->setRequest($this->Controller->getRequest()
            ->withBody($stream)
            ->withParsedBody(['old' => 'news']));
        $this->RequestHandler->startup($event);
        $this->assertEquals(['old' => 'news'], $this->Controller->getRequest()->getData());
    }

    /**
     * testRenderAs method
     *
     * @return void
     */
    public function testRenderAs(): void
    {
        $this->RequestHandler->renderAs($this->Controller, 'rss');

        $this->Controller->viewBuilder()->setTemplatePath('request_handler_test\\rss');
        $this->RequestHandler->renderAs($this->Controller, 'js');
        $this->assertEquals('request_handler_test' . DS . 'js', $this->Controller->viewBuilder()->getTemplatePath());
    }

    /**
     * test that attachment headers work with renderAs
     *
     * @return void
     */
    public function testRenderAsWithAttachment(): void
    {
        $this->Controller->setRequest($this->request->withHeader('Accept', 'application/xml;q=1.0'));

        $this->RequestHandler->renderAs($this->Controller, 'xml', ['attachment' => 'myfile.xml']);
        $this->assertEquals(XmlView::class, $this->Controller->viewBuilder()->getClassName());
        $this->assertEquals('application/xml', $this->Controller->getResponse()->getType());
        $this->assertEquals('UTF-8', $this->Controller->getResponse()->getCharset());
        $this->assertContains('myfile.xml', $this->Controller->getResponse()->getHeaderLine('Content-Disposition'));
    }

    /**
     * test that respondAs works as expected.
     *
     * @return void
     */
    public function testRespondAs(): void
    {
        $result = $this->RequestHandler->respondAs('json');
        $this->assertTrue($result);
        $this->assertEquals('application/json', $this->Controller->getResponse()->getType());

        $result = $this->RequestHandler->respondAs('text/xml');
        $this->assertTrue($result);
        $this->assertEquals('text/xml', $this->Controller->getResponse()->getType());
    }

    /**
     * test that attachment headers work with respondAs
     *
     * @return void
     */
    public function testRespondAsWithAttachment(): void
    {
        $result = $this->RequestHandler->respondAs('xml', ['attachment' => 'myfile.xml']);
        $this->assertTrue($result);
        $response = $this->Controller->getResponse();
        $this->assertContains('myfile.xml', $response->getHeaderLine('Content-Disposition'));
        $this->assertContains('application/xml', $response->getType());
    }

    /**
     * test that calling renderAs() more than once continues to work.
     *
     * @link #6466
     * @return void
     */
    public function testRenderAsCalledTwice(): void
    {
        $this->Controller->getEventManager()->on('Controller.beforeRender', function (\Cake\Event\EventInterface $e) {
            return $e->getSubject()->getResponse();
        });
        $this->Controller->render();

        $this->RequestHandler->renderAs($this->Controller, 'print');
        $this->assertEquals('RequestHandlerTest' . DS . 'print', $this->Controller->viewBuilder()->getTemplatePath());
        $this->assertEquals('print', $this->Controller->viewBuilder()->getLayoutPath());

        $this->RequestHandler->renderAs($this->Controller, 'js');
        $this->assertEquals('RequestHandlerTest' . DS . 'js', $this->Controller->viewBuilder()->getTemplatePath());
        $this->assertEquals('js', $this->Controller->viewBuilder()->getLayoutPath());
    }

    /**
     * testRequestContentTypes method
     *
     * @return void
     */
    public function testRequestContentTypes(): void
    {
        $this->Controller->setRequest($this->request->withEnv('REQUEST_METHOD', 'GET'));
        $this->assertNull($this->RequestHandler->requestedWith());

        $this->Controller->setRequest($this->request->withEnv('REQUEST_METHOD', 'POST')
            ->withEnv('CONTENT_TYPE', 'application/json'));
        $this->assertEquals('json', $this->RequestHandler->requestedWith());

        $result = $this->RequestHandler->requestedWith(['json', 'xml']);
        $this->assertEquals('json', $result);

        $result = $this->RequestHandler->requestedWith(['rss', 'atom']);
        $this->assertFalse($result);

        $this->Controller->setRequest($this->request
            ->withEnv('REQUEST_METHOD', 'PATCH')
            ->withEnv('CONTENT_TYPE', 'application/json'));
        $this->assertEquals('json', $this->RequestHandler->requestedWith());

        $this->Controller->setRequest($this->request
            ->withEnv('REQUEST_METHOD', 'DELETE')
            ->withEnv('CONTENT_TYPE', 'application/json'));
        $this->assertEquals('json', $this->RequestHandler->requestedWith());

        $this->Controller->setRequest($this->request
            ->withEnv('REQUEST_METHOD', 'POST')
            ->withEnv('CONTENT_TYPE', 'application/json'));
        $result = $this->RequestHandler->requestedWith(['json', 'xml']);
        $this->assertEquals('json', $result);

        $result = $this->RequestHandler->requestedWith(['rss', 'atom']);
        $this->assertFalse($result);

        $this->Controller->setRequest($this->request->withHeader(
            'Accept',
            'text/xml,application/xml,application/xhtml+xml,text/html,text/plain,image/png,*/*'
<<<<<<< HEAD
        ));
        $this->assertTrue($this->RequestHandler->isXml());
        $this->assertFalse($this->RequestHandler->isAtom());
        $this->assertFalse($this->RequestHandler->isRSS());
=======
        );
        $this->deprecated(function () {
            $this->assertTrue($this->RequestHandler->isXml());
            $this->assertFalse($this->RequestHandler->isAtom());
            $this->assertFalse($this->RequestHandler->isRSS());
        });
>>>>>>> 1eb4f6bd

        $this->Controller->setRequest($this->request->withHeader(
            'Accept',
            'application/atom+xml,text/xml,application/xml,application/xhtml+xml,text/html,text/plain,image/png,*/*'
<<<<<<< HEAD
        ));
        $this->assertTrue($this->RequestHandler->isAtom());
        $this->assertFalse($this->RequestHandler->isRSS());
=======
        );
        $this->deprecated(function () {
            $this->assertTrue($this->RequestHandler->isAtom());
            $this->assertFalse($this->RequestHandler->isRSS());
        });
>>>>>>> 1eb4f6bd

        $this->Controller->setRequest($this->request->withHeader(
            'Accept',
            'application/rss+xml,text/xml,application/xml,application/xhtml+xml,text/html,text/plain,image/png,*/*'
<<<<<<< HEAD
        ));
        $this->assertFalse($this->RequestHandler->isAtom());
        $this->assertTrue($this->RequestHandler->isRSS());

        $this->assertFalse($this->RequestHandler->isWap());
        $this->Controller->setRequest($this->request->withHeader(
            'Accept',
            'text/vnd.wap.wml,text/html,text/plain,image/png,*/*'
        ));
        $this->assertTrue($this->RequestHandler->isWap());
=======
        );
        $this->deprecated(function () {
            $this->assertFalse($this->RequestHandler->isAtom());
            $this->assertTrue($this->RequestHandler->isRSS());
        });

        $this->deprecated(function () {
            $this->assertFalse($this->RequestHandler->isWap());
        });
        $this->Controller->request = $this->request->withHeader(
            'Accept',
            'text/vnd.wap.wml,text/html,text/plain,image/png,*/*'
        );
        $this->deprecated(function () {
            $this->assertTrue($this->RequestHandler->isWap());
        });
>>>>>>> 1eb4f6bd
    }

    /**
     * testResponseContentType method
     *
     * @return void
     */
    public function testResponseContentType(): void
    {
        $this->deprecated(function () {
            $this->assertEquals('html', $this->RequestHandler->responseType());
            $this->assertTrue($this->RequestHandler->respondAs('atom'));
            $this->assertEquals('atom', $this->RequestHandler->responseType());
        });
    }

    /**
     * testMobileDeviceDetection method
     *
     * @return void
     */
    public function testMobileDeviceDetection(): void
    {
        $request = $this->getMockBuilder('Cake\Http\ServerRequest')
            ->setMethods(['is'])
            ->getMock();
        $request->expects($this->once())->method('is')
            ->with('mobile')
            ->will($this->returnValue(true));

<<<<<<< HEAD
        $this->Controller->setRequest($request);
        $this->assertTrue($this->RequestHandler->isMobile());
=======
        $this->Controller->request = $request;
        $this->deprecated(function () {
            $this->assertTrue($this->RequestHandler->isMobile());
        });
>>>>>>> 1eb4f6bd
    }

    /**
     * test that map alias converts aliases to content types.
     *
     * @return void
     */
    public function testMapAlias(): void
    {
        $result = $this->RequestHandler->mapAlias('xml');
        $this->assertEquals('application/xml', $result);

        $result = $this->RequestHandler->mapAlias('text/html');
        $this->assertNull($result);

        $result = $this->RequestHandler->mapAlias('wap');
        $this->assertEquals('text/vnd.wap.wml', $result);

        $result = $this->RequestHandler->mapAlias(['xml', 'js', 'json']);
        $expected = ['application/xml', 'application/javascript', 'application/json'];
        $this->assertEquals($expected, $result);
    }

    /**
     * test accepts() on the component
     *
     * @return void
     */
    public function testAccepts(): void
    {
        $this->Controller->setRequest($this->request->withHeader(
            'Accept',
            'text/xml,application/xml,application/xhtml+xml,text/html;q=0.9,text/plain;q=0.8,image/png,*/*;q=0.5'
        ));
        $this->assertTrue($this->RequestHandler->accepts(['js', 'xml', 'html']));
        $this->assertFalse($this->RequestHandler->accepts(['gif', 'jpeg', 'foo']));

        $this->Controller->setRequest($this->request->withHeader('Accept', '*/*;q=0.5'));
        $this->assertFalse($this->RequestHandler->accepts('rss'));
    }

    /**
     * test accepts and prefers methods.
     *
     * @return void
     */
    public function testPrefers(): void
    {
        $this->Controller->setRequest($this->request->withHeader(
            'Accept',
            'text/xml,application/xml,application/xhtml+xml,text/html,text/plain,image/png,*/*'
        ));
        $this->assertNotEquals('rss', $this->RequestHandler->prefers());

        $this->RequestHandler->ext = 'rss';
        $this->assertEquals('rss', $this->RequestHandler->prefers());
        $this->assertFalse($this->RequestHandler->prefers('xml'));
        $this->assertEquals('xml', $this->RequestHandler->prefers(['js', 'xml', 'xhtml']));
        $this->assertFalse($this->RequestHandler->prefers(['red', 'blue']));
        $this->assertEquals('xhtml', $this->RequestHandler->prefers(['js', 'json', 'xhtml']));
        $this->assertTrue($this->RequestHandler->prefers(['rss']), 'Should return true if input matches ext.');
        $this->assertFalse($this->RequestHandler->prefers(['html']), 'No match with ext, return false.');

        $this->_init();
        $this->Controller->setRequest($this->request->withHeader(
            'Accept',
            'text/xml,application/xml,application/xhtml+xml,text/html;q=0.9,text/plain;q=0.8,image/png,*/*;q=0.5'
        ));
        $this->assertEquals('xml', $this->RequestHandler->prefers());

        $this->Controller->setRequest($this->request->withHeader('Accept', '*/*;q=0.5'));
        $this->assertEquals('html', $this->RequestHandler->prefers());
        $this->assertFalse($this->RequestHandler->prefers('rss'));

        $this->Controller->setRequest($this->request->withEnv('HTTP_ACCEPT', ''));
        $this->RequestHandler->ext = 'json';
        $this->assertFalse($this->RequestHandler->prefers('xml'));
    }

    /**
     * Test checkNotModified method
     *
     * @return void
     * @triggers Controller.beforeRender $this->Controller
     */
    public function testCheckNotModifiedByEtagStar(): void
    {
        $response = new Response();
        $response = $response->withEtag('something')
            ->withHeader('Content-Type', 'text/plain')
            ->withStringBody('keeper');
        $this->Controller->setResponse($response);
        $this->Controller->setRequest($this->request->withHeader('If-None-Match', '*'));

        $event = new Event('Controller.beforeRender', $this->Controller);
        $requestHandler = new RequestHandlerComponent($this->Controller->components());
        $this->assertNull($requestHandler->beforeRender($event));
        $this->assertTrue($event->isStopped());
        $this->assertEquals(304, $this->Controller->getResponse()->getStatusCode());
        $this->assertEquals('', (string)$this->Controller->getResponse()->getBody());
        $this->assertFalse($this->Controller->getResponse()->hasHeader('Content-Type'), 'header should not be removed.');
    }

    /**
     * Test checkNotModified method
     *
     * @return void
     * @triggers Controller.beforeRender
     */
    public function testCheckNotModifiedByEtagExact(): void
    {
        $response = new Response();
        $response = $response->withEtag('something', true)
            ->withHeader('Content-Type', 'text/plain')
            ->withStringBody('keeper');
        $this->Controller->setResponse($response);

        $this->Controller->setRequest($this->request->withHeader('If-None-Match', 'W/"something", "other"'));
        $event = new Event('Controller.beforeRender', $this->Controller);

        $requestHandler = new RequestHandlerComponent($this->Controller->components());
        $this->assertNull($requestHandler->beforeRender($event));
        $this->assertTrue($event->isStopped());
        $this->assertEquals(304, $this->Controller->getResponse()->getStatusCode());
        $this->assertEquals('', (string)$this->Controller->getResponse()->getBody());
        $this->assertFalse($this->Controller->getResponse()->hasHeader('Content-Type'));
    }

    /**
     * Test checkNotModified method
     *
     * @return void
     * @triggers Controller.beforeRender $this->Controller
     */
    public function testCheckNotModifiedByEtagAndTime(): void
    {
        $this->Controller->setRequest($this->request
            ->withHeader('If-None-Match', 'W/"something", "other"')
            ->withHeader('If-Modified-Since', '2012-01-01 00:00:00'));

        $response = new Response();
        $response = $response->withEtag('something', true)
            ->withHeader('Content-type', 'text/plain')
            ->withStringBody('should be removed')
            ->withModified('2012-01-01 00:00:00');
        $this->Controller->setResponse($response);

        $event = new Event('Controller.beforeRender', $this->Controller);
        $requestHandler = new RequestHandlerComponent($this->Controller->components());
        $this->assertNull($requestHandler->beforeRender($event));
        $this->assertTrue($event->isStopped());

        $this->assertEquals(304, $this->Controller->getResponse()->getStatusCode());
        $this->assertEquals('', (string)$this->Controller->getResponse()->getBody());
        $this->assertFalse($this->Controller->getResponse()->hasHeader('Content-type'));
    }

    /**
     * Test checkNotModified method
     *
     * @return void
     * @triggers Controller.beforeRender $this->Controller
     */
    public function testCheckNotModifiedNoInfo(): void
    {
        $response = $this->getMockBuilder('Cake\Http\Response')
            ->setMethods(['notModified', 'stop'])
            ->getMock();
        $response->expects($this->never())->method('notModified');
        $this->Controller->setResponse($response);

        $event = new Event('Controller.beforeRender', $this->Controller);
        $requestHandler = new RequestHandlerComponent($this->Controller->components());
        $this->assertNull($requestHandler->beforeRender($event));
    }

    /**
     * Test default options in construction
     *
     * @return void
     */
    public function testConstructDefaultOptions(): void
    {
        $requestHandler = new RequestHandlerComponent($this->Controller->components());
        $viewClass = $requestHandler->getConfig('viewClassMap');
        $expected = [
            'json' => 'Json',
            'xml' => 'Xml',
            'ajax' => 'Ajax',
        ];
        $this->assertEquals($expected, $viewClass);

        $inputs = $requestHandler->getConfig('inputTypeMap');
        $this->assertArrayHasKey('json', $inputs);
        $this->assertArrayHasKey('xml', $inputs);
    }

    /**
     * Test options in constructor replace defaults
     *
     * @return void
     */
    public function testConstructReplaceOptions(): void
    {
        $requestHandler = new RequestHandlerComponent(
            $this->Controller->components(),
            [
                'viewClassMap' => ['json' => 'Json'],
                'inputTypeMap' => ['json' => ['json_decode', true]],
            ]
        );
        $viewClass = $requestHandler->getConfig('viewClassMap');
        $expected = [
            'json' => 'Json',
        ];
        $this->assertEquals($expected, $viewClass);

        $inputs = $requestHandler->getConfig('inputTypeMap');
        $this->assertArrayHasKey('json', $inputs);
        $this->assertCount(1, $inputs);
    }

    /**
     * test beforeRender() doesn't override response type set in controller action
     *
     * @return void
     */
    public function testBeforeRender(): void
    {
        $this->Controller->set_response_type();
        $event = new Event('Controller.beforeRender', $this->Controller);
        $this->RequestHandler->beforeRender($event);
        $this->assertEquals('text/plain', $this->Controller->getResponse()->getType());
    }

    /**
     * tests beforeRender automatically uses renderAs when a supported extension is found
     *
     * @return void
     */
    public function testBeforeRenderAutoRenderAs(): void
    {
        $this->Controller->setRequest($this->request->withParam('_ext', 'csv'));
        $this->RequestHandler->startup(new Event('Controller.startup', $this->Controller));

        $event = new Event('Controller.beforeRender', $this->Controller);
        $this->RequestHandler->beforeRender($event);
        $this->assertEquals('text/csv', $this->Controller->getResponse()->getType());
    }
}<|MERGE_RESOLUTION|>--- conflicted
+++ resolved
@@ -28,6 +28,19 @@
 use TestApp\Controller\RequestHandlerTestController;
 use Zend\Diactoros\Stream;
 
+class RequestHandlerComponentExt extends RequestHandlerComponent
+{
+    public function getExt()
+    {
+        return $this->ext;
+    }
+
+    public function setExt($ext)
+    {
+        $this->ext = $ext;
+    }
+}
+
 /**
  * RequestHandlerComponentTest class
  */
@@ -84,7 +97,7 @@
             ->setMethods(['_sendHeader', 'stop'])
             ->getMock();
         $this->Controller = new RequestHandlerTestController($request, $response);
-        $this->RequestHandler = $this->Controller->components()->load('RequestHandler');
+        $this->RequestHandler = $this->Controller->components()->load(RequestHandlerComponentExt::class);
         $this->request = $request;
 
         Router::scope('/', function ($routes): void {
@@ -147,9 +160,9 @@
         Router::reload();
         $this->Controller->setRequest($this->request->withHeader('Accept', 'application/json'));
 
-        $this->RequestHandler->ext = null;
-        $this->RequestHandler->startup(new Event('Controller.startup', $this->Controller));
-        $this->assertEquals('json', $this->RequestHandler->ext);
+        $this->RequestHandler->setExt(null);
+        $this->RequestHandler->startup(new Event('Controller.startup', $this->Controller));
+        $this->assertEquals('json', $this->RequestHandler->getExt());
     }
 
     /**
@@ -163,7 +176,7 @@
         $this->Controller->setRequest($this->request
             ->withHeader('Accept', 'application/json, application/javascript, */*; q=0.01')
             ->withHeader('X-Requested-With', 'XMLHttpRequest'));
-        $this->RequestHandler->ext = null;
+        $this->RequestHandler->setExt(null);
         Router::extensions('json', false);
 
         $this->RequestHandler->startup(new Event('Controller.startup', $this->Controller));
@@ -194,7 +207,7 @@
     {
         Router::reload();
         $this->Controller->setRequest($this->request->withHeader('Accept', 'application/json, application/javascript, */*; q=0.01'));
-        $this->RequestHandler->ext = null;
+        $this->RequestHandler->setExt(null);
         Router::extensions(['rss', 'json'], false);
 
         $this->RequestHandler->startup(new Event('Controller.startup', $this->Controller));
@@ -230,13 +243,13 @@
             'Accept',
             'application/json, application/javascript, application/xml, */*; q=0.01'
         ));
-        $this->RequestHandler->ext = null;
+        $this->RequestHandler->setExt(null);
         Router::extensions(['xml', 'json'], false);
 
         $this->RequestHandler->startup(new Event('Controller.startup', $this->Controller));
         $this->assertEquals('xml', $this->RequestHandler->ext);
 
-        $this->RequestHandler->ext = null;
+        $this->RequestHandler->setExt(null);
         Router::extensions(['json', 'xml'], false);
 
         $this->RequestHandler->startup(new Event('Controller.startup', $this->Controller));
@@ -255,7 +268,7 @@
             'Accept',
             'text/csv;q=1.0, application/json;q=0.8, application/xml;q=0.7'
         ));
-        $this->RequestHandler->ext = null;
+        $this->RequestHandler->setExt(null);
 
         $this->RequestHandler->startup(new Event('Controller.startup', $this->Controller));
         $this->assertEquals('json', $this->RequestHandler->ext);
@@ -273,7 +286,7 @@
             'HTTP_ACCEPT',
             'application/xml,application/xhtml+xml,text/html;q=0.9,text/plain;q=0.8,image/png,*/*;q=0.5'
         );
-        $this->RequestHandler->ext = null;
+        $this->RequestHandler->setExt(null);
 
         $this->RequestHandler->startup(new Event('Controller.startup', $this->Controller));
         $this->assertNull($this->RequestHandler->ext);
@@ -820,106 +833,24 @@
         $this->Controller->setRequest($this->request->withHeader(
             'Accept',
             'text/xml,application/xml,application/xhtml+xml,text/html,text/plain,image/png,*/*'
-<<<<<<< HEAD
         ));
-        $this->assertTrue($this->RequestHandler->isXml());
-        $this->assertFalse($this->RequestHandler->isAtom());
-        $this->assertFalse($this->RequestHandler->isRSS());
-=======
-        );
-        $this->deprecated(function () {
-            $this->assertTrue($this->RequestHandler->isXml());
-            $this->assertFalse($this->RequestHandler->isAtom());
-            $this->assertFalse($this->RequestHandler->isRSS());
-        });
->>>>>>> 1eb4f6bd
+        $this->assertTrue($this->RequestHandler->prefers('xml'));
+        $this->assertFalse($this->RequestHandler->prefers('atom'));
+        $this->assertFalse($this->RequestHandler->prefers('rss'));
 
         $this->Controller->setRequest($this->request->withHeader(
             'Accept',
             'application/atom+xml,text/xml,application/xml,application/xhtml+xml,text/html,text/plain,image/png,*/*'
-<<<<<<< HEAD
         ));
-        $this->assertTrue($this->RequestHandler->isAtom());
-        $this->assertFalse($this->RequestHandler->isRSS());
-=======
-        );
-        $this->deprecated(function () {
-            $this->assertTrue($this->RequestHandler->isAtom());
-            $this->assertFalse($this->RequestHandler->isRSS());
-        });
->>>>>>> 1eb4f6bd
+        $this->assertTrue($this->RequestHandler->prefers('atom'));
+        $this->assertFalse($this->RequestHandler->prefers('rss'));
 
         $this->Controller->setRequest($this->request->withHeader(
             'Accept',
             'application/rss+xml,text/xml,application/xml,application/xhtml+xml,text/html,text/plain,image/png,*/*'
-<<<<<<< HEAD
         ));
-        $this->assertFalse($this->RequestHandler->isAtom());
-        $this->assertTrue($this->RequestHandler->isRSS());
-
-        $this->assertFalse($this->RequestHandler->isWap());
-        $this->Controller->setRequest($this->request->withHeader(
-            'Accept',
-            'text/vnd.wap.wml,text/html,text/plain,image/png,*/*'
-        ));
-        $this->assertTrue($this->RequestHandler->isWap());
-=======
-        );
-        $this->deprecated(function () {
-            $this->assertFalse($this->RequestHandler->isAtom());
-            $this->assertTrue($this->RequestHandler->isRSS());
-        });
-
-        $this->deprecated(function () {
-            $this->assertFalse($this->RequestHandler->isWap());
-        });
-        $this->Controller->request = $this->request->withHeader(
-            'Accept',
-            'text/vnd.wap.wml,text/html,text/plain,image/png,*/*'
-        );
-        $this->deprecated(function () {
-            $this->assertTrue($this->RequestHandler->isWap());
-        });
->>>>>>> 1eb4f6bd
-    }
-
-    /**
-     * testResponseContentType method
-     *
-     * @return void
-     */
-    public function testResponseContentType(): void
-    {
-        $this->deprecated(function () {
-            $this->assertEquals('html', $this->RequestHandler->responseType());
-            $this->assertTrue($this->RequestHandler->respondAs('atom'));
-            $this->assertEquals('atom', $this->RequestHandler->responseType());
-        });
-    }
-
-    /**
-     * testMobileDeviceDetection method
-     *
-     * @return void
-     */
-    public function testMobileDeviceDetection(): void
-    {
-        $request = $this->getMockBuilder('Cake\Http\ServerRequest')
-            ->setMethods(['is'])
-            ->getMock();
-        $request->expects($this->once())->method('is')
-            ->with('mobile')
-            ->will($this->returnValue(true));
-
-<<<<<<< HEAD
-        $this->Controller->setRequest($request);
-        $this->assertTrue($this->RequestHandler->isMobile());
-=======
-        $this->Controller->request = $request;
-        $this->deprecated(function () {
-            $this->assertTrue($this->RequestHandler->isMobile());
-        });
->>>>>>> 1eb4f6bd
+        $this->assertFalse($this->RequestHandler->prefers('atom'));
+        $this->assertTrue($this->RequestHandler->prefers('rss'));
     }
 
     /**
@@ -974,7 +905,7 @@
         ));
         $this->assertNotEquals('rss', $this->RequestHandler->prefers());
 
-        $this->RequestHandler->ext = 'rss';
+        $this->RequestHandler->setExt('rss');
         $this->assertEquals('rss', $this->RequestHandler->prefers());
         $this->assertFalse($this->RequestHandler->prefers('xml'));
         $this->assertEquals('xml', $this->RequestHandler->prefers(['js', 'xml', 'xhtml']));
@@ -995,7 +926,7 @@
         $this->assertFalse($this->RequestHandler->prefers('rss'));
 
         $this->Controller->setRequest($this->request->withEnv('HTTP_ACCEPT', ''));
-        $this->RequestHandler->ext = 'json';
+        $this->RequestHandler->setExt('json');
         $this->assertFalse($this->RequestHandler->prefers('xml'));
     }
 
