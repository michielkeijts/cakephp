--- conflicted
+++ resolved
@@ -112,13 +112,8 @@
     {
         Configure::write('App.base', '/cakephp');
         Router::fullBaseUrl('http://example.com');
-<<<<<<< HEAD
-        Router::scope('/', function ($routes) {
+        Router::scope('/', function (RouteBuilder $routes) {
             $routes->get('/:controller', ['action' => 'index']);
-=======
-        Router::scope('/', function (RouteBuilder $routes) {
-            $routes->get('/:controller/:action', []);
->>>>>>> 6dfc5a43
         });
 
         $out = Router::url([
@@ -2764,10 +2759,6 @@
     public function testScope()
     {
         Router::scope('/path', ['param' => 'value'], function (RouteBuilder $routes) {
-<<<<<<< HEAD
-=======
-            $this->assertInstanceOf('Cake\Routing\RouteBuilder', $routes);
->>>>>>> 6dfc5a43
             $this->assertEquals('/path', $routes->path());
             $this->assertEquals(['param' => 'value'], $routes->params());
             $this->assertEquals('', $routes->namePrefix());
@@ -2848,10 +2839,6 @@
     public function testScopeNamePrefix()
     {
         Router::scope('/path', ['param' => 'value', '_namePrefix' => 'path:'], function (RouteBuilder $routes) {
-<<<<<<< HEAD
-=======
-            $this->assertInstanceOf('Cake\Routing\RouteBuilder', $routes);
->>>>>>> 6dfc5a43
             $this->assertEquals('/path', $routes->path());
             $this->assertEquals(['param' => 'value'], $routes->params());
             $this->assertEquals('path:', $routes->namePrefix());
@@ -2868,19 +2855,11 @@
     public function testPrefix()
     {
         Router::prefix('admin', function (RouteBuilder $routes) {
-<<<<<<< HEAD
-=======
-            $this->assertInstanceOf('Cake\Routing\RouteBuilder', $routes);
->>>>>>> 6dfc5a43
             $this->assertEquals('/admin', $routes->path());
             $this->assertEquals(['prefix' => 'admin'], $routes->params());
         });
 
         Router::prefix('admin', ['_namePrefix' => 'admin:'], function (RouteBuilder $routes) {
-<<<<<<< HEAD
-=======
-            $this->assertInstanceOf('Cake\Routing\RouteBuilder', $routes);
->>>>>>> 6dfc5a43
             $this->assertEquals('admin:', $routes->namePrefix());
             $this->assertEquals(['prefix' => 'admin'], $routes->params());
         });
@@ -2894,22 +2873,12 @@
     public function testPrefixOptions()
     {
         Router::prefix('admin', ['param' => 'value'], function (RouteBuilder $routes) {
-<<<<<<< HEAD
-=======
-            $this->assertInstanceOf('Cake\Routing\RouteBuilder', $routes);
->>>>>>> 6dfc5a43
             $this->assertEquals('/admin', $routes->path());
             $this->assertEquals(['prefix' => 'admin', 'param' => 'value'], $routes->params());
         });
 
-<<<<<<< HEAD
-        Router::prefix('CustomPath', ['path' => '/custom_path'], function (RouteBuilder $routes) {
-            $this->assertEquals('/custom_path', $routes->path());
-=======
         Router::prefix('CustomPath', ['path' => '/custom-path'], function (RouteBuilder $routes) {
-            $this->assertInstanceOf('Cake\Routing\RouteBuilder', $routes);
             $this->assertEquals('/custom-path', $routes->path());
->>>>>>> 6dfc5a43
             $this->assertEquals(['prefix' => 'custom_path'], $routes->params());
         });
     }
@@ -2922,12 +2891,7 @@
     public function testPlugin()
     {
         Router::plugin('DebugKit', function (RouteBuilder $routes) {
-<<<<<<< HEAD
             $this->assertEquals('/debug-kit', $routes->path());
-=======
-            $this->assertInstanceOf('Cake\Routing\RouteBuilder', $routes);
-            $this->assertEquals('/debug_kit', $routes->path());
->>>>>>> 6dfc5a43
             $this->assertEquals(['plugin' => 'DebugKit'], $routes->params());
         });
     }
@@ -2940,19 +2904,11 @@
     public function testPluginOptions()
     {
         Router::plugin('DebugKit', ['path' => '/debugger'], function (RouteBuilder $routes) {
-<<<<<<< HEAD
-=======
-            $this->assertInstanceOf('Cake\Routing\RouteBuilder', $routes);
->>>>>>> 6dfc5a43
             $this->assertEquals('/debugger', $routes->path());
             $this->assertEquals(['plugin' => 'DebugKit'], $routes->params());
         });
 
         Router::plugin('Contacts', ['_namePrefix' => 'contacts:'], function (RouteBuilder $routes) {
-<<<<<<< HEAD
-=======
-            $this->assertInstanceOf('Cake\Routing\RouteBuilder', $routes);
->>>>>>> 6dfc5a43
             $this->assertEquals('contacts:', $routes->namePrefix());
         });
     }
