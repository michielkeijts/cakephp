<?php
/**
 * CakePHP(tm) : Rapid Development Framework (https://cakephp.org)
 * Copyright (c) Cake Software Foundation, Inc. (https://cakefoundation.org)
 *
 * Licensed under The MIT License
 * For full copyright and license information, please see the LICENSE.txt
 * Redistributions of files must retain the above copyright notice.
 *
 * @copyright     Copyright (c) Cake Software Foundation, Inc. (https://cakefoundation.org)
 * @link          https://cakephp.org CakePHP(tm) Project
 * @since         3.0.0
 * @license       https://opensource.org/licenses/mit-license.php MIT License
 */
namespace Cake\Test\TestCase\View\Form;

use ArrayIterator;
use ArrayObject;
use Cake\Collection\Collection;
use Cake\Http\ServerRequest;
use Cake\ORM\Entity;
use Cake\TestSuite\TestCase;
use Cake\Validation\Validator;
use Cake\View\Form\EntityContext;
use TestApp\Model\Entity\ArticlesTag;
use TestApp\Model\Entity\Tag;

/**
 * Test stub.
 */
class Article extends Entity
{

    /**
     * Testing stub method.
     *
     * @return bool
     */
    public function isRequired()
    {
        return true;
    }
}

/**
 * Entity context test case.
 */
class EntityContextTest extends TestCase
{

    /**
     * Fixtures to use.
     *
     * @var array
     */
    public $fixtures = ['core.articles', 'core.comments', 'core.articles_tags', 'core.tags'];

    /**
     * setup method.
     *
     * @return void
     */
    public function setUp()
    {
        parent::setUp();
        $this->request = new ServerRequest();
    }

    /**
     * Test getting entity back from context.
     *
     * @return void
     */
    public function testEntity()
    {
        $row = new Article();
        $context = new EntityContext($this->request, [
            'entity' => $row,
        ]);
        $this->assertSame($row, $context->entity());
    }

    /**
     * Test getting primary key data.
     *
     * @return void
     */
    public function testPrimaryKey()
    {
        $row = new Article();
        $context = new EntityContext($this->request, [
            'entity' => $row,
        ]);
        $this->assertEquals(['id'], $context->primaryKey());
    }

    /**
     * Test isPrimaryKey
     *
     * @return void
     */
    public function testIsPrimaryKey()
    {
        $this->_setupTables();

        $row = new Article();
        $context = new EntityContext($this->request, [
            'entity' => $row,
        ]);
        $this->assertTrue($context->isPrimaryKey('id'));
        $this->assertFalse($context->isPrimaryKey('title'));
        $this->assertTrue($context->isPrimaryKey('1.id'));
        $this->assertTrue($context->isPrimaryKey('Articles.1.id'));
        $this->assertTrue($context->isPrimaryKey('comments.0.id'));
        $this->assertTrue($context->isPrimaryKey('1.comments.0.id'));
        $this->assertFalse($context->isPrimaryKey('1.comments.0.comment'));
        $this->assertFalse($context->isPrimaryKey('Articles.1.comments.0.comment'));
        $this->assertTrue($context->isPrimaryKey('tags.0._joinData.article_id'));
        $this->assertTrue($context->isPrimaryKey('tags.0._joinData.tag_id'));
    }

    /**
     * Test isCreate on a single entity.
     *
     * @return void
     */
    public function testIsCreateSingle()
    {
        $row = new Article();
        $context = new EntityContext($this->request, [
            'entity' => $row,
        ]);
        $this->assertTrue($context->isCreate());

        $row->isNew(false);
        $this->assertFalse($context->isCreate());

        $row->isNew(true);
        $this->assertTrue($context->isCreate());
    }

    /**
     * Test isCreate on a collection.
     *
     * @dataProvider collectionProvider
     * @return void
     */
    public function testIsCreateCollection($collection)
    {
        $context = new EntityContext($this->request, [
            'entity' => $collection,
        ]);
        $this->assertTrue($context->isCreate());
    }

    /**
     * Test an invalid table scope throws an error.
     *
     */
    public function testInvalidTable()
    {
        $this->expectException(\RuntimeException::class);
        $this->expectExceptionMessage('Unable to find table class for current entity');
        $row = new \stdClass();
        $context = new EntityContext($this->request, [
            'entity' => $row,
        ]);
    }

    /**
     * Tests that passing a plain entity will give an error as it cannot be matched
     *
     */
    public function testDefaultEntityError()
    {
        $this->expectException(\RuntimeException::class);
        $this->expectExceptionMessage('Unable to find table class for current entity');
        $context = new EntityContext($this->request, [
            'entity' => new Entity,
        ]);
    }

    /**
     * Tests that the table can be derived from the entity source if it is present
     *
     * @return void
     */
    public function testTableFromEntitySource()
    {
        $entity = new Entity();
        $entity->setSource('Articles');
        $context = new EntityContext($this->request, [
            'entity' => $entity,
        ]);
        $expected = ['id', 'author_id', 'title', 'body', 'published'];
        $this->assertEquals($expected, $context->fieldNames());
    }

    /**
     * Test operations with no entity.
     *
     * @return void
     */
    public function testOperationsNoEntity()
    {
        $context = new EntityContext($this->request, [
            'table' => 'Articles'
        ]);

        $this->assertNull($context->val('title'));
        $this->assertFalse($context->isRequired('title'));
        $this->assertFalse($context->hasError('title'));
        $this->assertEquals('string', $context->type('title'));
        $this->assertEquals([], $context->error('title'));

        $attrs = $context->attributes('title');
        $this->assertArrayHasKey('length', $attrs);
        $this->assertArrayHasKey('precision', $attrs);
    }

    /**
     * Test operations that lack a table argument.
     *
     * @return void
     */
    public function testOperationsNoTableArg()
    {
        $row = new Article([
            'title' => 'Test entity',
            'body' => 'Something new'
        ]);
        $row->setError('title', ['Title is required.']);

        $context = new EntityContext($this->request, [
            'entity' => $row,
        ]);

        $result = $context->val('title');
        $this->assertEquals($row->title, $result);

        $result = $context->error('title');
        $this->assertEquals($row->getError('title'), $result);
        $this->assertTrue($context->hasError('title'));
    }

    /**
     * Test collection operations that lack a table argument.
     *
     * @dataProvider collectionProvider
     * @return void
     */
    public function testCollectionOperationsNoTableArg($collection)
    {
        $context = new EntityContext($this->request, [
            'entity' => $collection,
        ]);

        $result = $context->val('0.title');
        $this->assertEquals('First post', $result);

        $result = $context->error('1.body');
        $this->assertEquals(['Not long enough'], $result);
    }

    /**
     * Data provider for testing collections.
     *
     * @return array
     */
    public static function collectionProvider()
    {
        $one = new Article([
            'title' => 'First post',
            'body' => 'Stuff',
            'user' => new Entity(['username' => 'mark'])
        ]);
        $one->setError('title', 'Required field');

        $two = new Article([
            'title' => 'Second post',
            'body' => 'Some text',
            'user' => new Entity(['username' => 'jose'])
        ]);
        $two->setError('body', 'Not long enough');

        return [
            'array' => [[$one, $two]],
            'basic iterator' => [new ArrayObject([$one, $two])],
            'array iterator' => [new ArrayIterator([$one, $two])],
            'collection' => [new Collection([$one, $two])],
        ];
    }

    /**
     * Test operations on a collection of entities.
     *
     * @dataProvider collectionProvider
     * @return void
     */
    public function testValOnCollections($collection)
    {
        $context = new EntityContext($this->request, [
            'entity' => $collection,
            'table' => 'Articles',
        ]);

        $result = $context->val('0.title');
        $this->assertEquals('First post', $result);

        $result = $context->val('0.user.username');
        $this->assertEquals('mark', $result);

        $result = $context->val('1.title');
        $this->assertEquals('Second post', $result);

        $result = $context->val('1.user.username');
        $this->assertEquals('jose', $result);

        $this->assertNull($context->val('nope'));
        $this->assertNull($context->val('99.title'));
    }

    /**
     * Test operations on a collection of entities when prefixing with the
     * table name
     *
     * @dataProvider collectionProvider
     * @return void
     */
    public function testValOnCollectionsWithRootName($collection)
    {
        $context = new EntityContext($this->request, [
            'entity' => $collection,
            'table' => 'Articles',
        ]);

        $result = $context->val('Articles.0.title');
        $this->assertEquals('First post', $result);

        $result = $context->val('Articles.0.user.username');
        $this->assertEquals('mark', $result);

        $result = $context->val('Articles.1.title');
        $this->assertEquals('Second post', $result);

        $result = $context->val('Articles.1.user.username');
        $this->assertEquals('jose', $result);

        $this->assertNull($context->val('Articles.99.title'));
    }

    /**
     * Test error operations on a collection of entities.
     *
     * @dataProvider collectionProvider
     * @return void
     */
    public function testErrorsOnCollections($collection)
    {
        $context = new EntityContext($this->request, [
            'entity' => $collection,
            'table' => 'Articles',
        ]);

        $this->assertTrue($context->hasError('0.title'));
        $this->assertEquals(['Required field'], $context->error('0.title'));
        $this->assertFalse($context->hasError('0.body'));

        $this->assertFalse($context->hasError('1.title'));
        $this->assertEquals(['Not long enough'], $context->error('1.body'));
        $this->assertTrue($context->hasError('1.body'));

        $this->assertFalse($context->hasError('nope'));
        $this->assertFalse($context->hasError('99.title'));
    }

    /**
     * Test schema operations on a collection of entities.
     *
     * @dataProvider collectionProvider
     * @return void
     */
    public function testSchemaOnCollections($collection)
    {
        $this->_setupTables();
        $context = new EntityContext($this->request, [
            'entity' => $collection,
            'table' => 'Articles',
        ]);

        $this->assertEquals('string', $context->type('0.title'));
        $this->assertEquals('text', $context->type('1.body'));
        $this->assertEquals('string', $context->type('0.user.username'));
        $this->assertEquals('string', $context->type('1.user.username'));
        $this->assertEquals('string', $context->type('99.title'));
        $this->assertNull($context->type('0.nope'));

        $expected = ['length' => 255, 'precision' => null];
        $this->assertEquals($expected, $context->attributes('0.user.username'));
    }

    /**
     * Test validation operations on a collection of entities.
     *
     * @dataProvider collectionProvider
     * @return void
     */
    public function testValidatorsOnCollections($collection)
    {
        $this->_setupTables();

        $context = new EntityContext($this->request, [
            'entity' => $collection,
            'table' => 'Articles',
            'validator' => [
                'Articles' => 'create',
                'Users' => 'custom',
            ]
        ]);
        $this->assertFalse($context->isRequired('nope'));

        $this->assertTrue($context->isRequired('0.title'));
        $this->assertTrue($context->isRequired('0.user.username'));
        $this->assertFalse($context->isRequired('1.body'));

        $this->assertTrue($context->isRequired('99.title'));
        $this->assertFalse($context->isRequired('99.nope'));
    }

    /**
     * Test reading data.
     *
     * @return void
     */
    public function testValBasic()
    {
        $row = new Article([
            'title' => 'Test entity',
            'body' => 'Something new'
        ]);
        $context = new EntityContext($this->request, [
            'entity' => $row,
            'table' => 'Articles',
        ]);
        $result = $context->val('title');
        $this->assertEquals($row->title, $result);

        $result = $context->val('body');
        $this->assertEquals($row->body, $result);

        $result = $context->val('nope');
        $this->assertNull($result);
    }

    /**
     * Test default values when entity is an array.
     *
     * @return void
     */
    public function testValDefaultArray()
    {
        $context = new EntityContext($this->request, [
            'entity' => new Article([
                'prop' => ['title' => 'foo']
            ]),
            'table' => 'Articles',
        ]);
        $this->assertEquals('foo', $context->val('prop.title', ['default' => 'bar']));
        $this->assertEquals('bar', $context->val('prop.nope', ['default' => 'bar']));
    }

    /**
     * Test reading array values from an entity.
     *
     * @return void
     */
    public function testValGetArrayValue()
    {
        $row = new Article([
            'title' => 'Test entity',
            'types' => [1, 2, 3],
            'tag' => [
                'name' => 'Test tag',
            ],
            'author' => new Entity([
                'roles' => ['admin', 'publisher'],
                'aliases' => new ArrayObject(['dave', 'david']),
            ])
        ]);
        $context = new EntityContext($this->request, [
            'entity' => $row,
            'table' => 'Articles',
        ]);
        $result = $context->val('types');
        $this->assertEquals($row->types, $result);

        $result = $context->val('author.roles');
        $this->assertEquals($row->author->roles, $result);

        $result = $context->val('tag.name');
        $this->assertEquals($row->tag['name'], $result);

        $result = $context->val('author.aliases.0');
        $this->assertEquals($row->author->aliases[0], $result, 'ArrayAccess can be read');

        $this->assertNull($context->val('author.aliases.3'));
        $this->assertNull($context->val('tag.nope'));
        $this->assertNull($context->val('author.roles.3'));
    }

    /**
     * Test that val() reads from the request.
     *
     * @return void
     */
    public function testValReadsRequest()
    {
        $this->request = $this->request->withParsedBody([
            'title' => 'New title',
            'notInEntity' => 'yes',
        ]);
        $row = new Article([
            'title' => 'Test entity',
            'body' => 'Something new'
        ]);
        $context = new EntityContext($this->request, [
            'entity' => $row,
            'table' => 'Articles',
        ]);
        $this->assertEquals('New title', $context->val('title'));
        $this->assertEquals('yes', $context->val('notInEntity'));
        $this->assertEquals($row->body, $context->val('body'));
    }

    /**
     * Test reading values from associated entities.
     *
     * @return void
     */
    public function testValAssociated()
    {
        $row = new Article([
            'title' => 'Test entity',
            'user' => new Entity([
                'username' => 'mark',
                'fname' => 'Mark'
            ]),
            'comments' => [
                new Entity(['comment' => 'Test comment']),
                new Entity(['comment' => 'Second comment']),
            ]
        ]);
        $context = new EntityContext($this->request, [
            'entity' => $row,
            'table' => 'Articles',
        ]);

        $result = $context->val('user.fname');
        $this->assertEquals($row->user->fname, $result);

        $result = $context->val('comments.0.comment');
        $this->assertEquals($row->comments[0]->comment, $result);

        $result = $context->val('comments.1.comment');
        $this->assertEquals($row->comments[1]->comment, $result);

        $result = $context->val('comments.0.nope');
        $this->assertNull($result);

        $result = $context->val('comments.0.nope.no_way');
        $this->assertNull($result);
    }

    /**
     * Tests that trying to get values from missing associations returns null
     *
     * @return void
     */
    public function testValMissingAssociation()
    {
        $row = new Article([
            'id' => 1
        ]);
        $context = new EntityContext($this->request, [
            'entity' => $row,
            'table' => 'Articles',
        ]);

        $result = $context->val('id');
        $this->assertEquals($row->id, $result);
        $this->assertNull($context->val('profile.id'));
    }

    /**
     * Test reading values from associated entities.
     *
     * @return void
     */
    public function testValAssociatedHasMany()
    {
        $row = new Article([
            'title' => 'First post',
            'user' => new Entity([
                'username' => 'mark',
                'fname' => 'Mark',
                'articles' => [
                    new Article(['title' => 'First post']),
                    new Article(['title' => 'Second post']),
                ]
            ]),
        ]);
        $context = new EntityContext($this->request, [
            'entity' => $row,
            'table' => 'Articles',
        ]);

        $result = $context->val('user.articles.0.title');
        $this->assertEquals('First post', $result);

        $result = $context->val('user.articles.1.title');
        $this->assertEquals('Second post', $result);
    }

    /**
     * Test reading values for magic _ids input
     *
     * @return void
     */
    public function testValAssociatedDefaultIds()
    {
        $row = new Article([
            'title' => 'First post',
            'user' => new Entity([
                'username' => 'mark',
                'fname' => 'Mark',
                'groups' => [
                    new Entity(['title' => 'PHP', 'id' => 1]),
                    new Entity(['title' => 'Javascript', 'id' => 2]),
                ]
            ]),
        ]);
        $context = new EntityContext($this->request, [
            'entity' => $row,
            'table' => 'Articles',
        ]);

        $result = $context->val('user.groups._ids');
        $this->assertEquals([1, 2], $result);
    }

    /**
     * Test reading values for magic _ids input
     *
     * @return void
     */
    public function testValAssociatedCustomIds()
    {
        $this->_setupTables();

        $row = new Article([
            'title' => 'First post',
            'user' => new Entity([
                'username' => 'mark',
                'fname' => 'Mark',
                'groups' => [
                    new Entity(['title' => 'PHP', 'thing' => 1]),
                    new Entity(['title' => 'Javascript', 'thing' => 4]),
                ]
            ]),
        ]);
        $context = new EntityContext($this->request, [
            'entity' => $row,
            'table' => 'Articles',
        ]);

<<<<<<< HEAD
        $this->getTableLocator()->get('Users')->belongsToMany('Groups');
        $this->getTableLocator()->get('Groups')->primaryKey('thing');
=======
        TableRegistry::get('Users')->belongsToMany('Groups');
        TableRegistry::get('Groups')->setPrimaryKey('thing');
>>>>>>> fdfd0260

        $result = $context->val('user.groups._ids');
        $this->assertEquals([1, 4], $result);
    }

    /**
     * Test getting default value from table schema.
     *
     * @return void
     */
    public function testValSchemaDefault()
    {
<<<<<<< HEAD
        $table = $this->getTableLocator()->get('Articles');
        $column = $table->schema()->getColumn('title');
        $table->schema()->addColumn('title', ['default' => 'default title'] + $column);
=======
        $table = TableRegistry::get('Articles');
        $column = $table->getSchema()->getColumn('title');
        $table->getSchema()->addColumn('title', ['default' => 'default title'] + $column);
>>>>>>> fdfd0260
        $row = $table->newEntity();

        $context = new EntityContext($this->request, [
            'entity' => $row,
            'table' => 'Articles',
        ]);
        $result = $context->val('title');
        $this->assertEquals('default title', $result);
    }

    /**
     * Test validator for boolean fields.
     *
     * @return void
     */
    public function testIsRequiredBooleanField()
    {
        $this->_setupTables();

        $context = new EntityContext($this->request, [
            'entity' => new Entity(),
            'table' => 'Articles',
        ]);
<<<<<<< HEAD
        $articles = $this->getTableLocator()->get('Articles');
        $articles->schema()->addColumn('comments_on', [
=======
        $articles = TableRegistry::get('Articles');
        $articles->getSchema()->addColumn('comments_on', [
>>>>>>> fdfd0260
            'type' => 'boolean'
        ]);

        $validator = $articles->getValidator();
        $validator->add('comments_on', 'is_bool', [
            'rule' => 'boolean'
        ]);
        $articles->setValidator('default', $validator);

        $this->assertFalse($context->isRequired('title'));
    }

    /**
     * Test validator as a string.
     *
     * @return void
     */
    public function testIsRequiredStringValidator()
    {
        $this->_setupTables();

        $context = new EntityContext($this->request, [
            'entity' => new Entity(),
            'table' => 'Articles',
            'validator' => 'create',
        ]);

        $this->assertTrue($context->isRequired('title'));
        $this->assertFalse($context->isRequired('body'));

        $this->assertFalse($context->isRequired('Herp.derp.derp'));
        $this->assertFalse($context->isRequired('nope'));
        $this->assertFalse($context->isRequired(''));
    }

    /**
     * Test isRequired on associated entities.
     *
     * @return void
     */
    public function testIsRequiredAssociatedHasMany()
    {
        $this->_setupTables();

        $comments = $this->getTableLocator()->get('Comments');
        $validator = $comments->getValidator();
        $validator->add('user_id', 'number', [
            'rule' => 'numeric',
        ]);

        $row = new Article([
            'title' => 'My title',
            'comments' => [
                new Entity(['comment' => 'First comment']),
                new Entity(['comment' => 'Second comment']),
            ]
        ]);
        $context = new EntityContext($this->request, [
            'entity' => $row,
            'table' => 'Articles',
            'validator' => 'default',
        ]);

        $this->assertTrue($context->isRequired('comments.0.user_id'));
        $this->assertFalse($context->isRequired('comments.0.other'));
        $this->assertFalse($context->isRequired('user.0.other'));
        $this->assertFalse($context->isRequired(''));
    }

    /**
     * Test isRequired on associated entities with boolean fields
     *
     * @return void
     */
    public function testIsRequiredAssociatedHasManyBoolean()
    {
        $this->_setupTables();

<<<<<<< HEAD
        $comments = $this->getTableLocator()->get('Comments');
        $comments->schema()->addColumn('starred', 'boolean');
=======
        $comments = TableRegistry::get('Comments');
        $comments->getSchema()->addColumn('starred', 'boolean');
>>>>>>> fdfd0260
        $comments->getValidator()->add('starred', 'valid', ['rule' => 'boolean']);

        $row = new Article([
            'title' => 'My title',
            'comments' => [
                new Entity(['comment' => 'First comment']),
            ]
        ]);
        $context = new EntityContext($this->request, [
            'entity' => $row,
            'table' => 'Articles',
            'validator' => 'default',
        ]);

        $this->assertFalse($context->isRequired('comments.0.starred'));
    }

    /**
     * Test isRequired on associated entities with custom validators.
     *
     * Ensures that missing associations use the correct entity class
     * so provider methods work correctly.
     *
     * @return void
     */
    public function testIsRequiredAssociatedCustomValidator()
    {
        $this->_setupTables();
        $users = $this->getTableLocator()->get('Users');
        $articles = $this->getTableLocator()->get('Articles');

        $validator = $articles->getValidator();
        $validator->notEmpty('title', 'nope', function ($context) {
            return $context['providers']['entity']->isRequired();
        });
        $articles->setValidator('default', $validator);

        $row = new Entity([
            'username' => 'mark'
        ]);
        $context = new EntityContext($this->request, [
            'entity' => $row,
            'table' => 'Users',
            'validator' => 'default',
        ]);

        $this->assertTrue($context->isRequired('articles.0.title'));
    }

    /**
     * Test isRequired on associated entities.
     *
     * @return void
     */
    public function testIsRequiredAssociatedHasManyMissingObject()
    {
        $this->_setupTables();

        $comments = $this->getTableLocator()->get('Comments');
        $validator = $comments->getValidator();
        $validator->allowEmpty('comment', function ($context) {
            return $context['providers']['entity']->isNew();
        });

        $row = new Article([
            'title' => 'My title',
            'comments' => [
                new Entity(['comment' => 'First comment'], ['markNew' => false]),
            ]
        ]);
        $context = new EntityContext($this->request, [
            'entity' => $row,
            'table' => 'Articles',
            'validator' => 'default',
        ]);

        $this->assertTrue(
            $context->isRequired('comments.0.comment'),
            'comment is required as object is not new'
        );
        $this->assertFalse(
            $context->isRequired('comments.1.comment'),
            'comment is not required as missing object is "new"'
        );
    }

    /**
     * Test isRequired on associated entities with custom validators.
     *
     * @return void
     */
    public function testIsRequiredAssociatedValidator()
    {
        $this->_setupTables();

        $row = new Article([
            'title' => 'My title',
            'comments' => [
                new Entity(['comment' => 'First comment']),
                new Entity(['comment' => 'Second comment']),
            ]
        ]);
        $context = new EntityContext($this->request, [
            'entity' => $row,
            'table' => 'Articles',
            'validator' => [
                'Articles' => 'create',
                'Comments' => 'custom'
            ]
        ]);

        $this->assertTrue($context->isRequired('title'));
        $this->assertFalse($context->isRequired('body'));
        $this->assertTrue($context->isRequired('comments.0.comment'));
        $this->assertTrue($context->isRequired('comments.1.comment'));
    }

    /**
     * Test isRequired on associated entities.
     *
     * @return void
     */
    public function testIsRequiredAssociatedBelongsTo()
    {
        $this->_setupTables();

        $row = new Article([
            'title' => 'My title',
            'user' => new Entity(['username' => 'Mark']),
        ]);
        $context = new EntityContext($this->request, [
            'entity' => $row,
            'table' => 'Articles',
            'validator' => [
                'Articles' => 'create',
                'Users' => 'custom'
            ]
        ]);

        $this->assertTrue($context->isRequired('user.username'));
        $this->assertFalse($context->isRequired('user.first_name'));
    }

    /**
     * Test isRequired on associated join table entities.
     *
     * @return void
     */
    public function testIsRequiredAssociatedJoinTable()
    {
        $this->_setupTables();

        $row = new Article([
            'tags' => [
                new Tag([
                    '_joinData' => new ArticlesTag([
                        'article_id' => 1,
                        'tag_id' => 2
                    ])
                ])
            ],
        ]);
        $context = new EntityContext($this->request, [
            'entity' => $row,
            'table' => 'Articles',
        ]);

        $this->assertTrue($context->isRequired('tags.0._joinData.article_id'));
        $this->assertTrue($context->isRequired('tags.0._joinData.tag_id'));
    }

    /**
     * Test type() basic
     *
     * @return void
     */
    public function testType()
    {
        $this->_setupTables();

        $row = new Article([
            'title' => 'My title',
            'body' => 'Some content',
        ]);
        $context = new EntityContext($this->request, [
            'entity' => $row,
            'table' => 'Articles',
        ]);

        $this->assertEquals('string', $context->type('title'));
        $this->assertEquals('text', $context->type('body'));
        $this->assertEquals('integer', $context->type('user_id'));
        $this->assertNull($context->type('nope'));
    }

    /**
     * Test getting types for associated records.
     *
     * @return void
     */
    public function testTypeAssociated()
    {
        $this->_setupTables();

        $row = new Article([
            'title' => 'My title',
            'user' => new Entity(['username' => 'Mark']),
        ]);
        $context = new EntityContext($this->request, [
            'entity' => $row,
            'table' => 'Articles',
        ]);

        $this->assertEquals('string', $context->type('user.username'));
        $this->assertEquals('text', $context->type('user.bio'));
        $this->assertNull($context->type('user.nope'));
    }

    /**
     * Test getting types for associated join data records.
     *
     * @return void
     */
    public function testTypeAssociatedJoinData()
    {
        $this->_setupTables();

        $row = new Article([
            'tags' => [
                new Tag([
                    '_joinData' => new ArticlesTag([
                        'article_id' => 1,
                        'tag_id' => 2
                    ])
                ])
            ],
        ]);
        $context = new EntityContext($this->request, [
            'entity' => $row,
            'table' => 'Articles',
        ]);

        $this->assertEquals('integer', $context->type('tags.0._joinData.article_id'));
        $this->assertNull($context->type('tags.0._joinData.non_existent'));

        // tests the fallback behavior
        $this->assertEquals('integer', $context->type('tags.0._joinData._joinData.article_id'));
        $this->assertEquals('integer', $context->type('tags.0._joinData.non_existent.article_id'));
        $this->assertNull($context->type('tags.0._joinData._joinData.non_existent'));
        $this->assertNull($context->type('tags.0._joinData.non_existent'));
    }

    /**
     * Test attributes for fields.
     *
     * @return void
     */
    public function testAttributes()
    {
        $this->_setupTables();

        $row = new Article([
            'title' => 'My title',
            'user' => new Entity(['username' => 'Mark']),
            'tags' => [
                new Tag([
                    '_joinData' => new ArticlesTag([
                        'article_id' => 1,
                        'tag_id' => 2
                    ])
                ])
            ],
        ]);
        $context = new EntityContext($this->request, [
            'entity' => $row,
            'table' => 'Articles',
        ]);

        $expected = [
            'length' => 255, 'precision' => null
        ];
        $this->assertEquals($expected, $context->attributes('title'));

        $expected = [
            'length' => null, 'precision' => null
        ];
        $this->assertEquals($expected, $context->attributes('body'));

        $expected = [
            'length' => 10, 'precision' => 3
        ];
        $this->assertEquals($expected, $context->attributes('user.rating'));

        $expected = [
            'length' => 11, 'precision' => null
        ];
        $this->assertEquals($expected, $context->attributes('tags.0._joinData.article_id'));
    }

    /**
     * Test hasError
     *
     * @return void
     */
    public function testHasError()
    {
        $this->_setupTables();

        $row = new Article([
            'title' => 'My title',
            'user' => new Entity(['username' => 'Mark']),
        ]);
        $row->setError('title', []);
        $row->setError('body', 'Gotta have one');
        $row->setError('user_id', ['Required field']);
        $context = new EntityContext($this->request, [
            'entity' => $row,
            'table' => 'Articles',
        ]);

        $this->assertFalse($context->hasError('title'));
        $this->assertFalse($context->hasError('nope'));
        $this->assertTrue($context->hasError('body'));
        $this->assertTrue($context->hasError('user_id'));
    }

    /**
     * Test hasError on associated records
     *
     * @return void
     */
    public function testHasErrorAssociated()
    {
        $this->_setupTables();

        $row = new Article([
            'title' => 'My title',
            'user' => new Entity(['username' => 'Mark']),
        ]);
        $row->setError('title', []);
        $row->setError('body', 'Gotta have one');
        $row->user->setError('username', ['Required']);
        $context = new EntityContext($this->request, [
            'entity' => $row,
            'table' => 'Articles',
        ]);

        $this->assertTrue($context->hasError('user.username'));
        $this->assertFalse($context->hasError('user.nope'));
        $this->assertFalse($context->hasError('no.nope'));
    }

    /**
     * Test error
     *
     * @return void
     */
    public function testError()
    {
        $this->_setupTables();

        $row = new Article([
            'title' => 'My title',
            'user' => new Entity(['username' => 'Mark']),
        ]);
        $row->setError('title', []);
        $row->setError('body', 'Gotta have one');
        $row->setError('user_id', ['Required field']);

        $row->user->setError('username', ['Required']);

        $context = new EntityContext($this->request, [
            'entity' => $row,
            'table' => 'Articles',
        ]);

        $this->assertEquals([], $context->error('title'));

        $expected = ['Gotta have one'];
        $this->assertEquals($expected, $context->error('body'));

        $expected = ['Required'];
        $this->assertEquals($expected, $context->error('user.username'));
    }

    /**
     * Test error on associated entities.
     *
     * @return void
     */
    public function testErrorAssociatedHasMany()
    {
        $this->_setupTables();

        $comments = $this->getTableLocator()->get('Comments');
        $row = new Article([
            'title' => 'My title',
            'comments' => [
                new Entity(['comment' => '']),
                new Entity(['comment' => 'Second comment']),
            ]
        ]);
        $row->comments[0]->setError('comment', ['Is required']);
        $row->comments[0]->setError('article_id', ['Is required']);

        $context = new EntityContext($this->request, [
            'entity' => $row,
            'table' => 'Articles',
            'validator' => 'default',
        ]);

        $this->assertEquals([], $context->error('title'));
        $this->assertEquals([], $context->error('comments.0.user_id'));
        $this->assertEquals([], $context->error('comments.0'));
        $this->assertEquals(['Is required'], $context->error('comments.0.comment'));
        $this->assertEquals(['Is required'], $context->error('comments.0.article_id'));
        $this->assertEquals([], $context->error('comments.1'));
        $this->assertEquals([], $context->error('comments.1.comment'));
        $this->assertEquals([], $context->error('comments.1.article_id'));
    }

    /**
     * Test error on associated join table entities.
     *
     * @return void
     */
    public function testErrorAssociatedJoinTable()
    {
        $this->_setupTables();

        $row = new Article([
            'tags' => [
                new Tag([
                    '_joinData' => new ArticlesTag([
                        'article_id' => 1
                    ])
                ])
            ],
        ]);
        $row->tags[0]->_joinData->setError('tag_id', ['Is required']);

        $context = new EntityContext($this->request, [
            'entity' => $row,
            'table' => 'Articles',
        ]);

        $this->assertEquals([], $context->error('tags.0._joinData.article_id'));
        $this->assertEquals(['Is required'], $context->error('tags.0._joinData.tag_id'));
    }

    /**
     * Setup tables for tests.
     *
     * @return void
     */
    protected function _setupTables()
    {
        $articles = $this->getTableLocator()->get('Articles');
        $articles->belongsTo('Users');
        $articles->belongsToMany('Tags');
        $articles->hasMany('Comments');
        $articles->setEntityClass(__NAMESPACE__ . '\Article');

        $articlesTags = $this->getTableLocator()->get('ArticlesTags');
        $comments = $this->getTableLocator()->get('Comments');
        $users = $this->getTableLocator()->get('Users');
        $users->hasMany('Articles');

        $articles->setSchema([
            'id' => ['type' => 'integer', 'length' => 11, 'null' => false],
            'title' => ['type' => 'string', 'length' => 255],
            'user_id' => ['type' => 'integer', 'length' => 11, 'null' => false],
            'body' => ['type' => 'crazy_text', 'baseType' => 'text'],
            '_constraints' => ['primary' => ['type' => 'primary', 'columns' => ['id']]],
        ]);
        $articlesTags->setSchema([
            'article_id' => ['type' => 'integer', 'length' => 11, 'null' => false],
            'tag_id' => ['type' => 'integer', 'length' => 11, 'null' => false],
            '_constraints' => ['unique_tag' => ['type' => 'primary', 'columns' => ['article_id', 'tag_id']]]
        ]);
        $users->setSchema([
            'id' => ['type' => 'integer', 'length' => 11],
            'username' => ['type' => 'string', 'length' => 255],
            'bio' => ['type' => 'text'],
            'rating' => ['type' => 'decimal', 'length' => 10, 'precision' => 3],
        ]);

        $validator = new Validator();
        $validator->add('title', 'minlength', [
            'rule' => ['minlength', 10]
        ])
        ->add('body', 'maxlength', [
            'rule' => ['maxlength', 1000]
        ])->allowEmpty('body');
        $articles->setValidator('create', $validator);

        $validator = new Validator();
        $validator->add('username', 'length', [
            'rule' => ['minlength', 10]
        ]);
        $users->setValidator('custom', $validator);

        $validator = new Validator();
        $validator->add('comment', 'length', [
            'rule' => ['minlength', 10]
        ]);
        $comments->setValidator('custom', $validator);

        $validator = new Validator();
        $validator->requirePresence('article_id', 'create');
        $validator->requirePresence('tag_id', 'create');
        $articlesTags->setValidator('default', $validator);
    }

    /**
     * Test the fieldnames method.
     *
     * @return void
     */
    public function testFieldNames()
    {
        $context = new EntityContext($this->request, [
            'entity' => new Entity(),
            'table' => 'Articles',
        ]);
<<<<<<< HEAD
        $articles = $this->getTableLocator()->get('Articles');
        $this->assertEquals($articles->schema()->columns(), $context->fieldNames());
=======
        $articles = TableRegistry::get('Articles');
        $this->assertEquals($articles->getSchema()->columns(), $context->fieldNames());
>>>>>>> fdfd0260
    }

    /**
     * Test automatic entity provider setting
     *
     * @return void
     */
    public function testValidatorEntityProvider()
    {
        $row = new Article([
            'title' => 'Test entity',
            'body' => 'Something new'
        ]);
        $context = new EntityContext($this->request, [
            'entity' => $row,
            'table' => 'Articles',
        ]);
        $context->isRequired('title');
        $articles = $this->getTableLocator()->get('Articles');
        $this->assertSame($row, $articles->getValidator()->getProvider('entity'));

        $row = new Article([
            'title' => 'First post',
            'user' => new Entity([
                'username' => 'mark',
                'fname' => 'Mark',
                'articles' => [
                    new Article(['title' => 'First post']),
                    new Article(['title' => 'Second post']),
                ]
            ]),
        ]);
        $context = new EntityContext($this->request, [
            'entity' => $row,
            'table' => 'Articles',
        ]);

        $validator = $articles->getValidator();
        $context->isRequired('user.articles.0.title');
        $this->assertSame($row->user->articles[0], $validator->getProvider('entity'));

        $context->isRequired('user.articles.1.title');
        $this->assertSame($row->user->articles[1], $validator->getProvider('entity'));

        $context->isRequired('title');
        $this->assertSame($row, $validator->getProvider('entity'));
    }
}<|MERGE_RESOLUTION|>--- conflicted
+++ resolved
@@ -673,13 +673,8 @@
             'table' => 'Articles',
         ]);
 
-<<<<<<< HEAD
         $this->getTableLocator()->get('Users')->belongsToMany('Groups');
-        $this->getTableLocator()->get('Groups')->primaryKey('thing');
-=======
-        TableRegistry::get('Users')->belongsToMany('Groups');
-        TableRegistry::get('Groups')->setPrimaryKey('thing');
->>>>>>> fdfd0260
+        $this->getTableLocator()->get('Groups')->setPrimaryKey('thing');
 
         $result = $context->val('user.groups._ids');
         $this->assertEquals([1, 4], $result);
@@ -692,15 +687,9 @@
      */
     public function testValSchemaDefault()
     {
-<<<<<<< HEAD
         $table = $this->getTableLocator()->get('Articles');
-        $column = $table->schema()->getColumn('title');
-        $table->schema()->addColumn('title', ['default' => 'default title'] + $column);
-=======
-        $table = TableRegistry::get('Articles');
         $column = $table->getSchema()->getColumn('title');
         $table->getSchema()->addColumn('title', ['default' => 'default title'] + $column);
->>>>>>> fdfd0260
         $row = $table->newEntity();
 
         $context = new EntityContext($this->request, [
@@ -724,13 +713,8 @@
             'entity' => new Entity(),
             'table' => 'Articles',
         ]);
-<<<<<<< HEAD
         $articles = $this->getTableLocator()->get('Articles');
-        $articles->schema()->addColumn('comments_on', [
-=======
-        $articles = TableRegistry::get('Articles');
         $articles->getSchema()->addColumn('comments_on', [
->>>>>>> fdfd0260
             'type' => 'boolean'
         ]);
 
@@ -809,13 +793,8 @@
     {
         $this->_setupTables();
 
-<<<<<<< HEAD
         $comments = $this->getTableLocator()->get('Comments');
-        $comments->schema()->addColumn('starred', 'boolean');
-=======
-        $comments = TableRegistry::get('Comments');
         $comments->getSchema()->addColumn('starred', 'boolean');
->>>>>>> fdfd0260
         $comments->getValidator()->add('starred', 'valid', ['rule' => 'boolean']);
 
         $row = new Article([
@@ -1341,13 +1320,8 @@
             'entity' => new Entity(),
             'table' => 'Articles',
         ]);
-<<<<<<< HEAD
         $articles = $this->getTableLocator()->get('Articles');
-        $this->assertEquals($articles->schema()->columns(), $context->fieldNames());
-=======
-        $articles = TableRegistry::get('Articles');
         $this->assertEquals($articles->getSchema()->columns(), $context->fieldNames());
->>>>>>> fdfd0260
     }
 
     /**
