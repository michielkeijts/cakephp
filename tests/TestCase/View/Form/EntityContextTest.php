<?php
/**
 * CakePHP(tm) : Rapid Development Framework (https://cakephp.org)
 * Copyright (c) Cake Software Foundation, Inc. (https://cakefoundation.org)
 *
 * Licensed under The MIT License
 * For full copyright and license information, please see the LICENSE.txt
 * Redistributions of files must retain the above copyright notice.
 *
 * @copyright     Copyright (c) Cake Software Foundation, Inc. (https://cakefoundation.org)
 * @link          https://cakephp.org CakePHP(tm) Project
 * @since         3.0.0
 * @license       https://opensource.org/licenses/mit-license.php MIT License
 */
namespace Cake\Test\TestCase\View\Form;

use ArrayIterator;
use ArrayObject;
use Cake\Collection\Collection;
use Cake\Http\ServerRequest;
use Cake\ORM\Entity;
use Cake\TestSuite\TestCase;
use Cake\Validation\Validator;
use Cake\View\Form\EntityContext;
use TestApp\Model\Entity\ArticlesTag;
use TestApp\Model\Entity\Tag;

/**
 * Test stub.
 */
class Article extends Entity
{

    /**
     * Testing stub method.
     *
     * @return bool
     */
    public function isRequired()
    {
        return true;
    }
}

/**
 * Entity context test case.
 */
class EntityContextTest extends TestCase
{

    /**
     * Fixtures to use.
     *
     * @var array
     */
    public $fixtures = ['core.articles', 'core.comments', 'core.articles_tags', 'core.tags'];

    /**
     * setup method.
     *
     * @return void
     */
    public function setUp()
    {
        parent::setUp();
        $this->request = new ServerRequest();
    }

    /**
     * Test getting entity back from context.
     *
     * @return void
     */
    public function testEntity()
    {
        $row = new Article();
        $context = new EntityContext($this->request, [
            'entity' => $row,
        ]);
        $this->assertSame($row, $context->entity());
    }

    /**
     * Test getting primary key data.
     *
     * @return void
     */
    public function testPrimaryKey()
    {
        $row = new Article();
        $context = new EntityContext($this->request, [
            'entity' => $row,
        ]);
        $this->assertEquals(['id'], $context->primaryKey());
    }

    /**
     * Test isPrimaryKey
     *
     * @return void
     */
    public function testIsPrimaryKey()
    {
        $this->_setupTables();

        $row = new Article();
        $context = new EntityContext($this->request, [
            'entity' => $row,
        ]);
        $this->assertTrue($context->isPrimaryKey('id'));
        $this->assertFalse($context->isPrimaryKey('title'));
        $this->assertTrue($context->isPrimaryKey('1.id'));
        $this->assertTrue($context->isPrimaryKey('Articles.1.id'));
        $this->assertTrue($context->isPrimaryKey('comments.0.id'));
        $this->assertTrue($context->isPrimaryKey('1.comments.0.id'));
        $this->assertFalse($context->isPrimaryKey('1.comments.0.comment'));
        $this->assertFalse($context->isPrimaryKey('Articles.1.comments.0.comment'));
        $this->assertTrue($context->isPrimaryKey('tags.0._joinData.article_id'));
        $this->assertTrue($context->isPrimaryKey('tags.0._joinData.tag_id'));
    }

    /**
     * Test isCreate on a single entity.
     *
     * @return void
     */
    public function testIsCreateSingle()
    {
        $row = new Article();
        $context = new EntityContext($this->request, [
            'entity' => $row,
        ]);
        $this->assertTrue($context->isCreate());

        $row->isNew(false);
        $this->assertFalse($context->isCreate());

        $row->isNew(true);
        $this->assertTrue($context->isCreate());
    }

    /**
     * Test isCreate on a collection.
     *
     * @dataProvider collectionProvider
     * @return void
     */
    public function testIsCreateCollection($collection)
    {
        $context = new EntityContext($this->request, [
            'entity' => $collection,
        ]);
        $this->assertTrue($context->isCreate());
    }

    /**
     * Test an invalid table scope throws an error.
     *
     */
    public function testInvalidTable()
    {
        $this->expectException(\RuntimeException::class);
        $this->expectExceptionMessage('Unable to find table class for current entity');
        $row = new \stdClass();
        $context = new EntityContext($this->request, [
            'entity' => $row,
        ]);
    }

    /**
     * Tests that passing a plain entity will give an error as it cannot be matched
     *
     */
    public function testDefaultEntityError()
    {
        $this->expectException(\RuntimeException::class);
        $this->expectExceptionMessage('Unable to find table class for current entity');
        $context = new EntityContext($this->request, [
            'entity' => new Entity,
        ]);
    }

    /**
     * Tests that the table can be derived from the entity source if it is present
     *
     * @return void
     */
    public function testTableFromEntitySource()
    {
        $entity = new Entity();
        $entity->source('Articles');
        $context = new EntityContext($this->request, [
            'entity' => $entity,
        ]);
        $expected = ['id', 'author_id', 'title', 'body', 'published'];
        $this->assertEquals($expected, $context->fieldNames());
    }

    /**
     * Test operations with no entity.
     *
     * @return void
     */
    public function testOperationsNoEntity()
    {
        $context = new EntityContext($this->request, [
            'table' => 'Articles'
        ]);

        $this->assertNull($context->val('title'));
        $this->assertFalse($context->isRequired('title'));
        $this->assertFalse($context->hasError('title'));
        $this->assertEquals('string', $context->type('title'));
        $this->assertEquals([], $context->error('title'));

        $attrs = $context->attributes('title');
        $this->assertArrayHasKey('length', $attrs);
        $this->assertArrayHasKey('precision', $attrs);
    }

    /**
     * Test operations that lack a table argument.
     *
     * @return void
     */
    public function testOperationsNoTableArg()
    {
        $row = new Article([
            'title' => 'Test entity',
            'body' => 'Something new'
        ]);
        $row->errors('title', ['Title is required.']);

        $context = new EntityContext($this->request, [
            'entity' => $row,
        ]);

        $result = $context->val('title');
        $this->assertEquals($row->title, $result);

        $result = $context->error('title');
        $this->assertEquals($row->errors('title'), $result);
        $this->assertTrue($context->hasError('title'));
    }

    /**
     * Test collection operations that lack a table argument.
     *
     * @dataProvider collectionProvider
     * @return void
     */
    public function testCollectionOperationsNoTableArg($collection)
    {
        $context = new EntityContext($this->request, [
            'entity' => $collection,
        ]);

        $result = $context->val('0.title');
        $this->assertEquals('First post', $result);

        $result = $context->error('1.body');
        $this->assertEquals(['Not long enough'], $result);
    }

    /**
     * Data provider for testing collections.
     *
     * @return array
     */
    public static function collectionProvider()
    {
        $one = new Article([
            'title' => 'First post',
            'body' => 'Stuff',
            'user' => new Entity(['username' => 'mark'])
        ]);
        $one->errors('title', 'Required field');

        $two = new Article([
            'title' => 'Second post',
            'body' => 'Some text',
            'user' => new Entity(['username' => 'jose'])
        ]);
        $two->errors('body', 'Not long enough');

        return [
            'array' => [[$one, $two]],
            'basic iterator' => [new ArrayObject([$one, $two])],
            'array iterator' => [new ArrayIterator([$one, $two])],
            'collection' => [new Collection([$one, $two])],
        ];
    }

    /**
     * Test operations on a collection of entities.
     *
     * @dataProvider collectionProvider
     * @return void
     */
    public function testValOnCollections($collection)
    {
        $context = new EntityContext($this->request, [
            'entity' => $collection,
            'table' => 'Articles',
        ]);

        $result = $context->val('0.title');
        $this->assertEquals('First post', $result);

        $result = $context->val('0.user.username');
        $this->assertEquals('mark', $result);

        $result = $context->val('1.title');
        $this->assertEquals('Second post', $result);

        $result = $context->val('1.user.username');
        $this->assertEquals('jose', $result);

        $this->assertNull($context->val('nope'));
        $this->assertNull($context->val('99.title'));
    }

    /**
     * Test operations on a collection of entities when prefixing with the
     * table name
     *
     * @dataProvider collectionProvider
     * @return void
     */
    public function testValOnCollectionsWithRootName($collection)
    {
        $context = new EntityContext($this->request, [
            'entity' => $collection,
            'table' => 'Articles',
        ]);

        $result = $context->val('Articles.0.title');
        $this->assertEquals('First post', $result);

        $result = $context->val('Articles.0.user.username');
        $this->assertEquals('mark', $result);

        $result = $context->val('Articles.1.title');
        $this->assertEquals('Second post', $result);

        $result = $context->val('Articles.1.user.username');
        $this->assertEquals('jose', $result);

        $this->assertNull($context->val('Articles.99.title'));
    }

    /**
     * Test error operations on a collection of entities.
     *
     * @dataProvider collectionProvider
     * @return void
     */
    public function testErrorsOnCollections($collection)
    {
        $context = new EntityContext($this->request, [
            'entity' => $collection,
            'table' => 'Articles',
        ]);

        $this->assertTrue($context->hasError('0.title'));
        $this->assertEquals(['Required field'], $context->error('0.title'));
        $this->assertFalse($context->hasError('0.body'));

        $this->assertFalse($context->hasError('1.title'));
        $this->assertEquals(['Not long enough'], $context->error('1.body'));
        $this->assertTrue($context->hasError('1.body'));

        $this->assertFalse($context->hasError('nope'));
        $this->assertFalse($context->hasError('99.title'));
    }

    /**
     * Test schema operations on a collection of entities.
     *
     * @dataProvider collectionProvider
     * @return void
     */
    public function testSchemaOnCollections($collection)
    {
        $this->_setupTables();
        $context = new EntityContext($this->request, [
            'entity' => $collection,
            'table' => 'Articles',
        ]);

        $this->assertEquals('string', $context->type('0.title'));
        $this->assertEquals('text', $context->type('1.body'));
        $this->assertEquals('string', $context->type('0.user.username'));
        $this->assertEquals('string', $context->type('1.user.username'));
        $this->assertEquals('string', $context->type('99.title'));
        $this->assertNull($context->type('0.nope'));

        $expected = ['length' => 255, 'precision' => null];
        $this->assertEquals($expected, $context->attributes('0.user.username'));
    }

    /**
     * Test validation operations on a collection of entities.
     *
     * @dataProvider collectionProvider
     * @return void
     */
    public function testValidatorsOnCollections($collection)
    {
        $this->_setupTables();

        $context = new EntityContext($this->request, [
            'entity' => $collection,
            'table' => 'Articles',
            'validator' => [
                'Articles' => 'create',
                'Users' => 'custom',
            ]
        ]);
        $this->assertFalse($context->isRequired('nope'));

        $this->assertTrue($context->isRequired('0.title'));
        $this->assertTrue($context->isRequired('0.user.username'));
        $this->assertFalse($context->isRequired('1.body'));

        $this->assertTrue($context->isRequired('99.title'));
        $this->assertFalse($context->isRequired('99.nope'));
    }

    /**
     * Test reading data.
     *
     * @return void
     */
    public function testValBasic()
    {
        $row = new Article([
            'title' => 'Test entity',
            'body' => 'Something new'
        ]);
        $context = new EntityContext($this->request, [
            'entity' => $row,
            'table' => 'Articles',
        ]);
        $result = $context->val('title');
        $this->assertEquals($row->title, $result);

        $result = $context->val('body');
        $this->assertEquals($row->body, $result);

        $result = $context->val('nope');
        $this->assertNull($result);
    }

    /**
     * Test default values when entity is an array.
     *
     * @return void
     */
    public function testValDefaultArray()
    {
        $context = new EntityContext($this->request, [
            'entity' => new Article([
                'prop' => ['title' => 'foo']
            ]),
            'table' => 'Articles',
        ]);
        $this->assertEquals('foo', $context->val('prop.title', ['default' => 'bar']));
        $this->assertEquals('bar', $context->val('prop.nope', ['default' => 'bar']));
    }

    /**
     * Test reading array values from an entity.
     *
     * @return void
     */
    public function testValGetArrayValue()
    {
        $row = new Article([
            'title' => 'Test entity',
            'types' => [1, 2, 3],
            'tag' => [
                'name' => 'Test tag',
            ],
            'author' => new Entity([
                'roles' => ['admin', 'publisher'],
                'aliases' => new ArrayObject(['dave', 'david']),
            ])
        ]);
        $context = new EntityContext($this->request, [
            'entity' => $row,
            'table' => 'Articles',
        ]);
        $result = $context->val('types');
        $this->assertEquals($row->types, $result);

        $result = $context->val('author.roles');
        $this->assertEquals($row->author->roles, $result);

        $result = $context->val('tag.name');
        $this->assertEquals($row->tag['name'], $result);

        $result = $context->val('author.aliases.0');
        $this->assertEquals($row->author->aliases[0], $result, 'ArrayAccess can be read');

        $this->assertNull($context->val('author.aliases.3'));
        $this->assertNull($context->val('tag.nope'));
        $this->assertNull($context->val('author.roles.3'));
    }

    /**
     * Test that val() reads from the request.
     *
     * @return void
     */
    public function testValReadsRequest()
    {
        $this->request->data = [
            'title' => 'New title',
            'notInEntity' => 'yes',
        ];
        $row = new Article([
            'title' => 'Test entity',
            'body' => 'Something new'
        ]);
        $context = new EntityContext($this->request, [
            'entity' => $row,
            'table' => 'Articles',
        ]);
        $this->assertEquals('New title', $context->val('title'));
        $this->assertEquals('yes', $context->val('notInEntity'));
        $this->assertEquals($row->body, $context->val('body'));
    }

    /**
     * Test reading values from associated entities.
     *
     * @return void
     */
    public function testValAssociated()
    {
        $row = new Article([
            'title' => 'Test entity',
            'user' => new Entity([
                'username' => 'mark',
                'fname' => 'Mark'
            ]),
            'comments' => [
                new Entity(['comment' => 'Test comment']),
                new Entity(['comment' => 'Second comment']),
            ]
        ]);
        $context = new EntityContext($this->request, [
            'entity' => $row,
            'table' => 'Articles',
        ]);

        $result = $context->val('user.fname');
        $this->assertEquals($row->user->fname, $result);

        $result = $context->val('comments.0.comment');
        $this->assertEquals($row->comments[0]->comment, $result);

        $result = $context->val('comments.1.comment');
        $this->assertEquals($row->comments[1]->comment, $result);

        $result = $context->val('comments.0.nope');
        $this->assertNull($result);

        $result = $context->val('comments.0.nope.no_way');
        $this->assertNull($result);
    }

    /**
     * Tests that trying to get values from missing associations returns null
     *
     * @return void
     */
    public function testValMissingAssociation()
    {
        $row = new Article([
            'id' => 1
        ]);
        $context = new EntityContext($this->request, [
            'entity' => $row,
            'table' => 'Articles',
        ]);

        $result = $context->val('id');
        $this->assertEquals($row->id, $result);
        $this->assertNull($context->val('profile.id'));
    }

    /**
     * Test reading values from associated entities.
     *
     * @return void
     */
    public function testValAssociatedHasMany()
    {
        $row = new Article([
            'title' => 'First post',
            'user' => new Entity([
                'username' => 'mark',
                'fname' => 'Mark',
                'articles' => [
                    new Article(['title' => 'First post']),
                    new Article(['title' => 'Second post']),
                ]
            ]),
        ]);
        $context = new EntityContext($this->request, [
            'entity' => $row,
            'table' => 'Articles',
        ]);

        $result = $context->val('user.articles.0.title');
        $this->assertEquals('First post', $result);

        $result = $context->val('user.articles.1.title');
        $this->assertEquals('Second post', $result);
    }

    /**
     * Test reading values for magic _ids input
     *
     * @return void
     */
    public function testValAssociatedDefaultIds()
    {
        $row = new Article([
            'title' => 'First post',
            'user' => new Entity([
                'username' => 'mark',
                'fname' => 'Mark',
                'groups' => [
                    new Entity(['title' => 'PHP', 'id' => 1]),
                    new Entity(['title' => 'Javascript', 'id' => 2]),
                ]
            ]),
        ]);
        $context = new EntityContext($this->request, [
            'entity' => $row,
            'table' => 'Articles',
        ]);

        $result = $context->val('user.groups._ids');
        $this->assertEquals([1, 2], $result);
    }

    /**
     * Test reading values for magic _ids input
     *
     * @return void
     */
    public function testValAssociatedCustomIds()
    {
        $this->_setupTables();

        $row = new Article([
            'title' => 'First post',
            'user' => new Entity([
                'username' => 'mark',
                'fname' => 'Mark',
                'groups' => [
                    new Entity(['title' => 'PHP', 'thing' => 1]),
                    new Entity(['title' => 'Javascript', 'thing' => 4]),
                ]
            ]),
        ]);
        $context = new EntityContext($this->request, [
            'entity' => $row,
            'table' => 'Articles',
        ]);

        $this->getTableLocator()->get('Users')->belongsToMany('Groups');
        $this->getTableLocator()->get('Groups')->primaryKey('thing');

        $result = $context->val('user.groups._ids');
        $this->assertEquals([1, 4], $result);
    }

    /**
     * Test getting default value from table schema.
     *
     * @return void
     */
    public function testValSchemaDefault()
    {
        $table = $this->getTableLocator()->get('Articles');
        $column = $table->schema()->getColumn('title');
        $table->schema()->addColumn('title', ['default' => 'default title'] + $column);
        $row = $table->newEntity();

        $context = new EntityContext($this->request, [
            'entity' => $row,
            'table' => 'Articles',
        ]);
        $result = $context->val('title');
        $this->assertEquals('default title', $result);
    }

    /**
     * Test validator for boolean fields.
     *
     * @return void
     */
    public function testIsRequiredBooleanField()
    {
        $this->_setupTables();

        $context = new EntityContext($this->request, [
            'entity' => new Entity(),
            'table' => 'Articles',
        ]);
        $articles = $this->getTableLocator()->get('Articles');
        $articles->schema()->addColumn('comments_on', [
            'type' => 'boolean'
        ]);

        $validator = $articles->getValidator();
        $validator->add('comments_on', 'is_bool', [
            'rule' => 'boolean'
        ]);
        $articles->setValidator('default', $validator);

        $this->assertFalse($context->isRequired('title'));
    }

    /**
     * Test validator as a string.
     *
     * @return void
     */
    public function testIsRequiredStringValidator()
    {
        $this->_setupTables();

        $context = new EntityContext($this->request, [
            'entity' => new Entity(),
            'table' => 'Articles',
            'validator' => 'create',
        ]);

        $this->assertTrue($context->isRequired('title'));
        $this->assertFalse($context->isRequired('body'));

        $this->assertFalse($context->isRequired('Herp.derp.derp'));
        $this->assertFalse($context->isRequired('nope'));
        $this->assertFalse($context->isRequired(''));
    }

    /**
     * Test isRequired on associated entities.
     *
     * @return void
     */
    public function testIsRequiredAssociatedHasMany()
    {
        $this->_setupTables();

<<<<<<< HEAD
        $comments = $this->getTableLocator()->get('Comments');
        $validator = $comments->validator();
=======
        $comments = TableRegistry::get('Comments');
        $validator = $comments->getValidator();
>>>>>>> 41ecd041
        $validator->add('user_id', 'number', [
            'rule' => 'numeric',
        ]);

        $row = new Article([
            'title' => 'My title',
            'comments' => [
                new Entity(['comment' => 'First comment']),
                new Entity(['comment' => 'Second comment']),
            ]
        ]);
        $context = new EntityContext($this->request, [
            'entity' => $row,
            'table' => 'Articles',
            'validator' => 'default',
        ]);

        $this->assertTrue($context->isRequired('comments.0.user_id'));
        $this->assertFalse($context->isRequired('comments.0.other'));
        $this->assertFalse($context->isRequired('user.0.other'));
        $this->assertFalse($context->isRequired(''));
    }

    /**
     * Test isRequired on associated entities with boolean fields
     *
     * @return void
     */
    public function testIsRequiredAssociatedHasManyBoolean()
    {
        $this->_setupTables();

        $comments = $this->getTableLocator()->get('Comments');
        $comments->schema()->addColumn('starred', 'boolean');
        $comments->getValidator()->add('starred', 'valid', ['rule' => 'boolean']);

        $row = new Article([
            'title' => 'My title',
            'comments' => [
                new Entity(['comment' => 'First comment']),
            ]
        ]);
        $context = new EntityContext($this->request, [
            'entity' => $row,
            'table' => 'Articles',
            'validator' => 'default',
        ]);

        $this->assertFalse($context->isRequired('comments.0.starred'));
    }

    /**
     * Test isRequired on associated entities with custom validators.
     *
     * Ensures that missing associations use the correct entity class
     * so provider methods work correctly.
     *
     * @return void
     */
    public function testIsRequiredAssociatedCustomValidator()
    {
        $this->_setupTables();
        $users = $this->getTableLocator()->get('Users');
        $articles = $this->getTableLocator()->get('Articles');

        $validator = $articles->getValidator();
        $validator->notEmpty('title', 'nope', function ($context) {
            return $context['providers']['entity']->isRequired();
        });
        $articles->setValidator('default', $validator);

        $row = new Entity([
            'username' => 'mark'
        ]);
        $context = new EntityContext($this->request, [
            'entity' => $row,
            'table' => 'Users',
            'validator' => 'default',
        ]);

        $this->assertTrue($context->isRequired('articles.0.title'));
    }

    /**
     * Test isRequired on associated entities.
     *
     * @return void
     */
    public function testIsRequiredAssociatedHasManyMissingObject()
    {
        $this->_setupTables();

<<<<<<< HEAD
        $comments = $this->getTableLocator()->get('Comments');
        $validator = $comments->validator();
=======
        $comments = TableRegistry::get('Comments');
        $validator = $comments->getValidator();
>>>>>>> 41ecd041
        $validator->allowEmpty('comment', function ($context) {
            return $context['providers']['entity']->isNew();
        });

        $row = new Article([
            'title' => 'My title',
            'comments' => [
                new Entity(['comment' => 'First comment'], ['markNew' => false]),
            ]
        ]);
        $context = new EntityContext($this->request, [
            'entity' => $row,
            'table' => 'Articles',
            'validator' => 'default',
        ]);

        $this->assertTrue(
            $context->isRequired('comments.0.comment'),
            'comment is required as object is not new'
        );
        $this->assertFalse(
            $context->isRequired('comments.1.comment'),
            'comment is not required as missing object is "new"'
        );
    }

    /**
     * Test isRequired on associated entities with custom validators.
     *
     * @return void
     */
    public function testIsRequiredAssociatedValidator()
    {
        $this->_setupTables();

        $row = new Article([
            'title' => 'My title',
            'comments' => [
                new Entity(['comment' => 'First comment']),
                new Entity(['comment' => 'Second comment']),
            ]
        ]);
        $context = new EntityContext($this->request, [
            'entity' => $row,
            'table' => 'Articles',
            'validator' => [
                'Articles' => 'create',
                'Comments' => 'custom'
            ]
        ]);

        $this->assertTrue($context->isRequired('title'));
        $this->assertFalse($context->isRequired('body'));
        $this->assertTrue($context->isRequired('comments.0.comment'));
        $this->assertTrue($context->isRequired('comments.1.comment'));
    }

    /**
     * Test isRequired on associated entities.
     *
     * @return void
     */
    public function testIsRequiredAssociatedBelongsTo()
    {
        $this->_setupTables();

        $row = new Article([
            'title' => 'My title',
            'user' => new Entity(['username' => 'Mark']),
        ]);
        $context = new EntityContext($this->request, [
            'entity' => $row,
            'table' => 'Articles',
            'validator' => [
                'Articles' => 'create',
                'Users' => 'custom'
            ]
        ]);

        $this->assertTrue($context->isRequired('user.username'));
        $this->assertFalse($context->isRequired('user.first_name'));
    }

    /**
     * Test isRequired on associated join table entities.
     *
     * @return void
     */
    public function testIsRequiredAssociatedJoinTable()
    {
        $this->_setupTables();

        $row = new Article([
            'tags' => [
                new Tag([
                    '_joinData' => new ArticlesTag([
                        'article_id' => 1,
                        'tag_id' => 2
                    ])
                ])
            ],
        ]);
        $context = new EntityContext($this->request, [
            'entity' => $row,
            'table' => 'Articles',
        ]);

        $this->assertTrue($context->isRequired('tags.0._joinData.article_id'));
        $this->assertTrue($context->isRequired('tags.0._joinData.tag_id'));
    }

    /**
     * Test type() basic
     *
     * @return void
     */
    public function testType()
    {
        $this->_setupTables();

        $row = new Article([
            'title' => 'My title',
            'body' => 'Some content',
        ]);
        $context = new EntityContext($this->request, [
            'entity' => $row,
            'table' => 'Articles',
        ]);

        $this->assertEquals('string', $context->type('title'));
        $this->assertEquals('text', $context->type('body'));
        $this->assertEquals('integer', $context->type('user_id'));
        $this->assertNull($context->type('nope'));
    }

    /**
     * Test getting types for associated records.
     *
     * @return void
     */
    public function testTypeAssociated()
    {
        $this->_setupTables();

        $row = new Article([
            'title' => 'My title',
            'user' => new Entity(['username' => 'Mark']),
        ]);
        $context = new EntityContext($this->request, [
            'entity' => $row,
            'table' => 'Articles',
        ]);

        $this->assertEquals('string', $context->type('user.username'));
        $this->assertEquals('text', $context->type('user.bio'));
        $this->assertNull($context->type('user.nope'));
    }

    /**
     * Test getting types for associated join data records.
     *
     * @return void
     */
    public function testTypeAssociatedJoinData()
    {
        $this->_setupTables();

        $row = new Article([
            'tags' => [
                new Tag([
                    '_joinData' => new ArticlesTag([
                        'article_id' => 1,
                        'tag_id' => 2
                    ])
                ])
            ],
        ]);
        $context = new EntityContext($this->request, [
            'entity' => $row,
            'table' => 'Articles',
        ]);

        $this->assertEquals('integer', $context->type('tags.0._joinData.article_id'));
        $this->assertNull($context->type('tags.0._joinData.non_existent'));

        // tests the fallback behavior
        $this->assertEquals('integer', $context->type('tags.0._joinData._joinData.article_id'));
        $this->assertEquals('integer', $context->type('tags.0._joinData.non_existent.article_id'));
        $this->assertNull($context->type('tags.0._joinData._joinData.non_existent'));
        $this->assertNull($context->type('tags.0._joinData.non_existent'));
    }

    /**
     * Test attributes for fields.
     *
     * @return void
     */
    public function testAttributes()
    {
        $this->_setupTables();

        $row = new Article([
            'title' => 'My title',
            'user' => new Entity(['username' => 'Mark']),
            'tags' => [
                new Tag([
                    '_joinData' => new ArticlesTag([
                        'article_id' => 1,
                        'tag_id' => 2
                    ])
                ])
            ],
        ]);
        $context = new EntityContext($this->request, [
            'entity' => $row,
            'table' => 'Articles',
        ]);

        $expected = [
            'length' => 255, 'precision' => null
        ];
        $this->assertEquals($expected, $context->attributes('title'));

        $expected = [
            'length' => null, 'precision' => null
        ];
        $this->assertEquals($expected, $context->attributes('body'));

        $expected = [
            'length' => 10, 'precision' => 3
        ];
        $this->assertEquals($expected, $context->attributes('user.rating'));

        $expected = [
            'length' => 11, 'precision' => null
        ];
        $this->assertEquals($expected, $context->attributes('tags.0._joinData.article_id'));
    }

    /**
     * Test hasError
     *
     * @return void
     */
    public function testHasError()
    {
        $this->_setupTables();

        $row = new Article([
            'title' => 'My title',
            'user' => new Entity(['username' => 'Mark']),
        ]);
        $row->errors('title', []);
        $row->errors('body', 'Gotta have one');
        $row->errors('user_id', ['Required field']);
        $context = new EntityContext($this->request, [
            'entity' => $row,
            'table' => 'Articles',
        ]);

        $this->assertFalse($context->hasError('title'));
        $this->assertFalse($context->hasError('nope'));
        $this->assertTrue($context->hasError('body'));
        $this->assertTrue($context->hasError('user_id'));
    }

    /**
     * Test hasError on associated records
     *
     * @return void
     */
    public function testHasErrorAssociated()
    {
        $this->_setupTables();

        $row = new Article([
            'title' => 'My title',
            'user' => new Entity(['username' => 'Mark']),
        ]);
        $row->errors('title', []);
        $row->errors('body', 'Gotta have one');
        $row->user->errors('username', ['Required']);
        $context = new EntityContext($this->request, [
            'entity' => $row,
            'table' => 'Articles',
        ]);

        $this->assertTrue($context->hasError('user.username'));
        $this->assertFalse($context->hasError('user.nope'));
        $this->assertFalse($context->hasError('no.nope'));
    }

    /**
     * Test error
     *
     * @return void
     */
    public function testError()
    {
        $this->_setupTables();

        $row = new Article([
            'title' => 'My title',
            'user' => new Entity(['username' => 'Mark']),
        ]);
        $row->errors('title', []);
        $row->errors('body', 'Gotta have one');
        $row->errors('user_id', ['Required field']);

        $row->user->errors('username', ['Required']);

        $context = new EntityContext($this->request, [
            'entity' => $row,
            'table' => 'Articles',
        ]);

        $this->assertEquals([], $context->error('title'));

        $expected = ['Gotta have one'];
        $this->assertEquals($expected, $context->error('body'));

        $expected = ['Required'];
        $this->assertEquals($expected, $context->error('user.username'));
    }

    /**
     * Test error on associated entities.
     *
     * @return void
     */
    public function testErrorAssociatedHasMany()
    {
        $this->_setupTables();

        $comments = $this->getTableLocator()->get('Comments');
        $row = new Article([
            'title' => 'My title',
            'comments' => [
                new Entity(['comment' => '']),
                new Entity(['comment' => 'Second comment']),
            ]
        ]);
        $row->comments[0]->errors('comment', ['Is required']);
        $row->comments[0]->errors('article_id', ['Is required']);

        $context = new EntityContext($this->request, [
            'entity' => $row,
            'table' => 'Articles',
            'validator' => 'default',
        ]);

        $this->assertEquals([], $context->error('title'));
        $this->assertEquals([], $context->error('comments.0.user_id'));
        $this->assertEquals([], $context->error('comments.0'));
        $this->assertEquals(['Is required'], $context->error('comments.0.comment'));
        $this->assertEquals(['Is required'], $context->error('comments.0.article_id'));
        $this->assertEquals([], $context->error('comments.1'));
        $this->assertEquals([], $context->error('comments.1.comment'));
        $this->assertEquals([], $context->error('comments.1.article_id'));
    }

    /**
     * Test error on associated join table entities.
     *
     * @return void
     */
    public function testErrorAssociatedJoinTable()
    {
        $this->_setupTables();

        $row = new Article([
            'tags' => [
                new Tag([
                    '_joinData' => new ArticlesTag([
                        'article_id' => 1
                    ])
                ])
            ],
        ]);
        $row->tags[0]->_joinData->errors('tag_id', ['Is required']);

        $context = new EntityContext($this->request, [
            'entity' => $row,
            'table' => 'Articles',
        ]);

        $this->assertEquals([], $context->error('tags.0._joinData.article_id'));
        $this->assertEquals(['Is required'], $context->error('tags.0._joinData.tag_id'));
    }

    /**
     * Setup tables for tests.
     *
     * @return void
     */
    protected function _setupTables()
    {
        $articles = $this->getTableLocator()->get('Articles');
        $articles->belongsTo('Users');
        $articles->belongsToMany('Tags');
        $articles->hasMany('Comments');
        $articles->entityClass(__NAMESPACE__ . '\Article');

        $articlesTags = $this->getTableLocator()->get('ArticlesTags');
        $comments = $this->getTableLocator()->get('Comments');
        $users = $this->getTableLocator()->get('Users');
        $users->hasMany('Articles');

        $articles->schema([
            'id' => ['type' => 'integer', 'length' => 11, 'null' => false],
            'title' => ['type' => 'string', 'length' => 255],
            'user_id' => ['type' => 'integer', 'length' => 11, 'null' => false],
            'body' => ['type' => 'crazy_text', 'baseType' => 'text'],
            '_constraints' => ['primary' => ['type' => 'primary', 'columns' => ['id']]],
        ]);
        $articlesTags->schema([
            'article_id' => ['type' => 'integer', 'length' => 11, 'null' => false],
            'tag_id' => ['type' => 'integer', 'length' => 11, 'null' => false],
            '_constraints' => ['unique_tag' => ['type' => 'primary', 'columns' => ['article_id', 'tag_id']]]
        ]);
        $users->schema([
            'id' => ['type' => 'integer', 'length' => 11],
            'username' => ['type' => 'string', 'length' => 255],
            'bio' => ['type' => 'text'],
            'rating' => ['type' => 'decimal', 'length' => 10, 'precision' => 3],
        ]);

        $validator = new Validator();
        $validator->add('title', 'minlength', [
            'rule' => ['minlength', 10]
        ])
        ->add('body', 'maxlength', [
            'rule' => ['maxlength', 1000]
        ])->allowEmpty('body');
        $articles->setValidator('create', $validator);

        $validator = new Validator();
        $validator->add('username', 'length', [
            'rule' => ['minlength', 10]
        ]);
        $users->setValidator('custom', $validator);

        $validator = new Validator();
        $validator->add('comment', 'length', [
            'rule' => ['minlength', 10]
        ]);
        $comments->setValidator('custom', $validator);

        $validator = new Validator();
        $validator->requirePresence('article_id', 'create');
        $validator->requirePresence('tag_id', 'create');
        $articlesTags->setValidator('default', $validator);
    }

    /**
     * Test the fieldnames method.
     *
     * @return void
     */
    public function testFieldNames()
    {
        $context = new EntityContext($this->request, [
            'entity' => new Entity(),
            'table' => 'Articles',
        ]);
        $articles = $this->getTableLocator()->get('Articles');
        $this->assertEquals($articles->schema()->columns(), $context->fieldNames());
    }

    /**
     * Test automatic entity provider setting
     *
     * @return void
     */
    public function testValidatorEntityProvider()
    {
        $row = new Article([
            'title' => 'Test entity',
            'body' => 'Something new'
        ]);
        $context = new EntityContext($this->request, [
            'entity' => $row,
            'table' => 'Articles',
        ]);
        $context->isRequired('title');
<<<<<<< HEAD
        $articles = $this->getTableLocator()->get('Articles');
        $this->assertSame($row, $articles->validator()->provider('entity'));
=======
        $articles = TableRegistry::get('Articles');
        $this->assertSame($row, $articles->getValidator()->getProvider('entity'));
>>>>>>> 41ecd041

        $row = new Article([
            'title' => 'First post',
            'user' => new Entity([
                'username' => 'mark',
                'fname' => 'Mark',
                'articles' => [
                    new Article(['title' => 'First post']),
                    new Article(['title' => 'Second post']),
                ]
            ]),
        ]);
        $context = new EntityContext($this->request, [
            'entity' => $row,
            'table' => 'Articles',
        ]);

        $validator = $articles->getValidator();
        $context->isRequired('user.articles.0.title');
        $this->assertSame($row->user->articles[0], $validator->getProvider('entity'));

        $context->isRequired('user.articles.1.title');
        $this->assertSame($row->user->articles[1], $validator->getProvider('entity'));

        $context->isRequired('title');
        $this->assertSame($row, $validator->getProvider('entity'));
    }
}<|MERGE_RESOLUTION|>--- conflicted
+++ resolved
@@ -759,13 +759,8 @@
     {
         $this->_setupTables();
 
-<<<<<<< HEAD
         $comments = $this->getTableLocator()->get('Comments');
-        $validator = $comments->validator();
-=======
-        $comments = TableRegistry::get('Comments');
         $validator = $comments->getValidator();
->>>>>>> 41ecd041
         $validator->add('user_id', 'number', [
             'rule' => 'numeric',
         ]);
@@ -858,13 +853,8 @@
     {
         $this->_setupTables();
 
-<<<<<<< HEAD
         $comments = $this->getTableLocator()->get('Comments');
-        $validator = $comments->validator();
-=======
-        $comments = TableRegistry::get('Comments');
         $validator = $comments->getValidator();
->>>>>>> 41ecd041
         $validator->allowEmpty('comment', function ($context) {
             return $context['providers']['entity']->isNew();
         });
@@ -1350,13 +1340,8 @@
             'table' => 'Articles',
         ]);
         $context->isRequired('title');
-<<<<<<< HEAD
         $articles = $this->getTableLocator()->get('Articles');
-        $this->assertSame($row, $articles->validator()->provider('entity'));
-=======
-        $articles = TableRegistry::get('Articles');
         $this->assertSame($row, $articles->getValidator()->getProvider('entity'));
->>>>>>> 41ecd041
 
         $row = new Article([
             'title' => 'First post',
