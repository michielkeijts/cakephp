<?php
declare(strict_types=1);
/**
 * CakePHP(tm) : Rapid Development Framework (https://cakephp.org)
 * Copyright (c) Cake Software Foundation, Inc. (https://cakefoundation.org)
 *
 * Licensed under The MIT License
 * For full copyright and license information, please see the LICENSE.txt
 * Redistributions of files must retain the above copyright notice.
 *
 * @copyright     Copyright (c) Cake Software Foundation, Inc. (https://cakefoundation.org)
 * @link          https://cakephp.org CakePHP(tm) Project
 * @since         3.0.0
 * @license       https://opensource.org/licenses/mit-license.php MIT License
 */
namespace Cake\Test\TestCase\Database;

use Cake\Collection\Collection;
use Cake\Database\Connection;
use Cake\Database\Driver\Mysql;
use Cake\Database\Exception\MissingConnectionException;
use Cake\Database\Exception\NestedTransactionRollbackException;
use Cake\Database\Log\LoggingStatement;
use Cake\Database\Log\QueryLogger;
use Cake\Database\StatementInterface;
use Cake\Datasource\ConnectionManager;
use Cake\Log\Log;
use Cake\TestSuite\TestCase;
use Exception;
use ReflectionMethod;
use ReflectionProperty;

/**
 * Tests Connection class
 */
class ConnectionTest extends TestCase
{
<<<<<<< HEAD
    public $fixtures = ['core.things'];
=======

    public $fixtures = ['core.Things'];
>>>>>>> 653ae009

    /**
     * Where the NestedTransactionRollbackException was created.
     *
     * @var int
     */
    protected $rollbackSourceLine = -1;

    /**
     * Internal states of nested transaction.
     *
     * @var array
     */
    protected $nestedTransactionStates = [];

    public function setUp()
    {
        parent::setUp();
        $this->connection = ConnectionManager::get('test');
        static::setAppNamespace();
    }

    public function tearDown()
    {
        Log::reset();
        $this->connection->enableSavePoints(false);
        $this->connection->setLogger(null);
        unset($this->connection);
        parent::tearDown();
    }

    /**
     * Auxiliary method to build a mock for a driver so it can be injected into
     * the connection object
     *
     * @return \Cake\Database\Driver
     */
    public function getMockFormDriver()
    {
        $driver = $this->getMockBuilder('Cake\Database\Driver')->getMock();
        $driver->expects($this->once())
            ->method('enabled')
            ->will($this->returnValue(true));

        return $driver;
    }

    /**
     * Tests connecting to database
     *
     * @return void
     */
    public function testConnect()
    {
        $this->assertTrue($this->connection->connect());
        $this->assertTrue($this->connection->isConnected());
    }

    /**
     * Tests creating a connection using no driver throws an exception
     *
     * @return void
     */
    public function testNoDriver()
    {
        $this->expectException(\Cake\Database\Exception\MissingDriverException::class);
        $this->expectExceptionMessage('Database driver  could not be found.');
        $connection = new Connection([]);
    }

    /**
     * Tests creating a connection using an invalid driver throws an exception
     *
     * @return void
     */
    public function testEmptyDriver()
    {
        $this->expectException(\Cake\Database\Exception\MissingDriverException::class);
        $this->expectExceptionMessage('Database driver  could not be found.');
        $connection = new Connection(['driver' => false]);
    }

    /**
     * Tests creating a connection using an invalid driver throws an exception
     *
     * @return void
     */
    public function testMissingDriver()
    {
        $this->expectException(\Cake\Database\Exception\MissingDriverException::class);
        $this->expectExceptionMessage('Database driver \Foo\InvalidDriver could not be found.');
        $connection = new Connection(['driver' => '\Foo\InvalidDriver']);
    }

    /**
     * Tests trying to use a disabled driver throws an exception
     *
     * @return void
     */
    public function testDisabledDriver()
    {
        $this->expectException(\Cake\Database\Exception\MissingExtensionException::class);
        $this->expectExceptionMessage('Database driver DriverMock cannot be used due to a missing PHP extension or unmet dependency');
        $mock = $this->getMockBuilder(Mysql::class)
            ->setMethods(['enabled'])
            ->setMockClassName('DriverMock')
            ->getMock();
        $connection = new Connection(['driver' => $mock]);
    }

    /**
     * Tests that the `driver` option supports the short classname/plugin syntax.
     *
     * @return void
     */
    public function testDriverOptionClassNameSupport()
    {
        $connection = new Connection(['driver' => 'TestDriver']);
        $this->assertInstanceOf('\TestApp\Database\Driver\TestDriver', $connection->getDriver());

        $connection = new Connection(['driver' => 'TestPlugin.TestDriver']);
        $this->assertInstanceOf('\TestPlugin\Database\Driver\TestDriver', $connection->getDriver());

        list(, $name) = namespaceSplit(get_class($this->connection->getDriver()));
        $connection = new Connection(['driver' => $name]);
        $this->assertInstanceOf(get_class($this->connection->getDriver()), $connection->getDriver());
    }

    /**
     * Tests that connecting with invalid credentials or database name throws an exception
     *
     * @return void
     */
    public function testWrongCredentials()
    {
        $config = ConnectionManager::getConfig('test');
        $this->skipIf(isset($config['url']), 'Datasource has dsn, skipping.');
        $connection = new Connection(['database' => '/dev/nonexistent'] + ConnectionManager::getConfig('test'));

        $e = null;
        try {
            $connection->connect();
        } catch (MissingConnectionException $e) {
        }

        $this->assertNotNull($e);
        $this->assertStringStartsWith('Connection to database could not be established:', $e->getMessage());
        $this->assertInstanceOf('PDOException', $e->getPrevious());
    }

    /**
     * Tests creation of prepared statements
     *
     * @return void
     */
    public function testPrepare()
    {
        $sql = 'SELECT 1 + 1';
        $result = $this->connection->prepare($sql);
        $this->assertInstanceOf('Cake\Database\StatementInterface', $result);
        $this->assertEquals($sql, $result->queryString);

        $query = $this->connection->newQuery()->select('1 + 1');
        $result = $this->connection->prepare($query);
        $this->assertInstanceOf('Cake\Database\StatementInterface', $result);
        $sql = '#SELECT [`"\[]?1 \+ 1[`"\]]?#';
        $this->assertRegExp($sql, $result->queryString);
    }

    /**
     * Tests executing a simple query using bound values
     *
     * @return void
     */
    public function testExecuteWithArguments()
    {
        $sql = 'SELECT 1 + ?';
        $statement = $this->connection->execute($sql, [1], ['integer']);
        $this->assertCount(1, $statement);
        $result = $statement->fetch();
        $this->assertEquals([2], $result);
        $statement->closeCursor();

        $sql = 'SELECT 1 + ? + ? AS total';
        $statement = $this->connection->execute($sql, [2, 3], ['integer', 'integer']);
        $this->assertCount(1, $statement);
        $result = $statement->fetch('assoc');
        $this->assertEquals(['total' => 6], $result);
        $statement->closeCursor();

        $sql = 'SELECT 1 + :one + :two AS total';
        $statement = $this->connection->execute($sql, ['one' => 2, 'two' => 3], ['one' => 'integer', 'two' => 'integer']);
        $this->assertCount(1, $statement);
        $result = $statement->fetch('assoc');
        $statement->closeCursor();
        $this->assertEquals(['total' => 6], $result);
    }

    /**
     * Tests executing a query with params and associated types
     *
     * @return void
     */
    public function testExecuteWithArgumentsAndTypes()
    {
        $sql = "SELECT '2012-01-01' = ?";
        $statement = $this->connection->execute($sql, [new \DateTime('2012-01-01')], ['date']);
        $result = $statement->fetch();
        $statement->closeCursor();
        $this->assertTrue((bool)$result[0]);
    }

    /**
     * test executing a buffered query interacts with Collection well.
     *
     * @return void
     */
    public function testBufferedStatementCollectionWrappingStatement()
    {
        $this->skipIf(
            !($this->connection->getDriver() instanceof \Cake\Database\Driver\Sqlite),
            'Only required for SQLite driver which does not support buffered results natively'
        );
        $this->loadFixtures('Things');
        $statement = $this->connection->query('SELECT * FROM things LIMIT 3');

        $collection = new Collection($statement);
        $result = $collection->extract('id')->toArray();
        $this->assertSame(['1', '2'], $result);

        // Check iteration after extraction
        $result = [];
        foreach ($collection as $v) {
            $result[] = $v['id'];
        }
        $this->assertSame(['1', '2'], $result);
    }

    /**
     * Tests that passing a unknown value to a query throws an exception
     *
     * @return void
     */
    public function testExecuteWithMissingType()
    {
        $this->expectException(\InvalidArgumentException::class);
        $sql = 'SELECT ?';
        $statement = $this->connection->execute($sql, [new \DateTime('2012-01-01')], ['bar']);
    }

    /**
     * Tests executing a query with no params also works
     *
     * @return void
     */
    public function testExecuteWithNoParams()
    {
        $sql = 'SELECT 1';
        $statement = $this->connection->execute($sql);
        $result = $statement->fetch();
        $this->assertCount(1, $result);
        $this->assertEquals([1], $result);
        $statement->closeCursor();
    }

    /**
     * Tests it is possible to insert data into a table using matching types by key name
     *
     * @return void
     */
    public function testInsertWithMatchingTypes()
    {
        $data = ['id' => '3', 'title' => 'a title', 'body' => 'a body'];
        $result = $this->connection->insert(
            'things',
            $data,
            ['id' => 'integer', 'title' => 'string', 'body' => 'string']
        );
        $this->assertInstanceOf('Cake\Database\StatementInterface', $result);
        $result->closeCursor();
        $result = $this->connection->execute('SELECT * from things where id = 3');
        $this->assertCount(1, $result);
        $row = $result->fetch('assoc');
        $result->closeCursor();
        $this->assertEquals($data, $row);
    }

    /**
     * Tests it is possible to insert data into a table using matching types by array position
     *
     * @return void
     */
    public function testInsertWithPositionalTypes()
    {
        $data = ['id' => '3', 'title' => 'a title', 'body' => 'a body'];
        $result = $this->connection->insert(
            'things',
            $data,
            ['integer', 'string', 'string']
        );
        $result->closeCursor();
        $this->assertInstanceOf('Cake\Database\StatementInterface', $result);
        $result = $this->connection->execute('SELECT * from things where id  = 3');
        $this->assertCount(1, $result);
        $row = $result->fetch('assoc');
        $result->closeCursor();
        $this->assertEquals($data, $row);
    }

    /**
     * Tests an statement class can be reused for multiple executions
     *
     * @return void
     */
    public function testStatementReusing()
    {
        $total = $this->connection->execute('SELECT COUNT(*) AS total FROM things');
        $result = $total->fetch('assoc');
        $this->assertEquals(2, $result['total']);
        $total->closeCursor();

        $total->execute();
        $result = $total->fetch('assoc');
        $this->assertEquals(2, $result['total']);
        $total->closeCursor();

        $result = $this->connection->execute('SELECT title, body  FROM things');
        $row = $result->fetch('assoc');
        $this->assertEquals('a title', $row['title']);
        $this->assertEquals('a body', $row['body']);

        $row = $result->fetch('assoc');
        $result->closeCursor();
        $this->assertEquals('another title', $row['title']);
        $this->assertEquals('another body', $row['body']);

        $result->execute();
        $row = $result->fetch('assoc');
        $result->closeCursor();
        $this->assertEquals('a title', $row['title']);
    }

    /**
     * Tests that it is possible to pass PDO constants to the underlying statement
     * object for using alternate fetch types
     *
     * @return void
     */
    public function testStatementFetchObject()
    {
        $result = $this->connection->execute('SELECT title, body  FROM things');
        $row = $result->fetch(\PDO::FETCH_OBJ);
        $this->assertEquals('a title', $row->title);
        $this->assertEquals('a body', $row->body);
    }

    /**
     * Tests rows can be updated without specifying any conditions nor types
     *
     * @return void
     */
    public function testUpdateWithoutConditionsNorTypes()
    {
        $title = 'changed the title!';
        $body = 'changed the body!';
        $this->connection->update('things', ['title' => $title, 'body' => $body]);
        $result = $this->connection->execute('SELECT * FROM things WHERE title = ? AND body = ?', [$title, $body]);
        $this->assertCount(2, $result);
        $result->closeCursor();
    }

    /**
     * Tests it is possible to use key => value conditions for update
     *
     * @return void
     */
    public function testUpdateWithConditionsNoTypes()
    {
        $title = 'changed the title!';
        $body = 'changed the body!';
        $this->connection->update('things', ['title' => $title, 'body' => $body], ['id' => 2]);
        $result = $this->connection->execute('SELECT * FROM things WHERE title = ? AND body = ?', [$title, $body]);
        $this->assertCount(1, $result);
        $result->closeCursor();
    }

    /**
     * Tests it is possible to use key => value and string conditions for update
     *
     * @return void
     */
    public function testUpdateWithConditionsCombinedNoTypes()
    {
        $title = 'changed the title!';
        $body = 'changed the body!';
        $this->connection->update('things', ['title' => $title, 'body' => $body], ['id' => 2, 'body is not null']);
        $result = $this->connection->execute('SELECT * FROM things WHERE title = ? AND body = ?', [$title, $body]);
        $this->assertCount(1, $result);
        $result->closeCursor();
    }

    /**
     * Tests you can bind types to update values
     *
     * @return void
     */
    public function testUpdateWithTypes()
    {
        $title = 'changed the title!';
        $body = new \DateTime('2012-01-01');
        $values = compact('title', 'body');
        $this->connection->update('things', $values, [], ['body' => 'date']);
        $result = $this->connection->execute('SELECT * FROM things WHERE title = :title AND body = :body', $values, ['body' => 'date']);
        $this->assertCount(2, $result);
        $row = $result->fetch('assoc');
        $this->assertEquals('2012-01-01', $row['body']);
        $row = $result->fetch('assoc');
        $this->assertEquals('2012-01-01', $row['body']);
        $result->closeCursor();
    }

    /**
     * Tests you can bind types to update values
     *
     * @return void
     */
    public function testUpdateWithConditionsAndTypes()
    {
        $title = 'changed the title!';
        $body = new \DateTime('2012-01-01');
        $values = compact('title', 'body');
        $this->connection->update('things', $values, ['id' => '1-string-parsed-as-int'], ['body' => 'date', 'id' => 'integer']);
        $result = $this->connection->execute('SELECT * FROM things WHERE title = :title AND body = :body', $values, ['body' => 'date']);
        $this->assertCount(1, $result);
        $row = $result->fetch('assoc');
        $this->assertEquals('2012-01-01', $row['body']);
        $result->closeCursor();
    }

    /**
     * Tests delete from table with no conditions
     *
     * @return void
     */
    public function testDeleteNoConditions()
    {
        $this->connection->delete('things');
        $result = $this->connection->execute('SELECT * FROM things');
        $this->assertCount(0, $result);
        $result->closeCursor();
    }

    /**
     * Tests delete from table with conditions
     * @return void
     */
    public function testDeleteWithConditions()
    {
        $this->connection->delete('things', ['id' => '1-rest-is-omitted'], ['id' => 'integer']);
        $result = $this->connection->execute('SELECT * FROM things');
        $this->assertCount(1, $result);
        $result->closeCursor();

        $this->connection->delete('things', ['id' => '1-rest-is-omitted'], ['id' => 'integer']);
        $result = $this->connection->execute('SELECT * FROM things');
        $this->assertCount(1, $result);
        $result->closeCursor();

        $this->connection->delete('things', ['id' => '2-rest-is-omitted'], ['id' => 'integer']);
        $result = $this->connection->execute('SELECT * FROM things');
        $this->assertCount(0, $result);
        $result->closeCursor();
    }

    /**
     * Tests that it is possible to use simple database transactions
     *
     * @return void
     */
    public function testSimpleTransactions()
    {
        $this->connection->begin();
        $this->connection->delete('things', ['id' => 1]);
        $this->connection->rollback();
        $result = $this->connection->execute('SELECT * FROM things');
        $this->assertCount(2, $result);
        $result->closeCursor();

        $this->connection->begin();
        $this->connection->delete('things', ['id' => 1]);
        $this->connection->commit();
        $result = $this->connection->execute('SELECT * FROM things');
        $this->assertCount(1, $result);
    }

    /**
     * Tests that the destructor of Connection generates a warning log
     * when transaction is not closed
     *
     * @return void
     */
    public function testDestructorWithUncommittedTransaction()
    {
        $driver = $this->getMockFormDriver();
        $connection = new Connection(['driver' => $driver]);
        $connection->begin();
        $this->assertTrue($connection->inTransaction());

        $logger = $this->createMock('Psr\Log\AbstractLogger');
        $logger->expects($this->once())
            ->method('log')
            ->with('warning', $this->stringContains('The connection is going to be closed'));

        Log::setConfig('error', $logger);

        // Destroy the connection
        unset($connection);
    }

    /**
     * Tests that it is possible to use virtualized nested transaction
     * with early rollback algorithm
     *
     * @return void
     */
    public function testVirtualNestedTransaction()
    {
        //starting 3 virtual transaction
        $this->connection->begin();
        $this->connection->begin();
        $this->connection->begin();

        $this->connection->delete('things', ['id' => 1]);
        $result = $this->connection->execute('SELECT * FROM things');
        $this->assertCount(1, $result);

        $this->connection->commit();
        $this->connection->rollback();

        $result = $this->connection->execute('SELECT * FROM things');
        $this->assertCount(2, $result);
    }

    /**
     * Tests that it is possible to use virtualized nested transaction
     * with early rollback algorithm
     *
     * @return void
     */
    public function testVirtualNestedTransaction2()
    {
        //starting 3 virtual transaction
        $this->connection->begin();
        $this->connection->begin();
        $this->connection->begin();

        $this->connection->delete('things', ['id' => 1]);
        $result = $this->connection->execute('SELECT * FROM things');
        $this->assertCount(1, $result);
        $this->connection->rollback();

        $result = $this->connection->execute('SELECT * FROM things');
        $this->assertCount(2, $result);
    }

    /**
     * Tests that it is possible to use virtualized nested transaction
     * with early rollback algorithm
     *
     * @return void
     */

    public function testVirtualNestedTransaction3()
    {
        //starting 3 virtual transaction
        $this->connection->begin();
        $this->connection->begin();
        $this->connection->begin();

        $this->connection->delete('things', ['id' => 1]);
        $result = $this->connection->execute('SELECT * FROM things');
        $this->assertCount(1, $result);
        $this->connection->commit();
        $this->connection->commit();
        $this->connection->commit();

        $result = $this->connection->execute('SELECT * FROM things');
        $this->assertCount(1, $result);
    }

    /**
     * Tests that it is possible to real use  nested transactions
     *
     * @return void
     */
    public function testSavePoints()
    {
        $this->skipIf(!$this->connection->enableSavePoints(true));

        $this->connection->begin();
        $this->connection->delete('things', ['id' => 1]);

        $result = $this->connection->execute('SELECT * FROM things');
        $this->assertCount(1, $result);

        $this->connection->begin();
        $this->connection->delete('things', ['id' => 2]);
        $result = $this->connection->execute('SELECT * FROM things');
        $this->assertCount(0, $result);

        $this->connection->rollback();
        $result = $this->connection->execute('SELECT * FROM things');
        $this->assertCount(1, $result);

        $this->connection->rollback();
        $result = $this->connection->execute('SELECT * FROM things');
        $this->assertCount(2, $result);
    }

    /**
     * Tests that it is possible to real use  nested transactions
     *
     * @return void
     */

    public function testSavePoints2()
    {
        $this->skipIf(!$this->connection->enableSavePoints(true));
        $this->connection->begin();
        $this->connection->delete('things', ['id' => 1]);

        $result = $this->connection->execute('SELECT * FROM things');
        $this->assertCount(1, $result);

        $this->connection->begin();
        $this->connection->delete('things', ['id' => 2]);
        $result = $this->connection->execute('SELECT * FROM things');
        $this->assertCount(0, $result);

        $this->connection->rollback();
        $result = $this->connection->execute('SELECT * FROM things');
        $this->assertCount(1, $result);

        $this->connection->commit();
        $result = $this->connection->execute('SELECT * FROM things');
        $this->assertCount(1, $result);
    }

    /**
     * Tests inTransaction()
     *
     * @return void
     */
    public function testInTransaction()
    {
        $this->connection->begin();
        $this->assertTrue($this->connection->inTransaction());

        $this->connection->begin();
        $this->assertTrue($this->connection->inTransaction());

        $this->connection->commit();
        $this->assertTrue($this->connection->inTransaction());

        $this->connection->commit();
        $this->assertFalse($this->connection->inTransaction());

        $this->connection->begin();
        $this->assertTrue($this->connection->inTransaction());

        $this->connection->begin();
        $this->connection->rollback();
        $this->assertFalse($this->connection->inTransaction());
    }

    /**
     * Tests inTransaction() with save points
     *
     * @return void
     */
    public function testInTransactionWithSavePoints()
    {
        $this->skipIf(
            $this->connection->getDriver() instanceof \Cake\Database\Driver\Sqlserver,
            'SQLServer fails when this test is included.'
        );
        $this->skipIf(!$this->connection->enableSavePoints(true));
        $this->connection->begin();
        $this->assertTrue($this->connection->inTransaction());

        $this->connection->begin();
        $this->assertTrue($this->connection->inTransaction());

        $this->connection->commit();
        $this->assertTrue($this->connection->inTransaction());

        $this->connection->commit();
        $this->assertFalse($this->connection->inTransaction());

        $this->connection->begin();
        $this->assertTrue($this->connection->inTransaction());

        $this->connection->begin();
        $this->connection->rollback();
        $this->assertTrue($this->connection->inTransaction());

        $this->connection->rollback();
        $this->assertFalse($this->connection->inTransaction());
    }

    /**
     * Tests connection can quote values to be safely used in query strings
     *
     * @return void
     */
    public function testQuote()
    {
        $this->skipIf(!$this->connection->supportsQuoting());
        $expected = "'2012-01-01'";
        $result = $this->connection->quote(new \DateTime('2012-01-01'), 'date');
        $this->assertEquals($expected, $result);

        $expected = "'1'";
        $result = $this->connection->quote(1, 'string');
        $this->assertEquals($expected, $result);

        $expected = "'hello'";
        $result = $this->connection->quote('hello', 'string');
        $this->assertEquals($expected, $result);
    }

    /**
     * Tests identifier quoting
     *
     * @return void
     */
    public function testQuoteIdentifier()
    {
        $driver = $this->getMockBuilder('Cake\Database\Driver\Sqlite')
            ->setMethods(['enabled'])
            ->getMock();
        $driver->expects($this->once())
            ->method('enabled')
            ->will($this->returnValue(true));
        $connection = new Connection(['driver' => $driver]);

        $result = $connection->quoteIdentifier('name');
        $expected = '"name"';
        $this->assertEquals($expected, $result);

        $result = $connection->quoteIdentifier('Model.*');
        $expected = '"Model".*';
        $this->assertEquals($expected, $result);

        $result = $connection->quoteIdentifier('Items.No_ 2');
        $expected = '"Items"."No_ 2"';
        $this->assertEquals($expected, $result);

        $result = $connection->quoteIdentifier('Items.No_ 2 thing');
        $expected = '"Items"."No_ 2 thing"';
        $this->assertEquals($expected, $result);

        $result = $connection->quoteIdentifier('Items.No_ 2 thing AS thing');
        $expected = '"Items"."No_ 2 thing" AS "thing"';
        $this->assertEquals($expected, $result);

        $result = $connection->quoteIdentifier('Items.Item Category Code = :c1');
        $expected = '"Items"."Item Category Code" = :c1';
        $this->assertEquals($expected, $result);

        $result = $connection->quoteIdentifier('MTD()');
        $expected = 'MTD()';
        $this->assertEquals($expected, $result);

        $result = $connection->quoteIdentifier('(sm)');
        $expected = '(sm)';
        $this->assertEquals($expected, $result);

        $result = $connection->quoteIdentifier('name AS x');
        $expected = '"name" AS "x"';
        $this->assertEquals($expected, $result);

        $result = $connection->quoteIdentifier('Model.name AS x');
        $expected = '"Model"."name" AS "x"';
        $this->assertEquals($expected, $result);

        $result = $connection->quoteIdentifier('Function(Something.foo)');
        $expected = 'Function("Something"."foo")';
        $this->assertEquals($expected, $result);

        $result = $connection->quoteIdentifier('Function(SubFunction(Something.foo))');
        $expected = 'Function(SubFunction("Something"."foo"))';
        $this->assertEquals($expected, $result);

        $result = $connection->quoteIdentifier('Function(Something.foo) AS x');
        $expected = 'Function("Something"."foo") AS "x"';
        $this->assertEquals($expected, $result);

        $result = $connection->quoteIdentifier('name-with-minus');
        $expected = '"name-with-minus"';
        $this->assertEquals($expected, $result);

        $result = $connection->quoteIdentifier('my-name');
        $expected = '"my-name"';
        $this->assertEquals($expected, $result);

        $result = $connection->quoteIdentifier('Foo-Model.*');
        $expected = '"Foo-Model".*';
        $this->assertEquals($expected, $result);

        $result = $connection->quoteIdentifier('Team.P%');
        $expected = '"Team"."P%"';
        $this->assertEquals($expected, $result);

        $result = $connection->quoteIdentifier('Team.G/G');
        $expected = '"Team"."G/G"';
        $this->assertEquals($expected, $result);

        $result = $connection->quoteIdentifier('Model.name as y');
        $expected = '"Model"."name" AS "y"';
        $this->assertEquals($expected, $result);

        $result = $connection->quoteIdentifier('nämé');
        $expected = '"nämé"';
        $this->assertEquals($expected, $result);

        $result = $connection->quoteIdentifier('aßa.nämé');
        $expected = '"aßa"."nämé"';
        $this->assertEquals($expected, $result);

        $result = $connection->quoteIdentifier('aßa.*');
        $expected = '"aßa".*';
        $this->assertEquals($expected, $result);

        $result = $connection->quoteIdentifier('Modeß.nämé as y');
        $expected = '"Modeß"."nämé" AS "y"';
        $this->assertEquals($expected, $result);

        $result = $connection->quoteIdentifier('Model.näme Datum as y');
        $expected = '"Model"."näme Datum" AS "y"';
        $this->assertEquals($expected, $result);
    }

    /**
     * Tests default return vale for logger() function
     *
     * @return void
     */
    public function testGetLoggerDefault()
    {
        $logger = $this->connection->getLogger();
        $this->assertInstanceOf('Cake\Database\Log\QueryLogger', $logger);
        $this->assertSame($logger, $this->connection->getLogger());
    }

    /**
     * Tests setting and getting the logger object
     *
     * @return void
     */
    public function testGetAndSetLogger()
    {
        $logger = new QueryLogger();
        $this->connection->setLogger($logger);
        $this->assertSame($logger, $this->connection->getLogger());
    }

    /**
     * Tests that statements are decorated with a logger when logQueries is set to true
     *
     * @return void
     */
    public function testLoggerDecorator()
    {
        $logger = new QueryLogger();
        $this->connection->enableQueryLogging(true);
        $this->connection->setLogger($logger);
        $st = $this->connection->prepare('SELECT 1');
        $this->assertInstanceOf(LoggingStatement::class, $st);
        $this->assertSame($logger, $st->getLogger());

        $this->connection->enableQueryLogging(false);
        $st = $this->connection->prepare('SELECT 1');
        $this->assertNotInstanceOf('Cake\Database\Log\LoggingStatement', $st);
    }

    /**
     * test enableQueryLogging method
     *
     * @return void
     */
    public function testEnableQueryLogging()
    {
        $this->connection->enableQueryLogging(true);
        $this->assertTrue($this->connection->isQueryLoggingEnabled());

        $this->connection->enableQueryLogging(false);
        $this->assertFalse($this->connection->isQueryLoggingEnabled());
    }

    /**
     * Tests that log() function logs to the configured query logger
     *
     * @return void
     */
    public function testLogFunction()
    {
        $logger = $this->getMockBuilder(QueryLogger::class)->getMock();
        $this->connection->setLogger($logger);
        $logger->expects($this->once())->method('log')
            ->with($this->logicalAnd(
                $this->isInstanceOf('Cake\Database\Log\LoggedQuery'),
                $this->attributeEqualTo('query', 'SELECT 1')
            ));
        $this->connection->log('SELECT 1');
    }

    /**
     * Tests that begin and rollback are also logged
     *
     * @return void
     */
    public function testLogBeginRollbackTransaction()
    {
        $connection = $this
            ->getMockBuilder(Connection::class)
            ->setMethods(['connect'])
            ->disableOriginalConstructor()
            ->getMock();
        $connection->enableQueryLogging(true);

        $driver = $this->getMockFormDriver();
        $connection->setDriver($driver);

        $logger = $this->getMockBuilder(QueryLogger::class)->getMock();
        $connection->setLogger($logger);
        $logger->expects($this->at(0))->method('log')
            ->with($this->logicalAnd(
                $this->isInstanceOf('Cake\Database\Log\LoggedQuery'),
                $this->attributeEqualTo('query', 'BEGIN')
            ));
        $logger->expects($this->at(1))->method('log')
            ->with($this->logicalAnd(
                $this->isInstanceOf('Cake\Database\Log\LoggedQuery'),
                $this->attributeEqualTo('query', 'ROLLBACK')
            ));

        $connection->begin();
        $connection->begin(); //This one will not be logged
        $connection->rollback();
    }

    /**
     * Tests that commits are logged
     *
     * @return void
     */
    public function testLogCommitTransaction()
    {
        $driver = $this->getMockFormDriver();
        $connection = $this->getMockBuilder(Connection::class)
            ->setMethods(['connect'])
            ->setConstructorArgs([['driver' => $driver]])
            ->getMock();

        $logger = $this->getMockBuilder(QueryLogger::class)->getMock();
        $connection->setLogger($logger);

        $logger->expects($this->at(1))->method('log')
            ->with($this->logicalAnd(
                $this->isInstanceOf('Cake\Database\Log\LoggedQuery'),
                $this->attributeEqualTo('query', 'COMMIT')
            ));
        $connection->enableQueryLogging(true);
        $connection->begin();
        $connection->commit();
    }

    /**
     * Tests that the transactional method will start and commit a transaction
     * around some arbitrary function passed as argument
     *
     * @return void
     */
    public function testTransactionalSuccess()
    {
        $driver = $this->getMockFormDriver();
        $connection = $this->getMockBuilder(Connection::class)
            ->setMethods(['connect', 'commit', 'begin'])
            ->setConstructorArgs([['driver' => $driver]])
            ->getMock();
        $connection->expects($this->at(0))->method('begin');
        $connection->expects($this->at(1))->method('commit');
        $result = $connection->transactional(function ($conn) use ($connection) {
            $this->assertSame($connection, $conn);

            return 'thing';
        });
        $this->assertEquals('thing', $result);
    }

    /**
     * Tests that the transactional method will rollback the transaction if false
     * is returned from the callback
     *
     * @return void
     */
    public function testTransactionalFail()
    {
        $driver = $this->getMockFormDriver();
        $connection = $this->getMockBuilder(Connection::class)
            ->setMethods(['connect', 'commit', 'begin', 'rollback'])
            ->setConstructorArgs([['driver' => $driver]])
            ->getMock();
        $connection->expects($this->at(0))->method('begin');
        $connection->expects($this->at(1))->method('rollback');
        $connection->expects($this->never())->method('commit');
        $result = $connection->transactional(function ($conn) use ($connection) {
            $this->assertSame($connection, $conn);

            return false;
        });
        $this->assertFalse($result);
    }

    /**
     * Tests that the transactional method will rollback the transaction
     * and throw the same exception if the callback raises one
     *
     * @return void
     * @throws \InvalidArgumentException
     */
    public function testTransactionalWithException()
    {
        $this->expectException(\InvalidArgumentException::class);
        $driver = $this->getMockFormDriver();
        $connection = $this->getMockBuilder(Connection::class)
            ->setMethods(['connect', 'commit', 'begin', 'rollback'])
            ->setConstructorArgs([['driver' => $driver]])
            ->getMock();
        $connection->expects($this->at(0))->method('begin');
        $connection->expects($this->at(1))->method('rollback');
        $connection->expects($this->never())->method('commit');
        $connection->transactional(function ($conn) use ($connection) {
            $this->assertSame($connection, $conn);
            throw new \InvalidArgumentException();
        });
    }

    /**
     * Tests it is possible to set a schema collection object
     *
     * @return void
     */
    public function testSetSchemaCollection()
    {
        $driver = $this->getMockFormDriver();
        $connection = $this->getMockBuilder(Connection::class)
            ->setMethods(['connect'])
            ->setConstructorArgs([['driver' => $driver]])
            ->getMock();

        $schema = $connection->getSchemaCollection();
        $this->assertInstanceOf('Cake\Database\Schema\Collection', $schema);

        $schema = $this->getMockBuilder('Cake\Database\Schema\Collection')
            ->setConstructorArgs([$connection])
            ->getMock();
        $connection->setSchemaCollection($schema);
        $this->assertSame($schema, $connection->getSchemaCollection());
    }

    /**
     * Tests that allowed nesting of commit/rollback operations doesn't
     * throw any exceptions.
     *
     * @return void
     */
    public function testNestedTransactionRollbackExceptionNotThrown()
    {
        $this->connection->transactional(function () {
            $this->connection->transactional(function () {
                return true;
            });

            return true;
        });
        $this->assertFalse($this->connection->inTransaction());

        $this->connection->transactional(function () {
            $this->connection->transactional(function () {
                return true;
            });

            return false;
        });
        $this->assertFalse($this->connection->inTransaction());

        $this->connection->transactional(function () {
            $this->connection->transactional(function () {
                return false;
            });

            return false;
        });
        $this->assertFalse($this->connection->inTransaction());
    }

    /**
     * Tests that not allowed nesting of commit/rollback operations throws
     * a NestedTransactionRollbackException.
     *
     * @return void
     */
    public function testNestedTransactionRollbackExceptionThrown()
    {
        $this->rollbackSourceLine = -1;

        $e = null;
        try {
            $this->connection->transactional(function () {
                $this->connection->transactional(function () {
                    return false;
                });
                $this->rollbackSourceLine = __LINE__ - 1;

                return true;
            });

            $this->fail('NestedTransactionRollbackException should be thrown');
        } catch (NestedTransactionRollbackException $e) {
        }

        $trace = $e->getTrace();
        $this->assertEquals(__FILE__, $trace[1]['file']);
        $this->assertEquals($this->rollbackSourceLine, $trace[1]['line']);
    }

    /**
     * Tests more detail about that not allowed nesting of rollback/commit
     * operations throws a NestedTransactionRollbackException.
     *
     * @return void
     */
    public function testNestedTransactionStates()
    {
        $this->rollbackSourceLine = -1;
        $this->nestedTransactionStates = [];

        $e = null;
        try {
            $this->connection->transactional(function () {
                $this->pushNestedTransactionState();

                $this->connection->transactional(function () {
                    return true;
                });

                $this->connection->transactional(function () {
                    $this->pushNestedTransactionState();

                    $this->connection->transactional(function () {
                        return false;
                    });
                    $this->rollbackSourceLine = __LINE__ - 1;

                    $this->pushNestedTransactionState();

                    return true;
                });

                $this->connection->transactional(function () {
                    return false;
                });

                $this->pushNestedTransactionState();

                return true;
            });

            $this->fail('NestedTransactionRollbackException should be thrown');
        } catch (NestedTransactionRollbackException $e) {
        }

        $this->pushNestedTransactionState();

        $this->assertSame([false, false, true, true, false], $this->nestedTransactionStates);
        $this->assertFalse($this->connection->inTransaction());

        $trace = $e->getTrace();
        $this->assertEquals(__FILE__, $trace[1]['file']);
        $this->assertEquals($this->rollbackSourceLine, $trace[1]['line']);
    }

    /**
     * Helper method to trace nested transaction states.
     *
     * @return void
     */
    public function pushNestedTransactionState()
    {
        $method = new ReflectionMethod($this->connection, 'wasNestedTransactionRolledback');
        $method->setAccessible(true);
        $this->nestedTransactionStates[] = $method->invoke($this->connection);
    }

    /**
     * Tests that the connection is restablished whenever it is interrupted
     * after having used the connection at least once.
     *
     * @return void
     */
    public function testAutomaticReconnect()
    {
        $conn = clone $this->connection;
        $statement = $conn->query('SELECT 1');
        $statement->execute();
        $statement->closeCursor();

        $prop = new ReflectionProperty($conn, '_driver');
        $prop->setAccessible(true);
        $oldDriver = $prop->getValue($conn);
        $newDriver = $this->getMockBuilder('Cake\Database\Driver')->getMock();
        $prop->setValue($conn, $newDriver);

        $newDriver->expects($this->at(0))
            ->method('prepare')
            ->will($this->throwException(new Exception('server gone away')));

        $newDriver->expects($this->at(1))->method('disconnect');
        $newDriver->expects($this->at(2))->method('connect');
        $newDriver->expects($this->at(3))
            ->method('prepare')
            ->will($this->returnValue($statement));

        $res = $conn->query('SELECT 1');
        $this->assertInstanceOf(StatementInterface::class, $res);
    }

    /**
     * Tests that the connection is not restablished whenever it is interrupted
     * inside a transaction.
     *
     * @return void
     */
    public function testNoAutomaticReconnect()
    {
        $conn = clone $this->connection;
        $statement = $conn->query('SELECT 1');
        $statement->execute();
        $statement->closeCursor();

        $conn->begin();

        $prop = new ReflectionProperty($conn, '_driver');
        $prop->setAccessible(true);
        $oldDriver = $prop->getValue($conn);
        $newDriver = $this->getMockBuilder('Cake\Database\Driver')->getMock();
        $prop->setValue($conn, $newDriver);

        $newDriver->expects($this->once())
            ->method('prepare')
            ->will($this->throwException(new Exception('server gone away')));

        $this->expectException(Exception::class);
        $conn->query('SELECT 1');
    }
}<|MERGE_RESOLUTION|>--- conflicted
+++ resolved
@@ -35,12 +35,8 @@
  */
 class ConnectionTest extends TestCase
 {
-<<<<<<< HEAD
-    public $fixtures = ['core.things'];
-=======
 
     public $fixtures = ['core.Things'];
->>>>>>> 653ae009
 
     /**
      * Where the NestedTransactionRollbackException was created.
