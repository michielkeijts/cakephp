--- conflicted
+++ resolved
@@ -1013,9 +1013,7 @@
                 'comment' => 'This is the title',
             ])
             ->addColumn('body', ['type' => 'text'])
-<<<<<<< HEAD
             ->addColumn('data', ['type' => 'json'])
-=======
             ->addColumn('hash', [
                 'type' => 'string',
                 'fixed' => true,
@@ -1023,7 +1021,6 @@
                 'collate' => 'C',
                 'null' => false,
             ])
->>>>>>> 8c3d299e
             ->addColumn('created', 'datetime')
             ->addConstraint('primary', [
                 'type' => 'primary',
@@ -1039,11 +1036,8 @@
 "id" SERIAL,
 "title" VARCHAR NOT NULL,
 "body" TEXT,
-<<<<<<< HEAD
 "data" JSONB,
-=======
 "hash" CHAR(40) COLLATE "C" NOT NULL,
->>>>>>> 8c3d299e
 "created" TIMESTAMP,
 PRIMARY KEY ("id")
 )
