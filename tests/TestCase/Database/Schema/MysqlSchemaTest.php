--- conflicted
+++ resolved
@@ -1136,11 +1136,7 @@
     protected function _getMockedDriver()
     {
         $driver = new \Cake\Database\Driver\Mysql();
-<<<<<<< HEAD
         $mock = $this->getMock('FakePdo', ['quote', 'quoteIdentifier', 'getAttribute']);
-=======
-        $mock = $this->getMock('FakePdo', ['quote']);
->>>>>>> 625ca373
         $mock->expects($this->any())
             ->method('quote')
             ->will($this->returnCallback(function ($value) {
