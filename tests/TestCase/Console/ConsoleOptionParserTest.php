--- conflicted
+++ resolved
@@ -55,7 +55,6 @@
 
         $this->assertEquals($parser, $result, 'Setting description is not chainable');
         $this->assertEquals('A test', $parser->getDescription(), 'getting value is wrong.');
-<<<<<<< HEAD
 
         $result = $parser->setDescription(['A test', 'something']);
         $this->assertEquals("A test\nsomething", $parser->getDescription(), 'getting value is wrong.');
@@ -73,25 +72,6 @@
             $parser = new ConsoleOptionParser('test', false);
             $result = $parser->epilog('A test');
 
-=======
-
-        $result = $parser->setDescription(['A test', 'something']);
-        $this->assertEquals("A test\nsomething", $parser->getDescription(), 'getting value is wrong.');
-    }
-
-    /**
-     * test setting the console description
-     *
-     * @group deprecated
-     * @return void
-     */
-    public function testEplilogDeprecated()
-    {
-        $this->deprecated(function () {
-            $parser = new ConsoleOptionParser('test', false);
-            $result = $parser->epilog('A test');
-
->>>>>>> 4d00d70e
             $this->assertEquals($parser, $result, 'Setting epilog is not chainable');
             $this->assertEquals('A test', $parser->epilog(), 'getting value is wrong.');
         });
