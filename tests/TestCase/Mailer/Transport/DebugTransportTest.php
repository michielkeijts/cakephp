--- conflicted
+++ resolved
@@ -54,13 +54,8 @@
         $message->setMessageId('<4d9946cf-0a44-4907-88fe-1d0ccbdd56cb@localhost>');
         $message->setSubject('Testing Message');
         $date = date(DATE_RFC2822);
-<<<<<<< HEAD
-        $message->setHeaders(['Date' => $date]);
+        $message->setHeaders(['Date' => $date, 'o:tag' => ['foo', 'bar']]);
         $message->expects($this->once())->method('getBody')->will($this->returnValue(['First Line', 'Second Line', '.Third Line', '']));
-=======
-        $email->setHeaders(['Date' => $date, 'o:tag' => ['foo', 'bar']]);
-        $email->expects($this->once())->method('message')->will($this->returnValue(['First Line', 'Second Line', '.Third Line', '']));
->>>>>>> 2fdd4b64
 
         $headers = "From: CakePHP Test <noreply@cakephp.org>\r\n";
         $headers .= "To: CakePHP <cake@cakephp.org>\r\n";
