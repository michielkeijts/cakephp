<?php
declare(strict_types=1);
/**
 * CakePHP(tm) : Rapid Development Framework (https://cakephp.org)
 * Copyright (c) Cake Software Foundation, Inc. (https://cakefoundation.org)
 *
 * Licensed under The MIT License
 * For full copyright and license information, please see the LICENSE
 * Redistributions of files must retain the above copyright notice
 *
 * @copyright     Copyright (c) Cake Software Foundation, Inc. (https://cakefoundation.org)
 * @link          https://cakephp.org CakePHP(tm) Project
 * @since         2.0.0
 * @license       https://opensource.org/licenses/mit-license.php MIT License
 */
namespace Cake\Test\TestCase\Mailer;

use Cake\Core\Configure;
use Cake\Core\Plugin;
use Cake\Log\Log;
use Cake\Mailer\Email;
use Cake\Mailer\TransportFactory;
use Cake\TestSuite\TestCase;
use Exception;
use SimpleXmlElement;

/**
 * Help to test Email
 */
class TestEmail extends Email
{
    /**
     * Wrap to protected method
     *
     * @return array
     */
    public function formatAddress($address)
    {
        return parent::_formatAddress($address);
    }

    /**
     * Wrap to protected method
     *
     * @param string $text
     * @param int $length
     * @return array
     */
    public function wrap($text, $length = Email::LINE_LENGTH_MUST)
    {
        return parent::_wrap($text, $length);
    }

    /**
     * Get the boundary attribute
     *
     * @return string
     */
    public function getBoundary()
    {
        return $this->_boundary;
    }

    /**
     * Encode to protected method
     *
     * @return string
     */
    public function encode($text)
    {
        return $this->_encode($text);
    }

    /**
     * Decode to protected method
     *
     * @return string
     */
    public function decode($text)
    {
        return $this->_decode($text);
    }

    /**
     * Render to protected method
     *
     * @return array
     */
    public function render($content)
    {
        return $this->_render($content);
    }

    /**
     * GetContentTransferEncoding to protected method
     *
     * @return string
     */
    public function getContentTransferEncoding()
    {
        return $this->_getContentTransferEncoding();
    }
}

/**
 * EmailTest class
 */
class EmailTest extends TestCase
{
<<<<<<< HEAD
    public $fixtures = ['core.users'];
=======

    public $fixtures = ['core.Users'];
>>>>>>> 653ae009

    /**
     * @var \Cake\Test\TestCase\Mailer\TestEmail
     */
    protected $Email;

    /**
     * @var array
     */
    protected $transports = [];

    /**
     * setUp
     *
     * @return void
     */
    public function setUp()
    {
        parent::setUp();
        $this->Email = new TestEmail();

        $this->transports = [
            'debug' => [
                'className' => 'Debug',
            ],
            'badClassName' => [
                'className' => 'TestFalse',
            ],
        ];

        TransportFactory::setConfig($this->transports);
    }

    /**
     * tearDown method
     *
     * @return void
     */
    public function tearDown()
    {
        parent::tearDown();
        Log::drop('email');
        Email::drop('test');
        TransportFactory::drop('debug');
        TransportFactory::drop('badClassName');
        TransportFactory::drop('test_smtp');
    }

    /**
     * testFrom method
     *
     * @return void
     */
    public function testFrom()
    {
        $this->assertSame([], $this->Email->getFrom());

        $this->Email->setFrom('cake@cakephp.org');
        $expected = ['cake@cakephp.org' => 'cake@cakephp.org'];
        $this->assertSame($expected, $this->Email->getFrom());

        $this->Email->setFrom(['cake@cakephp.org']);
        $this->assertSame($expected, $this->Email->getFrom());

        $this->Email->setFrom('cake@cakephp.org', 'CakePHP');
        $expected = ['cake@cakephp.org' => 'CakePHP'];
        $this->assertSame($expected, $this->Email->getFrom());

        $result = $this->Email->setFrom(['cake@cakephp.org' => 'CakePHP']);
        $this->assertSame($expected, $this->Email->getFrom());
        $this->assertSame($this->Email, $result);

        $this->expectException(\InvalidArgumentException::class);
        $result = $this->Email->setFrom(['cake@cakephp.org' => 'CakePHP', 'fail@cakephp.org' => 'From can only be one address']);
    }

    /**
     * Test that from addresses using colons work.
     *
     * @return void
     */
    public function testFromWithColonsAndQuotes()
    {
        $address = [
            'info@example.com' => '70:20:00 " Forum',
        ];
        $this->Email->setFrom($address);
        $this->assertEquals($address, $this->Email->getFrom());
        $this->Email->setTo('info@example.com')
            ->setSubject('Test email')
            ->setTransport('debug');

        $result = $this->Email->send();
        $this->assertContains('From: "70:20:00 \" Forum" <info@example.com>', $result['headers']);
    }

    /**
     * testSender method
     *
     * @return void
     */
    public function testSender()
    {
        $this->Email->reset();
        $this->assertSame([], $this->Email->getSender());

        $this->Email->setSender('cake@cakephp.org', 'Name');
        $expected = ['cake@cakephp.org' => 'Name'];
        $this->assertSame($expected, $this->Email->getSender());

        $headers = $this->Email->getHeaders(['from' => true, 'sender' => true]);
        $this->assertFalse($headers['From']);
        $this->assertSame('Name <cake@cakephp.org>', $headers['Sender']);

        $this->Email->setFrom('cake@cakephp.org', 'CakePHP');
        $headers = $this->Email->getHeaders(['from' => true, 'sender' => true]);
        $this->assertSame('CakePHP <cake@cakephp.org>', $headers['From']);
        $this->assertSame('', $headers['Sender']);
    }

    /**
     * testTo method
     *
     * @return void
     */
    public function testTo()
    {
        $this->assertSame([], $this->Email->getTo());

        $result = $this->Email->setTo('cake@cakephp.org');
        $expected = ['cake@cakephp.org' => 'cake@cakephp.org'];
        $this->assertSame($expected, $this->Email->getTo());
        $this->assertSame($this->Email, $result);

        $this->Email->setTo('cake@cakephp.org', 'CakePHP');
        $expected = ['cake@cakephp.org' => 'CakePHP'];
        $this->assertSame($expected, $this->Email->getTo());

        $list = [
            'root@localhost' => 'root',
            'bjørn@hammeröath.com' => 'Bjorn',
            'cake.php@cakephp.org' => 'Cake PHP',
            'cake-php@googlegroups.com' => 'Cake Groups',
            'root@cakephp.org',
        ];
        $this->Email->setTo($list);
        $expected = [
            'root@localhost' => 'root',
            'bjørn@hammeröath.com' => 'Bjorn',
            'cake.php@cakephp.org' => 'Cake PHP',
            'cake-php@googlegroups.com' => 'Cake Groups',
            'root@cakephp.org' => 'root@cakephp.org',
        ];
        $this->assertSame($expected, $this->Email->getTo());

        $this->Email->addTo('jrbasso@cakephp.org');
        $this->Email->addTo('mark_story@cakephp.org', 'Mark Story');
        $this->Email->addTo('foobar@ætdcadsl.dk');
        $result = $this->Email->addTo(['phpnut@cakephp.org' => 'PhpNut', 'jose_zap@cakephp.org']);
        $expected = [
            'root@localhost' => 'root',
            'bjørn@hammeröath.com' => 'Bjorn',
            'cake.php@cakephp.org' => 'Cake PHP',
            'cake-php@googlegroups.com' => 'Cake Groups',
            'root@cakephp.org' => 'root@cakephp.org',
            'jrbasso@cakephp.org' => 'jrbasso@cakephp.org',
            'mark_story@cakephp.org' => 'Mark Story',
            'foobar@ætdcadsl.dk' => 'foobar@ætdcadsl.dk',
            'phpnut@cakephp.org' => 'PhpNut',
            'jose_zap@cakephp.org' => 'jose_zap@cakephp.org',
        ];
        $this->assertSame($expected, $this->Email->getTo());
        $this->assertSame($this->Email, $result);
    }

    /**
     * test to address with _ in domain name
     *
     * @return void
     */
    public function testToUnderscoreDomain()
    {
        $result = $this->Email->setTo('cake@cake_php.org');
        $expected = ['cake@cake_php.org' => 'cake@cake_php.org'];
        $this->assertSame($expected, $this->Email->getTo());
        $this->assertSame($this->Email, $result);
    }

    /**
     * Data provider function for testBuildInvalidData
     *
     * @return array
     */
    public static function invalidEmails()
    {
        return [
            [1.0],
            [''],
            ['string'],
            ['<tag>'],
            [['ok@cakephp.org', 1.0, '', 'string']],
        ];
    }

    /**
     * testBuildInvalidData
     *
     * @dataProvider invalidEmails
     * @return void
     */
    public function testInvalidEmail($value)
    {
        $this->expectException(\InvalidArgumentException::class);
        $this->Email->setTo($value);
    }

    /**
     * testBuildInvalidData
     *
     * @dataProvider invalidEmails
     * @return void
     */
    public function testInvalidEmailAdd($value)
    {
        $this->expectException(\InvalidArgumentException::class);
        $this->Email->addTo($value);
    }

    /**
     * test emailPattern method
     *
     * @return void
     */
    public function testEmailPattern()
    {
        $regex = '/.+@.+\..+/i';
        $this->assertSame($regex, $this->Email->setEmailPattern($regex)->getEmailPattern());
    }

    /**
     * Tests that it is possible to set email regex configuration to a CakeEmail object
     *
     * @return void
     */
    public function testConfigEmailPattern()
    {
        $regex = '/.+@.+\..+/i';
        $email = new Email(['emailPattern' => $regex]);
        $this->assertSame($regex, $email->getEmailPattern());
    }

    /**
     * Tests that it is possible set custom email validation
     *
     * @return void
     */
    public function testCustomEmailValidation()
    {
        $regex = '/^[\.a-z0-9!#$%&\'*+\/=?^_`{|}~-]+@[-a-z0-9]+(\.[-a-z0-9]+)*\.[a-z]{2,6}$/i';

        $this->Email->setEmailPattern($regex)->setTo('pass.@example.com');
        $this->assertSame([
            'pass.@example.com' => 'pass.@example.com',
        ], $this->Email->getTo());

        $this->Email->addTo('pass..old.docomo@example.com');
        $this->assertSame([
            'pass.@example.com' => 'pass.@example.com',
            'pass..old.docomo@example.com' => 'pass..old.docomo@example.com',
        ], $this->Email->getTo());

        $this->Email->reset();
        $emails = [
            'pass.@example.com',
            'pass..old.docomo@example.com',
        ];
        $additionalEmails = [
            '.extend.@example.com',
            '.docomo@example.com',
        ];
        $this->Email->setEmailPattern($regex)->setTo($emails);
        $this->assertSame([
            'pass.@example.com' => 'pass.@example.com',
            'pass..old.docomo@example.com' => 'pass..old.docomo@example.com',
        ], $this->Email->getTo());

        $this->Email->addTo($additionalEmails);
        $this->assertSame([
            'pass.@example.com' => 'pass.@example.com',
            'pass..old.docomo@example.com' => 'pass..old.docomo@example.com',
            '.extend.@example.com' => '.extend.@example.com',
            '.docomo@example.com' => '.docomo@example.com',
        ], $this->Email->getTo());
    }

    /**
     * Tests not found transport class name exception
     *
     * @return void
     *
     */
    public function testClassNameException()
    {
        $this->expectException(\BadMethodCallException::class);
        $this->expectExceptionMessage('Mailer transport TestFalse is not available.');
        $email = new Email();
        $email->setTransport('badClassName');
    }

    /**
     * Tests that it is possible to unset the email pattern and make use of filter_var() instead.
     *
     * @return void
     *
     */
    public function testUnsetEmailPattern()
    {
        $this->expectException(\InvalidArgumentException::class);
        $this->expectExceptionMessage('Invalid email set for "to". You passed "fail.@example.com".');
        $email = new Email();
        $this->assertSame(Email::EMAIL_PATTERN, $email->getEmailPattern());

        $email->setEmailPattern(null);
        $this->assertNull($email->getEmailPattern());

        $email->setTo('pass@example.com');
        $email->setTo('fail.@example.com');
    }

    /**
     * Tests that passing an empty string throws an InvalidArgumentException.
     *
     * @return void
     *
     */
    public function testEmptyTo()
    {
        $this->expectException(\InvalidArgumentException::class);
        $this->expectExceptionMessage('The email set for "to" is empty.');
        $email = new Email();
        $email->setTo('');
    }

    /**
     * testFormatAddress method
     *
     * @return void
     */
    public function testFormatAddress()
    {
        $result = $this->Email->formatAddress(['cake@cakephp.org' => 'cake@cakephp.org']);
        $expected = ['cake@cakephp.org'];
        $this->assertSame($expected, $result);

        $result = $this->Email->formatAddress(['cake@cakephp.org' => 'cake@cakephp.org', 'php@cakephp.org' => 'php@cakephp.org']);
        $expected = ['cake@cakephp.org', 'php@cakephp.org'];
        $this->assertSame($expected, $result);

        $result = $this->Email->formatAddress(['cake@cakephp.org' => 'CakePHP', 'php@cakephp.org' => 'Cake']);
        $expected = ['CakePHP <cake@cakephp.org>', 'Cake <php@cakephp.org>'];
        $this->assertSame($expected, $result);

        $result = $this->Email->formatAddress(['me@example.com' => 'Last, First']);
        $expected = ['"Last, First" <me@example.com>'];
        $this->assertSame($expected, $result);

        $result = $this->Email->formatAddress(['me@example.com' => '"Last" First']);
        $expected = ['"\"Last\" First" <me@example.com>'];
        $this->assertSame($expected, $result);

        $result = $this->Email->formatAddress(['me@example.com' => 'Last First']);
        $expected = ['Last First <me@example.com>'];
        $this->assertSame($expected, $result);

        $result = $this->Email->formatAddress(['cake@cakephp.org' => 'ÄÖÜTest']);
        $expected = ['=?UTF-8?B?w4TDlsOcVGVzdA==?= <cake@cakephp.org>'];
        $this->assertSame($expected, $result);

        $result = $this->Email->formatAddress(['cake@cakephp.org' => '日本語Test']);
        $expected = ['=?UTF-8?B?5pel5pys6KqeVGVzdA==?= <cake@cakephp.org>'];
        $this->assertSame($expected, $result);
    }

    /**
     * testFormatAddressJapanese
     *
     * @return void
     */
    public function testFormatAddressJapanese()
    {
        $this->Email->headerCharset = 'ISO-2022-JP';
        $result = $this->Email->formatAddress(['cake@cakephp.org' => '日本語Test']);
        $expected = ['=?ISO-2022-JP?B?GyRCRnxLXDhsGyhCVGVzdA==?= <cake@cakephp.org>'];
        $this->assertSame($expected, $result);

        $result = $this->Email->formatAddress(['cake@cakephp.org' => '寿限無寿限無五劫の擦り切れ海砂利水魚の水行末雲来末風来末食う寝る処に住む処やぶら小路の藪柑子パイポパイポパイポのシューリンガンシューリンガンのグーリンダイグーリンダイのポンポコピーのポンポコナーの長久命の長助']);
        $expected = ["=?ISO-2022-JP?B?GyRCPHc4Qkw1PHc4Qkw1OF45ZSROOyQkakBaJGwzJDo9TXg/ZTV7GyhC?=\r\n" .
            " =?ISO-2022-JP?B?GyRCJE4/ZTlUS3YxQE1oS3ZJd01oS3Y/KSQmPzIkaz1oJEs9OyRgGyhC?=\r\n" .
            " =?ISO-2022-JP?B?GyRCPWgkZCRWJGk+Lk8pJE5pLjQ7O1IlUSUkJV0lUSUkJV0lUSUkGyhC?=\r\n" .
            " =?ISO-2022-JP?B?GyRCJV0kTiU3JWUhPCVqJXMlLCVzJTclZSE8JWolcyUsJXMkTiUwGyhC?=\r\n" .
            " =?ISO-2022-JP?B?GyRCITwlaiVzJUAlJCUwITwlaiVzJUAlJCROJV0lcyVdJTMlVCE8GyhC?=\r\n" .
            ' =?ISO-2022-JP?B?GyRCJE4lXSVzJV0lMyVKITwkTkQ5NVdMPyRORDk9dRsoQg==?= <cake@cakephp.org>'];
        $this->assertSame($expected, $result);
    }

    /**
     * testAddresses method
     *
     * @return void
     */
    public function testAddresses()
    {
        $this->Email->reset();
        $this->Email->setFrom('cake@cakephp.org', 'CakePHP');
        $this->Email->setReplyTo('replyto@cakephp.org', 'ReplyTo CakePHP');
        $this->Email->setReadReceipt('readreceipt@cakephp.org', 'ReadReceipt CakePHP');
        $this->Email->setReturnPath('returnpath@cakephp.org', 'ReturnPath CakePHP');
        $this->Email->setTo('to@cakephp.org', 'To, CakePHP');
        $this->Email->setCc('cc@cakephp.org', 'Cc CakePHP');
        $this->Email->setBcc('bcc@cakephp.org', 'Bcc CakePHP');
        $this->Email->addTo('to2@cakephp.org', 'To2 CakePHP');
        $this->Email->addCc('cc2@cakephp.org', 'Cc2 CakePHP');
        $this->Email->addBcc('bcc2@cakephp.org', 'Bcc2 CakePHP');

        $this->assertSame($this->Email->getFrom(), ['cake@cakephp.org' => 'CakePHP']);
        $this->assertSame($this->Email->getReplyTo(), ['replyto@cakephp.org' => 'ReplyTo CakePHP']);
        $this->assertSame($this->Email->getReadReceipt(), ['readreceipt@cakephp.org' => 'ReadReceipt CakePHP']);
        $this->assertSame($this->Email->getReturnPath(), ['returnpath@cakephp.org' => 'ReturnPath CakePHP']);
        $this->assertSame($this->Email->getTo(), ['to@cakephp.org' => 'To, CakePHP', 'to2@cakephp.org' => 'To2 CakePHP']);
        $this->assertSame($this->Email->getCc(), ['cc@cakephp.org' => 'Cc CakePHP', 'cc2@cakephp.org' => 'Cc2 CakePHP']);
        $this->assertSame($this->Email->getBcc(), ['bcc@cakephp.org' => 'Bcc CakePHP', 'bcc2@cakephp.org' => 'Bcc2 CakePHP']);

        $headers = $this->Email->getHeaders(array_fill_keys(['from', 'replyTo', 'readReceipt', 'returnPath', 'to', 'cc', 'bcc'], true));
        $this->assertSame($headers['From'], 'CakePHP <cake@cakephp.org>');
        $this->assertSame($headers['Reply-To'], 'ReplyTo CakePHP <replyto@cakephp.org>');
        $this->assertSame($headers['Disposition-Notification-To'], 'ReadReceipt CakePHP <readreceipt@cakephp.org>');
        $this->assertSame($headers['Return-Path'], 'ReturnPath CakePHP <returnpath@cakephp.org>');
        $this->assertSame($headers['To'], '"To, CakePHP" <to@cakephp.org>, To2 CakePHP <to2@cakephp.org>');
        $this->assertSame($headers['Cc'], 'Cc CakePHP <cc@cakephp.org>, Cc2 CakePHP <cc2@cakephp.org>');
        $this->assertSame($headers['Bcc'], 'Bcc CakePHP <bcc@cakephp.org>, Bcc2 CakePHP <bcc2@cakephp.org>');
    }

    /**
     * test reset addresses method
     *
     * @return void
     */
    public function testResetAddresses()
    {
        $this->Email->reset();
        $this->Email
            ->setFrom('cake@cakephp.org', 'CakePHP')
            ->setReplyTo('replyto@cakephp.org', 'ReplyTo CakePHP')
            ->setReadReceipt('readreceipt@cakephp.org', 'ReadReceipt CakePHP')
            ->setReturnPath('returnpath@cakephp.org', 'ReturnPath CakePHP')
            ->setTo('to@cakephp.org', 'To, CakePHP')
            ->setCc('cc@cakephp.org', 'Cc CakePHP')
            ->setBcc('bcc@cakephp.org', 'Bcc CakePHP');

        $this->assertNotEmpty($this->Email->getFrom());
        $this->assertNotEmpty($this->Email->getReplyTo());
        $this->assertNotEmpty($this->Email->getReadReceipt());
        $this->assertNotEmpty($this->Email->getReturnPath());
        $this->assertNotEmpty($this->Email->getTo());
        $this->assertNotEmpty($this->Email->getCc());
        $this->assertNotEmpty($this->Email->getBcc());

        $this->Email
            ->setFrom([])
            ->setReplyTo([])
            ->setReadReceipt([])
            ->setReturnPath([])
            ->setTo([])
            ->setCc([])
            ->setBcc([]);

        $this->assertEmpty($this->Email->getFrom());
        $this->assertEmpty($this->Email->getReplyTo());
        $this->assertEmpty($this->Email->getReadReceipt());
        $this->assertEmpty($this->Email->getReturnPath());
        $this->assertEmpty($this->Email->getTo());
        $this->assertEmpty($this->Email->getCc());
        $this->assertEmpty($this->Email->getBcc());
    }

    /**
     * testMessageId method
     *
     * @return void
     */
    public function testMessageId()
    {
        $this->Email->setMessageId(true);
        $result = $this->Email->getHeaders();
        $this->assertArrayHasKey('Message-ID', $result);

        $this->Email->setMessageId(false);
        $result = $this->Email->getHeaders();
        $this->assertArrayNotHasKey('Message-ID', $result);

        $result = $this->Email->setMessageId('<my-email@localhost>');
        $this->assertSame($this->Email, $result);
        $result = $this->Email->getHeaders();
        $this->assertSame('<my-email@localhost>', $result['Message-ID']);

        $result = $this->Email->getMessageId();
        $this->assertSame('<my-email@localhost>', $result);
    }

    /**
     * @return void
     */
    public function testPriority()
    {
        $this->Email->setPriority(4);

        $this->assertSame(4, $this->Email->getPriority());

        $result = $this->Email->getHeaders();
        $this->assertArrayHasKey('X-Priority', $result);
    }

    /**
     * testMessageIdInvalid method
     *
     * @return void
     */
    public function testMessageIdInvalid()
    {
        $this->expectException(\InvalidArgumentException::class);
        $this->Email->setMessageId('my-email@localhost');
    }

    /**
     * testDomain method
     *
     * @return void
     */
    public function testDomain()
    {
        $result = $this->Email->getDomain();
        $expected = env('HTTP_HOST') ? env('HTTP_HOST') : php_uname('n');
        $this->assertSame($expected, $result);

        $this->Email->setDomain('example.org');
        $result = $this->Email->getDomain();
        $expected = 'example.org';
        $this->assertSame($expected, $result);
    }

    /**
     * testMessageIdWithDomain method
     *
     * @return void
     */
    public function testMessageIdWithDomain()
    {
        $this->Email->setDomain('example.org');
        $result = $this->Email->getHeaders();
        $expected = '@example.org>';
        $this->assertTextContains($expected, $result['Message-ID']);

        $_SERVER['HTTP_HOST'] = 'example.org';
        $result = $this->Email->getHeaders();
        $this->assertTextContains('example.org', $result['Message-ID']);

        $_SERVER['HTTP_HOST'] = 'example.org:81';
        $result = $this->Email->getHeaders();
        $this->assertTextNotContains(':81', $result['Message-ID']);
    }

    /**
     * testSubject method
     *
     * @return void
     */
    public function testSubject()
    {
        $this->Email->setSubject('You have a new message.');
        $this->assertSame('You have a new message.', $this->Email->getSubject());

        $this->Email->setSubject('You have a new message, I think.');
        $this->assertSame($this->Email->getSubject(), 'You have a new message, I think.');
        $this->Email->setSubject('1');
        $this->assertSame('1', $this->Email->getSubject());

        $input = 'هذه رسالة بعنوان طويل مرسل للمستلم';
        $this->Email->setSubject($input);
        $expected = '=?UTF-8?B?2YfYsNmHINix2LPYp9mE2Kkg2KjYudmG2YjYp9mGINi32YjZitmEINmF2LE=?=' . "\r\n" . ' =?UTF-8?B?2LPZhCDZhNmE2YXYs9iq2YTZhQ==?=';
        $this->assertSame($expected, $this->Email->getSubject());
        $this->assertSame($input, $this->Email->getOriginalSubject());
    }

    /**
     * testSubjectJapanese
     *
     * @return void
     */
    public function testSubjectJapanese()
    {
        mb_internal_encoding('UTF-8');

        $this->Email->headerCharset = 'ISO-2022-JP';
        $this->Email->setSubject('日本語のSubjectにも対応するよ');
        $expected = '=?ISO-2022-JP?B?GyRCRnxLXDhsJE4bKEJTdWJqZWN0GyRCJEskYkJQMX4kOSRrJGgbKEI=?=';
        $this->assertSame($expected, $this->Email->getSubject());

        $this->Email->setSubject('長い長い長いSubjectの場合はfoldingするのが正しいんだけどいったいどうなるんだろう？');
        $expected = "=?ISO-2022-JP?B?GyRCRDkkJEQ5JCREOSQkGyhCU3ViamVjdBskQiROPmw5ZyRPGyhCZm9s?=\r\n" .
            " =?ISO-2022-JP?B?ZGluZxskQiQ5JGskTiQsQDUkNyQkJHMkQCQxJEkkJCRDJD8kJCRJGyhC?=\r\n" .
            ' =?ISO-2022-JP?B?GyRCJCYkSiRrJHMkQCRtJCYhKRsoQg==?=';
        $this->assertSame($expected, $this->Email->getSubject());
    }

    /**
     * testHeaders method
     *
     * @return void
     */
    public function testHeaders()
    {
        $this->Email->setMessageId(false);
        $this->Email->setHeaders(['X-Something' => 'nice']);
        $expected = [
            'X-Something' => 'nice',
            'Date' => date(DATE_RFC2822),
            'MIME-Version' => '1.0',
            'Content-Type' => 'text/plain; charset=UTF-8',
            'Content-Transfer-Encoding' => '8bit',
        ];
        $this->assertSame($expected, $this->Email->getHeaders());

        $this->Email->addHeaders(['X-Something' => 'very nice', 'X-Other' => 'cool']);
        $expected = [
            'X-Something' => 'very nice',
            'X-Other' => 'cool',
            'Date' => date(DATE_RFC2822),
            'MIME-Version' => '1.0',
            'Content-Type' => 'text/plain; charset=UTF-8',
            'Content-Transfer-Encoding' => '8bit',
        ];
        $this->assertSame($expected, $this->Email->getHeaders());

        $this->Email->setFrom('cake@cakephp.org');
        $this->assertSame($expected, $this->Email->getHeaders());

        $expected = [
            'From' => 'cake@cakephp.org',
            'X-Something' => 'very nice',
            'X-Other' => 'cool',
            'Date' => date(DATE_RFC2822),
            'MIME-Version' => '1.0',
            'Content-Type' => 'text/plain; charset=UTF-8',
            'Content-Transfer-Encoding' => '8bit',
        ];
        $this->assertSame($expected, $this->Email->getHeaders(['from' => true]));

        $this->Email->setFrom('cake@cakephp.org', 'CakePHP');
        $expected['From'] = 'CakePHP <cake@cakephp.org>';
        $this->assertSame($expected, $this->Email->getHeaders(['from' => true]));

        $this->Email->setTo(['cake@cakephp.org', 'php@cakephp.org' => 'CakePHP']);
        $expected = [
            'From' => 'CakePHP <cake@cakephp.org>',
            'To' => 'cake@cakephp.org, CakePHP <php@cakephp.org>',
            'X-Something' => 'very nice',
            'X-Other' => 'cool',
            'Date' => date(DATE_RFC2822),
            'MIME-Version' => '1.0',
            'Content-Type' => 'text/plain; charset=UTF-8',
            'Content-Transfer-Encoding' => '8bit',
        ];
        $this->assertSame($expected, $this->Email->getHeaders(['from' => true, 'to' => true]));

        $this->Email->charset = 'ISO-2022-JP';
        $expected = [
            'From' => 'CakePHP <cake@cakephp.org>',
            'To' => 'cake@cakephp.org, CakePHP <php@cakephp.org>',
            'X-Something' => 'very nice',
            'X-Other' => 'cool',
            'Date' => date(DATE_RFC2822),
            'MIME-Version' => '1.0',
            'Content-Type' => 'text/plain; charset=ISO-2022-JP',
            'Content-Transfer-Encoding' => '7bit',
        ];
        $this->assertSame($expected, $this->Email->getHeaders(['from' => true, 'to' => true]));

        $result = $this->Email->setHeaders([]);
        $this->assertInstanceOf('Cake\Mailer\Email', $result);
    }

    /**
     * testTemplate method
     *
     * @return void
     */
    public function testTemplate()
    {
        $this->Email->viewBuilder()->setTemplate('template');
        $this->assertSame('template', $this->Email->viewBuilder()->getTemplate());
    }

    /**
     * testLayout method
     *
     * @return void
     */
    public function testLayout()
    {
        $this->Email->viewBuilder()->setLayout('layout');
        $this->assertSame('layout', $this->Email->viewBuilder()->getLayout());
    }

    /**
     * testTheme method
     *
     * @return void
     */
    public function testTheme()
    {
        $this->assertNull($this->Email->viewBuilder()->getTheme());

        $this->Email->viewBuilder()->setTheme('default');
        $expected = 'default';
        $this->assertSame($expected, $this->Email->viewBuilder()->getTheme());
    }

    /**
     * testViewVars method
     *
     * @return void
     */
    public function testViewVars()
    {
        $this->assertSame([], $this->Email->getViewVars());

        $this->Email->setViewVars(['value' => 12345]);
        $this->assertSame(['value' => 12345], $this->Email->getViewVars());

        $this->Email->setViewVars(['name' => 'CakePHP']);
        $this->assertEquals(['value' => 12345, 'name' => 'CakePHP'], $this->Email->getViewVars());

        $this->Email->setViewVars(['value' => 4567]);
        $this->assertSame(['value' => 4567, 'name' => 'CakePHP'], $this->Email->getViewVars());
    }

    /**
     * testAttachments method
     *
     * @return void
     */
    public function testSetAttachments()
    {
        $this->Email->setAttachments([CAKE . 'basics.php']);
        $expected = [
            'basics.php' => [
                'file' => CAKE . 'basics.php',
                'mimetype' => 'text/x-php',
            ],
        ];
        $this->assertSame($expected, $this->Email->getAttachments());

        $this->Email->setAttachments([]);
        $this->assertSame([], $this->Email->getAttachments());

        $this->Email->setAttachments([
            ['file' => CAKE . 'basics.php', 'mimetype' => 'text/plain'],
        ]);
        $this->Email->addAttachments([CORE_PATH . 'config' . DS . 'bootstrap.php']);
        $this->Email->addAttachments([CORE_PATH . 'config' . DS . 'bootstrap.php']);
        $this->Email->addAttachments([
            'other.txt' => CORE_PATH . 'config' . DS . 'bootstrap.php',
            'license' => CORE_PATH . 'LICENSE',
        ]);
        $expected = [
            'basics.php' => ['file' => CAKE . 'basics.php', 'mimetype' => 'text/plain'],
            'bootstrap.php' => ['file' => CORE_PATH . 'config' . DS . 'bootstrap.php', 'mimetype' => 'text/x-php'],
            'other.txt' => ['file' => CORE_PATH . 'config' . DS . 'bootstrap.php', 'mimetype' => 'text/x-php'],
            'license' => ['file' => CORE_PATH . 'LICENSE', 'mimetype' => 'text/plain'],
        ];
        $this->assertSame($expected, $this->Email->getAttachments());
        $this->expectException(\InvalidArgumentException::class);
        $this->Email->setAttachments([['nofile' => CAKE . 'basics.php', 'mimetype' => 'text/plain']]);
    }

    /**
     * Test send() with no template and data string attachment and no mimetype
     *
     * @return void
     */
    public function testSetAttachmentDataNoMimetype()
    {
        $this->Email->setAttachments(['cake.icon.gif' => [
            'data' => 'test',
        ]]);
        $result = $this->Email->getAttachments();
        $expected = [
            'cake.icon.gif' => [
                'data' => base64_encode('test') . "\r\n",
                'mimetype' => 'application/octet-stream',
            ],
        ];
        $this->assertSame($expected, $this->Email->getAttachments());
    }

    /**
     * testTransport method
     *
     * @return void
     */
    public function testTransport()
    {
        $result = $this->Email->setTransport('debug');
        $this->assertSame($this->Email, $result);

        $result = $this->Email->getTransport();
        $this->assertInstanceOf('Cake\Mailer\Transport\DebugTransport', $result);

        $instance = $this->getMockBuilder('Cake\Mailer\Transport\DebugTransport')->getMock();
        $this->Email->setTransport($instance);
        $this->assertSame($instance, $this->Email->getTransport());
    }

    /**
     * Test that using unknown transports fails.
     *
     */
    public function testTransportInvalid()
    {
        $this->expectException(\InvalidArgumentException::class);
        $this->expectExceptionMessage('The "Invalid" transport configuration does not exist');
        $this->Email->setTransport('Invalid');
    }

    /**
     * Test that using classes with no send method fails.
     *
     */
    public function testTransportInstanceInvalid()
    {
        $this->expectException(\LogicException::class);
        $this->Email->setTransport(new \StdClass());
    }

    /**
     * Test that using unknown transports fails.
     *
     */
    public function testTransportTypeInvalid()
    {
        $this->expectException(\InvalidArgumentException::class);
        $this->expectExceptionMessage('The value passed for the "$name" argument must be either a string, or an object, integer given.');
        $this->Email->setTransport(123);
    }
    /**
     * Test reading/writing configuration profiles.
     *
     * @return void
     */
    public function testConfig()
    {
        $settings = [
            'to' => 'mark@example.com',
            'from' => 'noreply@example.com',
        ];
        Email::setConfig('test', $settings);
        $this->assertEquals($settings, Email::getConfig('test'), 'Should be the same.');

        $email = new Email('test');
        $this->assertContains($settings['to'], $email->getTo());
    }

    /**
     * Test that exceptions are raised on duplicate config set.
     *
     * @return void
     */
    public function testConfigErrorOnDuplicate()
    {
        $this->expectException(\BadMethodCallException::class);
        $settings = [
            'to' => 'mark@example.com',
            'from' => 'noreply@example.com',
        ];
        Email::setConfig('test', $settings);
        Email::setConfig('test', $settings);
    }

    /**
     * test profile method
     *
     * @return void
     */
    public function testProfile()
    {
        $config = ['test' => 'ok', 'test2' => true];
        $this->Email->setProfile($config);
        $this->assertSame($this->Email->getProfile(), $config);

        $config = ['test' => 'test@example.com'];
        $this->Email->setProfile($config);
        $expected = ['test' => 'test@example.com', 'test2' => true];
        $this->assertSame($expected, $this->Email->getProfile());
    }

    /**
     * test that default profile is used by constructor if available.
     *
     * @return void
     */
    public function testDefaultProfile()
    {
        $config = ['test' => 'ok', 'test2' => true];
        Configure::write('Email.default', $config);
        Email::setConfig(Configure::consume('Email'));
        $Email = new Email();
        $this->assertSame($Email->getProfile(), $config);
        Configure::delete('Email');
        Email::drop('default');
    }

    /**
     * Test that using an invalid profile fails.
     *
     */
    public function testProfileInvalid()
    {
        $this->expectException(\InvalidArgumentException::class);
        $this->expectExceptionMessage('Unknown email configuration "derp".');
        $email = new Email();
        $email->setProfile('derp');
    }

    /**
     * testConfigString method
     *
     * @return void
     */
    public function testUseConfigString()
    {
        $config = [
            'from' => ['some@example.com' => 'My website'],
            'to' => ['test@example.com' => 'Testname'],
            'subject' => 'Test mail subject',
            'transport' => 'debug',
            'theme' => 'TestTheme',
            'helpers' => ['Html', 'Form'],
        ];
        Email::setConfig('test', $config);
        $this->Email->setProfile('test');

        $result = $this->Email->getTo();
        $this->assertEquals($config['to'], $result);

        $result = $this->Email->getFrom();
        $this->assertEquals($config['from'], $result);

        $result = $this->Email->getSubject();
        $this->assertEquals($config['subject'], $result);

        $result = $this->Email->viewBuilder()->getTheme();
        $this->assertEquals($config['theme'], $result);

        $result = $this->Email->getTransport();
        $this->assertInstanceOf('Cake\Mailer\Transport\DebugTransport', $result);

        $result = $this->Email->viewBuilder()->getHelpers();
        $this->assertEquals($config['helpers'], $result);
    }

    /**
     * Calling send() with no parameters should not overwrite the view variables.
     *
     * @return void
     */
    public function testSendWithNoContentDoesNotOverwriteViewVar()
    {
        $this->Email->reset();
        $this->Email->setTransport('debug');
        $this->Email->setFrom('cake@cakephp.org');
        $this->Email->setTo('you@cakephp.org');
        $this->Email->setSubject('My title');
        $this->Email->setEmailFormat('text');
        $this->Email->viewBuilder()->setTemplate('default');
        $this->Email->setViewVars([
            'content' => 'A message to you',
        ]);

        $result = $this->Email->send();
        $this->assertContains('A message to you', $result['message']);
    }

    /**
     * testSendWithContent method
     *
     * @return void
     */
    public function testSendWithContent()
    {
        $this->Email->reset();
        $this->Email->setTransport('debug');
        $this->Email->setFrom('cake@cakephp.org');
        $this->Email->setTo(['you@cakephp.org' => 'You']);
        $this->Email->setSubject('My title');
        $this->Email->setProfile(['empty']);

        $result = $this->Email->send("Here is my body, with multi lines.\nThis is the second line.\r\n\r\nAnd the last.");
        $expected = ['headers', 'message'];
        $this->assertEquals($expected, array_keys($result));
        $expected = "Here is my body, with multi lines.\r\nThis is the second line.\r\n\r\nAnd the last.\r\n\r\n";

        $this->assertEquals($expected, $result['message']);
        $this->assertContains('Date: ', $result['headers']);
        $this->assertContains('Message-ID: ', $result['headers']);
        $this->assertContains('To: ', $result['headers']);

        $result = $this->Email->send('Other body');
        $expected = "Other body\r\n\r\n";
        $this->assertSame($expected, $result['message']);
        $this->assertContains('Message-ID: ', $result['headers']);
        $this->assertContains('To: ', $result['headers']);

        $this->Email->reset();
        $this->Email->setTransport('debug');
        $this->Email->setFrom('cake@cakephp.org');
        $this->Email->setTo(['you@cakephp.org' => 'You']);
        $this->Email->setSubject('My title');
        $this->Email->setProfile(['empty']);
        $result = $this->Email->send(['Sending content', 'As array']);
        $expected = "Sending content\r\nAs array\r\n\r\n\r\n";
        $this->assertSame($expected, $result['message']);
    }

    /**
     * testSendWithoutFrom method
     *
     * @return void
     */
    public function testSendWithoutFrom()
    {
        $this->expectException(\BadMethodCallException::class);
        $this->Email->setTransport('debug');
        $this->Email->setTo('cake@cakephp.org');
        $this->Email->setSubject('My title');
        $this->Email->setProfile(['empty']);
        $this->Email->send('Forgot to set From');
    }

    /**
     * testSendWithoutTo method
     *
     * @return void
     */
    public function testSendWithoutTo()
    {
        $this->expectException(\BadMethodCallException::class);
        $this->Email->setTransport('debug');
        $this->Email->setFrom('cake@cakephp.org');
        $this->Email->setSubject('My title');
        $this->Email->setProfile(['empty']);
        $this->Email->send('Forgot to set To');
    }

    /**
     * test send without a transport method
     *
     * @return void
     */
    public function testSendWithoutTransport()
    {
        $this->expectException(\BadMethodCallException::class);
        $this->expectExceptionMessage('Cannot send email, transport was not defined.');
        $this->Email->setTo('cake@cakephp.org');
        $this->Email->setFrom('cake@cakephp.org');
        $this->Email->setSubject('My title');
        $this->Email->send('Forgot to set To');
    }

    /**
     * Test send() with no template.
     *
     * @return void
     */
    public function testSendNoTemplateWithAttachments()
    {
        $this->Email->setTransport('debug');
        $this->Email->setFrom('cake@cakephp.org');
        $this->Email->setTo('cake@cakephp.org');
        $this->Email->setSubject('My title');
        $this->Email->setEmailFormat('text');
        $this->Email->setAttachments([CAKE . 'basics.php']);
        $result = $this->Email->send('Hello');

        $boundary = $this->Email->getBoundary();
        $this->assertContains('Content-Type: multipart/mixed; boundary="' . $boundary . '"', $result['headers']);
        $expected = "--$boundary\r\n" .
            "Content-Type: text/plain; charset=UTF-8\r\n" .
            "Content-Transfer-Encoding: 8bit\r\n" .
            "\r\n" .
            'Hello' .
            "\r\n" .
            "\r\n" .
            "\r\n" .
            "--$boundary\r\n" .
            "Content-Disposition: attachment; filename=\"basics.php\"\r\n" .
            "Content-Type: text/x-php\r\n" .
            "Content-Transfer-Encoding: base64\r\n" .
            "\r\n";
        $this->assertContains($expected, $result['message']);
    }

    /**
     * Test send() with no template and data string attachment
     *
     * @return void
     */
    public function testSendNoTemplateWithDataStringAttachment()
    {
        $this->Email->setTransport('debug');
        $this->Email->setFrom('cake@cakephp.org');
        $this->Email->setTo('cake@cakephp.org');
        $this->Email->setSubject('My title');
        $this->Email->setEmailFormat('text');
        $data = file_get_contents(TEST_APP . 'webroot/img/cake.power.gif');
        $this->Email->setAttachments(['cake.icon.gif' => [
                'data' => $data,
                'mimetype' => 'image/gif',
        ]]);
        $result = $this->Email->send('Hello');

        $boundary = $this->Email->getBoundary();
        $this->assertContains('Content-Type: multipart/mixed; boundary="' . $boundary . '"', $result['headers']);
        $expected = "--$boundary\r\n" .
                "Content-Type: text/plain; charset=UTF-8\r\n" .
                "Content-Transfer-Encoding: 8bit\r\n" .
                "\r\n" .
                'Hello' .
                "\r\n" .
                "\r\n" .
                "\r\n" .
                "--$boundary\r\n" .
                "Content-Disposition: attachment; filename=\"cake.icon.gif\"\r\n" .
                "Content-Type: image/gif\r\n" .
                "Content-Transfer-Encoding: base64\r\n\r\n";
        $expected .= chunk_split(base64_encode($data), 76, "\r\n");
        $this->assertContains($expected, $result['message']);
    }

    /**
     * Test send() with no template as both
     *
     * @return void
     */
    public function testSendNoTemplateWithAttachmentsAsBoth()
    {
        $this->Email->setTransport('debug');
        $this->Email->setFrom('cake@cakephp.org');
        $this->Email->setTo('cake@cakephp.org');
        $this->Email->setSubject('My title');
        $this->Email->setEmailFormat('both');
        $this->Email->setAttachments([CORE_PATH . 'VERSION.txt']);
        $result = $this->Email->send('Hello');

        $boundary = $this->Email->getBoundary();
        $this->assertContains('Content-Type: multipart/mixed; boundary="' . $boundary . '"', $result['headers']);
        $expected = "--$boundary\r\n" .
            "Content-Type: multipart/alternative; boundary=\"alt-$boundary\"\r\n" .
            "\r\n" .
            "--alt-$boundary\r\n" .
            "Content-Type: text/plain; charset=UTF-8\r\n" .
            "Content-Transfer-Encoding: 8bit\r\n" .
            "\r\n" .
            'Hello' .
            "\r\n" .
            "\r\n" .
            "\r\n" .
            "--alt-$boundary\r\n" .
            "Content-Type: text/html; charset=UTF-8\r\n" .
            "Content-Transfer-Encoding: 8bit\r\n" .
            "\r\n" .
            'Hello' .
            "\r\n" .
            "\r\n" .
            "\r\n" .
            "--alt-{$boundary}--\r\n" .
            "\r\n" .
            "--$boundary\r\n" .
            "Content-Disposition: attachment; filename=\"VERSION.txt\"\r\n" .
            "Content-Type: text/plain\r\n" .
            "Content-Transfer-Encoding: base64\r\n" .
            "\r\n";
        $this->assertContains($expected, $result['message']);
    }

    /**
     * Test setting inline attachments and messages.
     *
     * @return void
     */
    public function testSendWithInlineAttachments()
    {
        $this->Email->setTransport('debug');
        $this->Email->setFrom('cake@cakephp.org');
        $this->Email->setTo('cake@cakephp.org');
        $this->Email->setSubject('My title');
        $this->Email->setEmailFormat('both');
        $this->Email->setAttachments([
            'cake.png' => [
                'file' => CORE_PATH . 'VERSION.txt',
                'contentId' => 'abc123',
            ],
        ]);
        $result = $this->Email->send('Hello');

        $boundary = $this->Email->getBoundary();
        $this->assertContains('Content-Type: multipart/mixed; boundary="' . $boundary . '"', $result['headers']);
        $expected = "--$boundary\r\n" .
            "Content-Type: multipart/related; boundary=\"rel-$boundary\"\r\n" .
            "\r\n" .
            "--rel-$boundary\r\n" .
            "Content-Type: multipart/alternative; boundary=\"alt-$boundary\"\r\n" .
            "\r\n" .
            "--alt-$boundary\r\n" .
            "Content-Type: text/plain; charset=UTF-8\r\n" .
            "Content-Transfer-Encoding: 8bit\r\n" .
            "\r\n" .
            'Hello' .
            "\r\n" .
            "\r\n" .
            "\r\n" .
            "--alt-$boundary\r\n" .
            "Content-Type: text/html; charset=UTF-8\r\n" .
            "Content-Transfer-Encoding: 8bit\r\n" .
            "\r\n" .
            'Hello' .
            "\r\n" .
            "\r\n" .
            "\r\n" .
            "--alt-{$boundary}--\r\n" .
            "\r\n" .
            "--rel-$boundary\r\n" .
            "Content-Disposition: inline; filename=\"cake.png\"\r\n" .
            "Content-Type: text/plain\r\n" .
            "Content-Transfer-Encoding: base64\r\n" .
            "Content-ID: <abc123>\r\n" .
            "\r\n";
        $this->assertContains($expected, $result['message']);
        $this->assertContains('--rel-' . $boundary . '--', $result['message']);
        $this->assertContains('--' . $boundary . '--', $result['message']);
    }

    /**
     * Test setting inline attachments and HTML only messages.
     *
     * @return void
     */
    public function testSendWithInlineAttachmentsHtmlOnly()
    {
        $this->Email->setTransport('debug');
        $this->Email->setFrom('cake@cakephp.org');
        $this->Email->setTo('cake@cakephp.org');
        $this->Email->setSubject('My title');
        $this->Email->setEmailFormat('html');
        $this->Email->setAttachments([
            'cake.png' => [
                'file' => CORE_PATH . 'VERSION.txt',
                'contentId' => 'abc123',
            ],
        ]);
        $result = $this->Email->send('Hello');

        $boundary = $this->Email->getBoundary();
        $this->assertContains('Content-Type: multipart/mixed; boundary="' . $boundary . '"', $result['headers']);
        $expected = "--$boundary\r\n" .
            "Content-Type: multipart/related; boundary=\"rel-$boundary\"\r\n" .
            "\r\n" .
            "--rel-$boundary\r\n" .
            "Content-Type: text/html; charset=UTF-8\r\n" .
            "Content-Transfer-Encoding: 8bit\r\n" .
            "\r\n" .
            'Hello' .
            "\r\n" .
            "\r\n" .
            "\r\n" .
            "--rel-$boundary\r\n" .
            "Content-Disposition: inline; filename=\"cake.png\"\r\n" .
            "Content-Type: text/plain\r\n" .
            "Content-Transfer-Encoding: base64\r\n" .
            "Content-ID: <abc123>\r\n" .
            "\r\n";
        $this->assertContains($expected, $result['message']);
        $this->assertContains('--rel-' . $boundary . '--', $result['message']);
        $this->assertContains('--' . $boundary . '--', $result['message']);
    }

    /**
     * Test disabling content-disposition.
     *
     * @return void
     */
    public function testSendWithNoContentDispositionAttachments()
    {
        $this->Email->setTransport('debug');
        $this->Email->setFrom('cake@cakephp.org');
        $this->Email->setTo('cake@cakephp.org');
        $this->Email->setSubject('My title');
        $this->Email->setEmailFormat('text');
        $this->Email->setAttachments([
            'cake.png' => [
                'file' => CORE_PATH . 'VERSION.txt',
                'contentDisposition' => false,
            ],
        ]);
        $result = $this->Email->send('Hello');

        $boundary = $this->Email->getBoundary();
        $this->assertContains('Content-Type: multipart/mixed; boundary="' . $boundary . '"', $result['headers']);
        $expected = "--$boundary\r\n" .
            "Content-Type: text/plain; charset=UTF-8\r\n" .
            "Content-Transfer-Encoding: 8bit\r\n" .
            "\r\n" .
            'Hello' .
            "\r\n" .
            "\r\n" .
            "\r\n" .
            "--{$boundary}\r\n" .
            "Content-Type: text/plain\r\n" .
            "Content-Transfer-Encoding: base64\r\n" .
            "\r\n";

        $this->assertContains($expected, $result['message']);
        $this->assertContains('--' . $boundary . '--', $result['message']);
    }
    /**
     * testSendWithLog method
     *
     * @return void
     */
    public function testSendWithLog()
    {
        $log = $this->getMockBuilder('Cake\Log\Engine\BaseLog')
            ->setMethods(['log'])
            ->setConstructorArgs([['scopes' => 'email']])
            ->getMock();

        $message = 'Logging This';

        $log->expects($this->once())
            ->method('log')
            ->with(
                'debug',
                $this->logicalAnd(
                    $this->stringContains($message),
                    $this->stringContains('cake@cakephp.org'),
                    $this->stringContains('me@cakephp.org')
                )
            );

        Log::setConfig('email', $log);

        $this->Email->setTransport('debug');
        $this->Email->setTo('me@cakephp.org');
        $this->Email->setFrom('cake@cakephp.org');
        $this->Email->setSubject('My title');
        $this->Email->setProfile(['log' => 'debug']);
        $result = $this->Email->send($message);

        $this->assertNotEmpty($result);
    }

    /**
     * testSendWithLogAndScope method
     *
     * @return void
     */
    public function testSendWithLogAndScope()
    {
        $message = 'Logging This';

        $log = $this->getMockBuilder('Cake\Log\Engine\BaseLog')
            ->setMethods(['log'])
            ->setConstructorArgs(['scopes' => ['email']])
            ->getMock();
        $log->expects($this->once())
            ->method('log')
            ->with(
                'debug',
                $this->logicalAnd(
                    $this->stringContains($message),
                    $this->stringContains('cake@cakephp.org'),
                    $this->stringContains('me@cakephp.org')
                )
            );

        Log::setConfig('email', $log);

        $this->Email->setTransport('debug');
        $this->Email->setTo('me@cakephp.org');
        $this->Email->setFrom('cake@cakephp.org');
        $this->Email->setSubject('My title');
        $this->Email->setProfile(['log' => ['scope' => 'email']]);
        $this->Email->send($message);
    }

    /**
     * testSendRender method
     *
     * @return void
     */
    public function testSendRender()
    {
        $this->Email->reset();
        $this->Email->setTransport('debug');

        $this->Email->setFrom('cake@cakephp.org');
        $this->Email->setTo(['you@cakephp.org' => 'You']);
        $this->Email->setSubject('My title');
        $this->Email->setProfile(['empty']);
        $this->Email->viewBuilder()->setTemplate('default', 'default');
        $result = $this->Email->send();

        $this->assertContains('This email was sent using the CakePHP Framework', $result['message']);
        $this->assertContains('Message-ID: ', $result['headers']);
        $this->assertContains('To: ', $result['headers']);
    }

    /**
     * test sending and rendering with no layout
     *
     * @return void
     */
    public function testSendRenderNoLayout()
    {
        $this->Email->reset();
        $this->Email->setTransport('debug');

        $this->Email->setFrom('cake@cakephp.org');
        $this->Email->setTo(['you@cakephp.org' => 'You']);
        $this->Email->setSubject('My title');
        $this->Email->setConfig(['empty']);
        $this->Email->viewBuilder()
            ->setTemplate('default')
            ->setLayout(false);
        $result = $this->Email->send('message body.');

        $this->assertContains('message body.', $result['message']);
        $this->assertNotContains('This email was sent using the CakePHP Framework', $result['message']);
    }

    /**
     * testSendRender both method
     *
     * @return void
     */
    public function testSendRenderBoth()
    {
        $this->Email->reset();
        $this->Email->setTransport('debug');

        $this->Email->setFrom('cake@cakephp.org');
        $this->Email->setTo(['you@cakephp.org' => 'You']);
        $this->Email->setSubject('My title');
        $this->Email->setProfile(['empty']);
        $this->Email->viewBuilder()->setTemplate('default', 'default');
        $this->Email->setEmailFormat('both');
        $result = $this->Email->send();

        $this->assertContains('Message-ID: ', $result['headers']);
        $this->assertContains('To: ', $result['headers']);

        $boundary = $this->Email->getBoundary();
        $this->assertContains('Content-Type: multipart/alternative; boundary="' . $boundary . '"', $result['headers']);

        $expected = "--$boundary\r\n" .
            "Content-Type: text/plain; charset=UTF-8\r\n" .
            "Content-Transfer-Encoding: 8bit\r\n" .
            "\r\n" .
            "\r\n" .
            "\r\n" .
            'This email was sent using the CakePHP Framework, https://cakephp.org.' .
            "\r\n" .
            "\r\n" .
            "--$boundary\r\n" .
            "Content-Type: text/html; charset=UTF-8\r\n" .
            "Content-Transfer-Encoding: 8bit\r\n" .
            "\r\n" .
            '<!DOCTYPE html';
        $this->assertStringStartsWith($expected, $result['message']);

        $expected = "</html>\r\n" .
            "\r\n" .
            "\r\n" .
            "--$boundary--\r\n";
        $this->assertStringEndsWith($expected, $result['message']);
    }

    /**
     * testSendRender method for ISO-2022-JP
     *
     * @return void
     */
    public function testSendRenderJapanese()
    {
        $this->Email->reset();
        $this->Email->setTransport('debug');

        $this->Email->setFrom('cake@cakephp.org');
        $this->Email->setTo(['you@cakephp.org' => 'You']);
        $this->Email->setSubject('My title');
        $this->Email->setProfile(['empty']);
        $this->Email->viewBuilder()->setTemplate('default');
        $this->Email->viewBuilder()->setLayout('japanese');
        $this->Email->charset = 'ISO-2022-JP';
        $result = $this->Email->send();

        $expected = mb_convert_encoding('CakePHP Framework を使って送信したメールです。 https://cakephp.org.', 'ISO-2022-JP');
        $this->assertContains($expected, $result['message']);
        $this->assertContains('Message-ID: ', $result['headers']);
        $this->assertContains('To: ', $result['headers']);
    }

    /**
     * testSendRenderThemed method
     *
     * @return void
     */
    public function testSendRenderThemed()
    {
        $this->loadPlugins(['TestTheme']);
        $this->Email->reset();
        $this->Email->setTransport('debug');

        $this->Email->setFrom('cake@cakephp.org');
        $this->Email->setTo(['you@cakephp.org' => 'You']);
        $this->Email->setSubject('My title');
        $this->Email->setProfile(['empty']);
        $this->Email->viewBuilder()->setTheme('TestTheme');
        $this->Email->viewBuilder()->setTemplate('themed', 'default');
        $result = $this->Email->send();

        $this->assertContains('In TestTheme', $result['message']);
        $this->assertContains('/test_theme/img/test.jpg', $result['message']);
        $this->assertContains('Message-ID: ', $result['headers']);
        $this->assertContains('To: ', $result['headers']);
        $this->assertContains('/test_theme/img/test.jpg', $result['message']);
        Plugin::unload();
    }

    /**
     * testSendRenderWithHTML method and assert line length is kept below the required limit
     *
     * @return void
     */
    public function testSendRenderWithHTML()
    {
        $this->Email->reset();
        $this->Email->setTransport('debug');

        $this->Email->setFrom('cake@cakephp.org');
        $this->Email->setTo(['you@cakephp.org' => 'You']);
        $this->Email->setSubject('My title');
        $this->Email->setProfile(['empty']);
        $this->Email->setEmailFormat('html');
        $this->Email->viewBuilder()->setTemplate('html', 'default');
        $result = $this->Email->send();

        $this->assertTextContains('<h1>HTML Ipsum Presents</h1>', $result['message']);
        $this->assertLineLengths($result['message']);
    }

    /**
     * testSendRenderWithVars method
     *
     * @return void
     */
    public function testSendRenderWithVars()
    {
        $this->Email->reset();
        $this->Email->setTransport('debug');

        $this->Email->setFrom('cake@cakephp.org');
        $this->Email->setTo(['you@cakephp.org' => 'You']);
        $this->Email->setSubject('My title');
        $this->Email->setProfile(['empty']);
        $this->Email->viewBuilder()->setTemplate('custom', 'default');
        $this->Email->setViewVars(['value' => 12345]);
        $result = $this->Email->send();

        $this->assertContains('Here is your value: 12345', $result['message']);
    }

    /**
     * testSendRenderWithVars method for ISO-2022-JP
     *
     * @return void
     */
    public function testSendRenderWithVarsJapanese()
    {
        $this->Email->reset();
        $this->Email->setTransport('debug');

        $this->Email->setFrom('cake@cakephp.org');
        $this->Email->setTo(['you@cakephp.org' => 'You']);
        $this->Email->setSubject('My title');
        $this->Email->setProfile(['empty']);
        $this->Email->viewBuilder()->setTemplate('japanese', 'default');
        $this->Email->setViewVars(['value' => '日本語の差し込み123']);
        $this->Email->charset = 'ISO-2022-JP';
        $result = $this->Email->send();

        $expected = mb_convert_encoding('ここにあなたの設定した値が入ります: 日本語の差し込み123', 'ISO-2022-JP');
        $this->assertContains($expected, $result['message']);
    }

    /**
     * testSendRenderWithHelpers method
     *
     * @return void
     */
    public function testSendRenderWithHelpers()
    {
        $this->Email->reset();
        $this->Email->setTransport('debug');

        $timestamp = time();
        $this->Email->setFrom('cake@cakephp.org');
        $this->Email->setTo(['you@cakephp.org' => 'You']);
        $this->Email->setSubject('My title');
        $this->Email->setProfile(['empty']);
        $this->Email->viewBuilder()
            ->setTemplate('custom_helper')
            ->setLayout('default')
            ->setHelpers(['Time'], false);
        $this->Email->setViewVars(['time' => $timestamp]);

        $result = $this->Email->send();
        $dateTime = new \DateTime();
        $dateTime->setTimestamp($timestamp);
        $this->assertContains('Right now: ' . $dateTime->format($dateTime::ATOM), $result['message']);

        $result = $this->Email->viewBuilder()->getHelpers();
        $this->assertEquals(['Time'], $result);
    }

    /**
     * testSendRenderWithImage method
     *
     * @return void
     */
    public function testSendRenderWithImage()
    {
        $this->Email->reset();
        $this->Email->setTransport('debug');

        $this->Email->setFrom('cake@cakephp.org');
        $this->Email->setTo(['you@cakephp.org' => 'You']);
        $this->Email->setSubject('My title');
        $this->Email->setProfile(['empty']);
        $this->Email->viewBuilder()->setTemplate('image');
        $this->Email->setEmailFormat('html');
        $server = env('SERVER_NAME') ? env('SERVER_NAME') : 'localhost';

        if (env('SERVER_PORT') && env('SERVER_PORT') !== 80) {
            $server .= ':' . env('SERVER_PORT');
        }

        $expected = '<img src="http://' . $server . '/img/image.gif" alt="cool image" width="100" height="100"';
        $result = $this->Email->send();
        $this->assertContains($expected, $result['message']);
    }

    /**
     * testSendRenderPlugin method
     *
     * @return void
     */
    public function testSendRenderPlugin()
    {
        $this->loadPlugins(['TestPlugin', 'TestPluginTwo', 'TestTheme']);

        $this->Email->reset();
        $this->Email->setTransport('debug');
        $this->Email->setFrom('cake@cakephp.org');
        $this->Email->setTo(['you@cakephp.org' => 'You']);
        $this->Email->setSubject('My title');
        $this->Email->setProfile(['empty']);

        $this->Email->viewBuilder()
            ->setTemplate('TestPlugin.test_plugin_tpl')
            ->setLayout('default');
        $result = $this->Email->send();
        $this->assertContains('Into TestPlugin.', $result['message']);
        $this->assertContains('This email was sent using the CakePHP Framework', $result['message']);

        $this->Email->viewBuilder()
            ->setTemplate('TestPlugin.test_plugin_tpl')
            ->setLayout('TestPlugin.plug_default');
        $result = $this->Email->send();
        $this->assertContains('Into TestPlugin.', $result['message']);
        $this->assertContains('This email was sent using the TestPlugin.', $result['message']);

        $this->Email->viewBuilder()
            ->setTemplate('TestPlugin.test_plugin_tpl')
            ->setLayout('plug_default');
        $result = $this->Email->send();
        $this->assertContains('Into TestPlugin.', $result['message']);
        $this->assertContains('This email was sent using the TestPlugin.', $result['message']);

        $this->Email->viewBuilder()
            ->setTemplate('TestPlugin.test_plugin_tpl')
            ->setLayout('TestPluginTwo.default');
        $result = $this->Email->send();
        $this->assertContains('Into TestPlugin.', $result['message']);
        $this->assertContains('This email was sent using TestPluginTwo.', $result['message']);

        // test plugin template overridden by theme
        $this->Email->viewBuilder()->setTheme('TestTheme');
        $result = $this->Email->send();

        $this->assertContains('Into TestPlugin. (themed)', $result['message']);

        $this->Email->setViewVars(['value' => 12345]);
        $this->Email->viewBuilder()
            ->setTemplate('custom')
            ->setLayout('TestPlugin.plug_default');
        $result = $this->Email->send();
        $this->assertContains('Here is your value: 12345', $result['message']);
        $this->assertContains('This email was sent using the TestPlugin.', $result['message']);
        Plugin::unload();
    }

    /**
     * Test that a MissingTemplateException is thrown
     *
     * @return void
     * @expectedException \Cake\View\Exception\MissingTemplateException
     */
    public function testMissingTemplateException()
    {
        $this->Email->reset();
        $this->Email->setTransport('debug');
        $this->Email->setFrom('cake@cakephp.org');
        $this->Email->setTo(['you@cakephp.org' => 'You']);
        $this->Email->setSubject('My title');
        $this->Email->viewBuilder()->setTemplate('fooo');
        $this->Email->send();
    }

    /**
     * testSendMultipleMIME method
     *
     * @return void
     */
    public function testSendMultipleMIME()
    {
        $this->Email->reset();
        $this->Email->setTransport('debug');

        $this->Email->setFrom('cake@cakephp.org');
        $this->Email->setTo(['you@cakephp.org' => 'You']);
        $this->Email->setSubject('My title');
        $this->Email->viewBuilder()->setTemplate('custom', 'default');
        $this->Email->setProfile([]);
        $this->Email->setViewVars(['value' => 12345]);
        $this->Email->setEmailFormat('both');
        $this->Email->send();

        $message = $this->Email->message();
        $boundary = $this->Email->getBoundary();
        $this->assertNotEmpty($boundary);
        $this->assertContains('--' . $boundary, $message);
        $this->assertContains('--' . $boundary . '--', $message);

        $this->Email->setAttachments(['fake.php' => __FILE__]);
        $this->Email->send();

        $message = $this->Email->message();
        $boundary = $this->Email->getBoundary();
        $this->assertNotEmpty($boundary);
        $this->assertContains('--' . $boundary, $message);
        $this->assertContains('--' . $boundary . '--', $message);
        $this->assertContains('--alt-' . $boundary, $message);
        $this->assertContains('--alt-' . $boundary . '--', $message);
    }

    /**
     * testSendAttachment method
     *
     * @return void
     */
    public function testSendAttachment()
    {
        $this->Email->reset();
        $this->Email->setTransport('debug');
        $this->Email->setFrom('cake@cakephp.org');
        $this->Email->setTo(['you@cakephp.org' => 'You']);
        $this->Email->setSubject('My title');
        $this->Email->setProfile([]);
        $this->Email->setAttachments([CAKE . 'basics.php']);
        $result = $this->Email->send('body');
        $expected = "Content-Disposition: attachment; filename=\"basics.php\"\r\n" .
            "Content-Type: text/x-php\r\n" .
            "Content-Transfer-Encoding: base64\r\n";
        $this->assertContains($expected, $result['message']);

        $this->Email->setAttachments(['my.file.txt' => CAKE . 'basics.php']);
        $result = $this->Email->send('body');
        $expected = "Content-Disposition: attachment; filename=\"my.file.txt\"\r\n" .
            "Content-Type: text/x-php\r\n" .
            "Content-Transfer-Encoding: base64\r\n";
        $this->assertContains($expected, $result['message']);

        $this->Email->setAttachments(['file.txt' => ['file' => CAKE . 'basics.php', 'mimetype' => 'text/plain']]);
        $result = $this->Email->send('body');
        $expected = "Content-Disposition: attachment; filename=\"file.txt\"\r\n" .
            "Content-Type: text/plain\r\n" .
            "Content-Transfer-Encoding: base64\r\n";
        $this->assertContains($expected, $result['message']);

        $this->Email->setAttachments(['file2.txt' => ['file' => CAKE . 'basics.php', 'mimetype' => 'text/plain', 'contentId' => 'a1b1c1']]);
        $result = $this->Email->send('body');
        $expected = "Content-Disposition: inline; filename=\"file2.txt\"\r\n" .
            "Content-Type: text/plain\r\n" .
            "Content-Transfer-Encoding: base64\r\n" .
            "Content-ID: <a1b1c1>\r\n";
        $this->assertContains($expected, $result['message']);
    }

    /**
     * testDeliver method
     *
     * @return void
     */
    public function testDeliver()
    {
        TransportFactory::drop('default');
        TransportFactory::setConfig('default', ['className' => 'Debug']);

        $instance = Email::deliver('all@cakephp.org', 'About', 'Everything ok', ['from' => 'root@cakephp.org'], false);
        $this->assertInstanceOf('Cake\Mailer\Email', $instance);
        $this->assertSame($instance->getTo(), ['all@cakephp.org' => 'all@cakephp.org']);
        $this->assertSame($instance->getSubject(), 'About');
        $this->assertSame($instance->getFrom(), ['root@cakephp.org' => 'root@cakephp.org']);
        $this->assertInstanceOf('Cake\Mailer\AbstractTransport', $instance->getTransport());

        $config = [
            'from' => 'cake@cakephp.org',
            'to' => 'debug@cakephp.org',
            'subject' => 'Update ok',
            'template' => 'custom',
            'layout' => 'custom_layout',
            'viewVars' => ['value' => 123],
            'cc' => ['cake@cakephp.org' => 'Myself'],
        ];
        $instance = Email::deliver(null, null, ['name' => 'CakePHP'], $config, false);
        $this->assertSame($instance->getFrom(), ['cake@cakephp.org' => 'cake@cakephp.org']);
        $this->assertSame($instance->getTo(), ['debug@cakephp.org' => 'debug@cakephp.org']);
        $this->assertSame($instance->getSubject(), 'Update ok');
        $this->assertSame($instance->viewBuilder()->getTemplate(), 'custom');
        $this->assertSame($instance->viewBuilder()->getLayout(), 'custom_layout');
        $this->assertEquals($instance->getViewVars(), ['value' => 123, 'name' => 'CakePHP']);
        $this->assertSame($instance->getCc(), ['cake@cakephp.org' => 'Myself']);

        $configs = ['from' => 'root@cakephp.org', 'message' => 'Message from configs', 'transport' => 'debug'];
        $instance = Email::deliver('all@cakephp.org', 'About', null, $configs, true);
        $message = $instance->message();
        $this->assertEquals($configs['message'], $message[0]);
    }

    /**
     * testMessage method
     *
     * @return void
     */
    public function testMessage()
    {
        $this->Email->reset();
        $this->Email->setTransport('debug');
        $this->Email->setFrom('cake@cakephp.org');
        $this->Email->setTo(['you@cakephp.org' => 'You']);
        $this->Email->setSubject('My title');
        $this->Email->setProfile(['empty']);
        $this->Email->viewBuilder()->setTemplate('default', 'default');
        $this->Email->setEmailFormat('both');
        $this->Email->send();

        $expected = '<p>This email was sent using the <a href="https://cakephp.org">CakePHP Framework</a></p>';
        $this->assertContains($expected, $this->Email->message(Email::MESSAGE_HTML));

        $expected = 'This email was sent using the CakePHP Framework, https://cakephp.org.';
        $this->assertContains($expected, $this->Email->message(Email::MESSAGE_TEXT));

        $message = $this->Email->message();
        $this->assertContains('Content-Type: text/plain; charset=UTF-8', $message);
        $this->assertContains('Content-Type: text/html; charset=UTF-8', $message);

        // UTF-8 is 8bit
        $this->assertTrue($this->_checkContentTransferEncoding($message, '8bit'));

        $this->Email->charset = 'ISO-2022-JP';
        $this->Email->send();
        $message = $this->Email->message();
        $this->assertContains('Content-Type: text/plain; charset=ISO-2022-JP', $message);
        $this->assertContains('Content-Type: text/html; charset=ISO-2022-JP', $message);

        // ISO-2022-JP is 7bit
        $this->assertTrue($this->_checkContentTransferEncoding($message, '7bit'));
    }

    /**
     * testReset method
     *
     * @return void
     */
    public function testReset()
    {
        $this->Email->setTo('cake@cakephp.org');
        $this->Email->viewBuilder()->setTheme('TestTheme');
        $this->Email->setEmailPattern('/.+@.+\..+/i');
        $this->assertSame(['cake@cakephp.org' => 'cake@cakephp.org'], $this->Email->getTo());

        $this->Email->reset();
        $this->assertSame([], $this->Email->getTo());
        $this->assertNull($this->Email->viewBuilder()->getTheme());
        $this->assertSame(Email::EMAIL_PATTERN, $this->Email->getEmailPattern());
    }

    /**
     * testReset with charset
     *
     * @return void
     */
    public function testResetWithCharset()
    {
        $this->Email->charset = 'ISO-2022-JP';
        $this->Email->reset();

        $this->assertSame('utf-8', $this->Email->charset, $this->Email->charset);
        $this->assertNull($this->Email->headerCharset);
    }

    /**
     * testWrap method
     *
     * @return void
     */
    public function testWrap()
    {
        $text = 'Lorem ipsum dolor sit amet, consectetur adipiscing elit. Donec ac turpis orci, non commodo odio. Morbi nibh nisi, vehicula pellentesque accumsan amet.';
        $result = $this->Email->wrap($text, Email::LINE_LENGTH_SHOULD);
        $expected = [
            'Lorem ipsum dolor sit amet, consectetur adipiscing elit. Donec ac turpis orci,',
            'non commodo odio. Morbi nibh nisi, vehicula pellentesque accumsan amet.',
            '',
        ];
        $this->assertSame($expected, $result);

        $text = 'Lorem ipsum dolor sit amet, consectetur < adipiscing elit. Donec ac turpis orci, non commodo odio. Morbi nibh nisi, vehicula > pellentesque accumsan amet.';
        $result = $this->Email->wrap($text, Email::LINE_LENGTH_SHOULD);
        $expected = [
            'Lorem ipsum dolor sit amet, consectetur < adipiscing elit. Donec ac turpis',
            'orci, non commodo odio. Morbi nibh nisi, vehicula > pellentesque accumsan',
            'amet.',
            '',
        ];
        $this->assertSame($expected, $result);

        $text = '<p>Lorem ipsum dolor sit amet,<br> consectetur adipiscing elit.<br> Donec ac turpis orci, non <b>commodo</b> odio. <br /> Morbi nibh nisi, vehicula pellentesque accumsan amet.<hr></p>';
        $result = $this->Email->wrap($text, Email::LINE_LENGTH_SHOULD);
        $expected = [
            '<p>Lorem ipsum dolor sit amet,<br> consectetur adipiscing elit.<br> Donec ac',
            'turpis orci, non <b>commodo</b> odio. <br /> Morbi nibh nisi, vehicula',
            'pellentesque accumsan amet.<hr></p>',
            '',
        ];
        $this->assertSame($expected, $result);

        $text = 'Lorem ipsum dolor sit amet, consectetur adipiscing elit. Donec ac <a href="http://cakephp.org">turpis</a> orci, non commodo odio. Morbi nibh nisi, vehicula pellentesque accumsan amet.';
        $result = $this->Email->wrap($text, Email::LINE_LENGTH_SHOULD);
        $expected = [
            'Lorem ipsum dolor sit amet, consectetur adipiscing elit. Donec ac',
            '<a href="http://cakephp.org">turpis</a> orci, non commodo odio. Morbi nibh',
            'nisi, vehicula pellentesque accumsan amet.',
            '',
        ];
        $this->assertSame($expected, $result);

        $text = 'Lorem ipsum <a href="http://www.cakephp.org/controller/action/param1/param2" class="nice cool fine amazing awesome">ok</a>';
        $result = $this->Email->wrap($text, Email::LINE_LENGTH_SHOULD);
        $expected = [
            'Lorem ipsum',
            '<a href="http://www.cakephp.org/controller/action/param1/param2" class="nice cool fine amazing awesome">',
            'ok</a>',
            '',
        ];
        $this->assertSame($expected, $result);

        $text = 'Lorem ipsum withonewordverybigMorethanthelineshouldsizeofrfcspecificationbyieeeavailableonieeesite ok.';
        $result = $this->Email->wrap($text, Email::LINE_LENGTH_SHOULD);
        $expected = [
            'Lorem ipsum',
            'withonewordverybigMorethanthelineshouldsizeofrfcspecificationbyieeeavailableonieeesite',
            'ok.',
            '',
        ];
        $this->assertSame($expected, $result);
    }

    /**
     * testRender method
     *
     * @return void
     */
    public function testRenderWithLayoutAndAttachment()
    {
        $this->Email->setEmailFormat('html');
        $this->Email->viewBuilder()->setTemplate('html', 'default');
        $this->Email->setAttachments([CAKE . 'basics.php']);
        $result = $this->Email->render([]);
        $this->assertNotEmpty($result);

        $result = $this->Email->getBoundary();
        $this->assertRegExp('/^[0-9a-f]{32}$/', $result);
    }

    /**
     * testConstructWithConfigArray method
     *
     * @return void
     */
    public function testConstructWithConfigArray()
    {
        $configs = [
            'from' => ['some@example.com' => 'My website'],
            'to' => 'test@example.com',
            'subject' => 'Test mail subject',
            'transport' => 'debug',
        ];
        $this->Email = new Email($configs);

        $result = $this->Email->getTo();
        $this->assertEquals([$configs['to'] => $configs['to']], $result);

        $result = $this->Email->getFrom();
        $this->assertEquals($configs['from'], $result);

        $result = $this->Email->getSubject();
        $this->assertEquals($configs['subject'], $result);

        $result = $this->Email->getTransport();
        $this->assertInstanceOf('Cake\Mailer\Transport\DebugTransport', $result);

        $result = $this->Email->send('This is the message');

        $this->assertContains('Message-ID: ', $result['headers']);
        $this->assertContains('To: ', $result['headers']);
    }

    /**
     * testConfigArrayWithLayoutWithoutTemplate method
     *
     * @return void
     */
    public function testConfigArrayWithLayoutWithoutTemplate()
    {
        $configs = [
            'from' => ['some@example.com' => 'My website'],
            'to' => 'test@example.com',
            'subject' => 'Test mail subject',
            'transport' => 'debug',
            'layout' => 'custom',
        ];
        $this->Email = new Email($configs);

        $template = $this->Email->viewBuilder()->getTemplate();
        $layout = $this->Email->viewBuilder()->getLayout();
        $this->assertEquals('', $template);
        $this->assertEquals($configs['layout'], $layout);
    }

    /**
     * testConstructWithConfigString method
     *
     * @return void
     */
    public function testConstructWithConfigString()
    {
        $configs = [
            'from' => ['some@example.com' => 'My website'],
            'to' => 'test@example.com',
            'subject' => 'Test mail subject',
            'transport' => 'debug',
        ];
        Email::setConfig('test', $configs);

        $this->Email = new Email('test');

        $result = $this->Email->getTo();
        $this->assertEquals([$configs['to'] => $configs['to']], $result);

        $result = $this->Email->getFrom();
        $this->assertEquals($configs['from'], $result);

        $result = $this->Email->getSubject();
        $this->assertEquals($configs['subject'], $result);

        $result = $this->Email->getTransport();
        $this->assertInstanceOf('Cake\Mailer\Transport\DebugTransport', $result);

        $result = $this->Email->send('This is the message');

        $this->assertContains('Message-ID: ', $result['headers']);
        $this->assertContains('To: ', $result['headers']);
    }

    /**
     * testViewRender method
     *
     * @return void
     */
    public function testViewRender()
    {
        $result = $this->Email->getViewRenderer();
        $this->assertEquals('Cake\View\View', $result);

        $result = $this->Email->setViewRenderer('Cake\View\ThemeView');
        $this->assertInstanceOf('Cake\Mailer\Email', $result);

        $result = $this->Email->getViewRenderer();
        $this->assertEquals('Cake\View\ThemeView', $result);
    }

    /**
     * testEmailFormat method
     *
     * @return void
     */
    public function testEmailFormat()
    {
        $result = $this->Email->getEmailFormat();
        $this->assertEquals('text', $result);

        $result = $this->Email->setEmailFormat('html');
        $this->assertInstanceOf('Cake\Mailer\Email', $result);

        $result = $this->Email->getEmailFormat();
        $this->assertEquals('html', $result);

        $this->expectException(\InvalidArgumentException::class);
        $this->Email->setEmailFormat('invalid');
    }

    /**
     * Tests that it is possible to add charset configuration to a CakeEmail object
     *
     * @return void
     */
    public function testConfigCharset()
    {
        $email = new Email();
        $this->assertEquals(Configure::read('App.encoding'), $email->charset);
        $this->assertEquals(Configure::read('App.encoding'), $email->headerCharset);

        $email = new Email(['charset' => 'iso-2022-jp', 'headerCharset' => 'iso-2022-jp-ms']);
        $this->assertEquals('iso-2022-jp', $email->charset);
        $this->assertEquals('iso-2022-jp-ms', $email->headerCharset);

        $email = new Email(['charset' => 'iso-2022-jp']);
        $this->assertEquals('iso-2022-jp', $email->charset);
        $this->assertEquals('iso-2022-jp', $email->headerCharset);

        $email = new Email(['headerCharset' => 'iso-2022-jp-ms']);
        $this->assertEquals(Configure::read('App.encoding'), $email->charset);
        $this->assertEquals('iso-2022-jp-ms', $email->headerCharset);
    }

    /**
     * Tests that the header is encoded using the configured headerCharset
     *
     * @return void
     */
    public function testHeaderEncoding()
    {
        $email = new Email(['headerCharset' => 'iso-2022-jp-ms', 'transport' => 'debug']);
        $email->setSubject('あれ？もしかしての前と');
        $headers = $email->getHeaders(['subject']);
        $expected = '?ISO-2022-JP?B?GyRCJCIkbCEpJGIkNyQrJDckRiROQTAkSBsoQg==?=';
        $this->assertContains($expected, $headers['Subject']);

        $email->setTo('someone@example.com')->setFrom('someone@example.com');
        $result = $email->send('ってテーブルを作ってやってたらう');
        $this->assertContains('ってテーブルを作ってやってたらう', $result['message']);
    }

    /**
     * Tests that the body is encoded using the configured charset
     *
     * @return void
     */
    public function testBodyEncoding()
    {
        $email = new Email([
            'charset' => 'iso-2022-jp',
            'headerCharset' => 'iso-2022-jp-ms',
            'transport' => 'debug',
        ]);
        $email->setSubject('あれ？もしかしての前と');
        $headers = $email->getHeaders(['subject']);
        $expected = '?ISO-2022-JP?B?GyRCJCIkbCEpJGIkNyQrJDckRiROQTAkSBsoQg==?=';
        $this->assertContains($expected, $headers['Subject']);

        $email->setTo('someone@example.com')->setFrom('someone@example.com');
        $result = $email->send('ってテーブルを作ってやってたらう');
        $this->assertContains('Content-Type: text/plain; charset=ISO-2022-JP', $result['headers']);
        $this->assertContains(mb_convert_encoding('ってテーブルを作ってやってたらう', 'ISO-2022-JP'), $result['message']);
    }

    /**
     * Tests that the body is encoded using the configured charset (Japanese standard encoding)
     *
     * @return void
     */
    public function testBodyEncodingIso2022Jp()
    {
        $email = new Email([
            'charset' => 'iso-2022-jp',
            'headerCharset' => 'iso-2022-jp',
            'transport' => 'debug',
        ]);
        $email->setSubject('あれ？もしかしての前と');
        $headers = $email->getHeaders(['subject']);
        $expected = '?ISO-2022-JP?B?GyRCJCIkbCEpJGIkNyQrJDckRiROQTAkSBsoQg==?=';
        $this->assertContains($expected, $headers['Subject']);

        $email->setTo('someone@example.com')->setFrom('someone@example.com');
        $result = $email->send('①㈱');
        $this->assertTextContains('Content-Type: text/plain; charset=ISO-2022-JP', $result['headers']);
        $this->assertTextNotContains('Content-Type: text/plain; charset=ISO-2022-JP-MS', $result['headers']); // not charset=iso-2022-jp-ms
        $this->assertTextNotContains(mb_convert_encoding('①㈱', 'ISO-2022-JP-MS'), $result['message']);
    }

    /**
     * Tests that the body is encoded using the configured charset (Japanese irregular encoding, but sometime use this)
     *
     * @return void
     */
    public function testBodyEncodingIso2022JpMs()
    {
        $email = new Email([
            'charset' => 'iso-2022-jp-ms',
            'headerCharset' => 'iso-2022-jp-ms',
            'transport' => 'debug',
        ]);
        $email->setSubject('あれ？もしかしての前と');
        $headers = $email->getHeaders(['subject']);
        $expected = '?ISO-2022-JP?B?GyRCJCIkbCEpJGIkNyQrJDckRiROQTAkSBsoQg==?=';
        $this->assertContains($expected, $headers['Subject']);

        $email->setTo('someone@example.com')->setFrom('someone@example.com');
        $result = $email->send('①㈱');
        $this->assertTextContains('Content-Type: text/plain; charset=ISO-2022-JP', $result['headers']);
        $this->assertTextNotContains('Content-Type: text/plain; charset=iso-2022-jp-ms', $result['headers']); // not charset=iso-2022-jp-ms
        $this->assertContains(mb_convert_encoding('①㈱', 'ISO-2022-JP-MS'), $result['message']);
    }

    protected function _checkContentTransferEncoding($message, $charset)
    {
        $boundary = '--' . $this->Email->getBoundary();
        $result['text'] = false;
        $result['html'] = false;
        $length = count($message);
        for ($i = 0; $i < $length; ++$i) {
            if ($message[$i] === $boundary) {
                $flag = false;
                $type = '';
                while (!preg_match('/^$/', $message[$i])) {
                    if (preg_match('/^Content-Type: text\/plain/', $message[$i])) {
                        $type = 'text';
                    }
                    if (preg_match('/^Content-Type: text\/html/', $message[$i])) {
                        $type = 'html';
                    }
                    if ($message[$i] === 'Content-Transfer-Encoding: ' . $charset) {
                        $flag = true;
                    }
                    ++$i;
                }
                $result[$type] = $flag;
            }
        }

        return $result['text'] && $result['html'];
    }

    /**
     * Test CakeEmail::_encode function
     *
     * @return void
     */
    public function testEncode()
    {
        $this->Email->headerCharset = 'ISO-2022-JP';
        $result = $this->Email->encode('日本語');
        $expected = '=?ISO-2022-JP?B?GyRCRnxLXDhsGyhC?=';
        $this->assertSame($expected, $result);

        $this->Email->headerCharset = 'ISO-2022-JP';
        $result = $this->Email->encode('長い長い長いSubjectの場合はfoldingするのが正しいんだけどいったいどうなるんだろう？');
        $expected = "=?ISO-2022-JP?B?GyRCRDkkJEQ5JCREOSQkGyhCU3ViamVjdBskQiROPmw5ZyRPGyhCZm9s?=\r\n" .
            " =?ISO-2022-JP?B?ZGluZxskQiQ5JGskTiQsQDUkNyQkJHMkQCQxJEkkJCRDJD8kJCRJGyhC?=\r\n" .
            ' =?ISO-2022-JP?B?GyRCJCYkSiRrJHMkQCRtJCYhKRsoQg==?=';
        $this->assertSame($expected, $result);
    }

    /**
     * Test CakeEmail::_decode function
     *
     * @return void
     */
    public function testDecode()
    {
        $this->Email->headerCharset = 'ISO-2022-JP';
        $result = $this->Email->decode('=?ISO-2022-JP?B?GyRCRnxLXDhsGyhC?=');
        $expected = '日本語';
        $this->assertSame($expected, $result);

        $this->Email->headerCharset = 'ISO-2022-JP';
        $result = $this->Email->decode("=?ISO-2022-JP?B?GyRCRDkkJEQ5JCREOSQkGyhCU3ViamVjdBskQiROPmw5ZyRPGyhCZm9s?=\r\n" .
            " =?ISO-2022-JP?B?ZGluZxskQiQ5JGskTiQsQDUkNyQkJHMkQCQxJEkkJCRDJD8kJCRJGyhC?=\r\n" .
            ' =?ISO-2022-JP?B?GyRCJCYkSiRrJHMkQCRtJCYhKRsoQg==?=');
        $expected = '長い長い長いSubjectの場合はfoldingするのが正しいんだけどいったいどうなるんだろう？';
        $this->assertSame($expected, $result);
    }

    /**
     * Tests charset setter/getter
     *
     * @return void
     */
    public function testCharset()
    {
        $this->Email->setCharset('UTF-8');
        $this->assertSame($this->Email->getCharset(), 'UTF-8');

        $this->Email->setCharset('ISO-2022-JP');
        $this->assertSame($this->Email->getCharset(), 'ISO-2022-JP');

        $charset = $this->Email->setCharset('Shift_JIS');
        $this->assertSame('Shift_JIS', $charset->getCharset());
    }

    /**
     * Tests headerCharset setter/getter
     *
     * @return void
     */
    public function testHeaderCharset()
    {
        $this->Email->setHeaderCharset('UTF-8');
        $this->assertSame($this->Email->getHeaderCharset(), 'UTF-8');

        $this->Email->setHeaderCharset('ISO-2022-JP');
        $this->assertSame($this->Email->getHeaderCharset(), 'ISO-2022-JP');

        $charset = $this->Email->setHeaderCharset('Shift_JIS');
        $this->assertSame('Shift_JIS', $charset->getHeaderCharset());
    }

    /**
     * Test transferEncoding
     *
     * @return void
     */
    public function testTransferEncoding()
    {
        // Test new transfer encoding
        $expected = 'quoted-printable';
        $this->Email->setTransferEncoding($expected);
        $this->assertSame($expected, $this->Email->getTransferEncoding());
        $this->assertSame($expected, $this->Email->getContentTransferEncoding());

        // Test default charset/encoding : utf8/8bit
        $expected = '8bit';
        $this->Email->reset();
        $this->assertNull($this->Email->getTransferEncoding());
        $this->assertSame($expected, $this->Email->getContentTransferEncoding());

        //Test wrong encoding
        $this->expectException(\InvalidArgumentException::class);
        $this->Email->setTransferEncoding('invalid');
    }

    /**
     * Tests for compatible check.
     *          charset property and       charset() method.
     *    headerCharset property and headerCharset() method.
     *
     * @return void
     */
    public function testCharsetsCompatible()
    {
        $checkHeaders = [
            'from' => true,
            'to' => true,
            'cc' => true,
            'subject' => true,
        ];

        // Header Charset : null (used by default UTF-8)
        //   Body Charset : ISO-2022-JP
        $oldStyleEmail = $this->_getEmailByOldStyleCharset('iso-2022-jp', null);
        $oldStyleHeaders = $oldStyleEmail->getHeaders($checkHeaders);

        $newStyleEmail = $this->_getEmailByNewStyleCharset('iso-2022-jp', null);
        $newStyleHeaders = $newStyleEmail->getHeaders($checkHeaders);

        $this->assertSame($oldStyleHeaders['From'], $newStyleHeaders['From']);
        $this->assertSame($oldStyleHeaders['To'], $newStyleHeaders['To']);
        $this->assertSame($oldStyleHeaders['Cc'], $newStyleHeaders['Cc']);
        $this->assertSame($oldStyleHeaders['Subject'], $newStyleHeaders['Subject']);

        // Header Charset : UTF-8
        //   Boby Charset : ISO-2022-JP
        $oldStyleEmail = $this->_getEmailByOldStyleCharset('iso-2022-jp', 'utf-8');
        $oldStyleHeaders = $oldStyleEmail->getHeaders($checkHeaders);

        $newStyleEmail = $this->_getEmailByNewStyleCharset('iso-2022-jp', 'utf-8');
        $newStyleHeaders = $newStyleEmail->getHeaders($checkHeaders);

        $this->assertSame($oldStyleHeaders['From'], $newStyleHeaders['From']);
        $this->assertSame($oldStyleHeaders['To'], $newStyleHeaders['To']);
        $this->assertSame($oldStyleHeaders['Cc'], $newStyleHeaders['Cc']);
        $this->assertSame($oldStyleHeaders['Subject'], $newStyleHeaders['Subject']);

        // Header Charset : ISO-2022-JP
        //   Boby Charset : UTF-8
        $oldStyleEmail = $this->_getEmailByOldStyleCharset('utf-8', 'iso-2022-jp');
        $oldStyleHeaders = $oldStyleEmail->getHeaders($checkHeaders);

        $newStyleEmail = $this->_getEmailByNewStyleCharset('utf-8', 'iso-2022-jp');
        $newStyleHeaders = $newStyleEmail->getHeaders($checkHeaders);

        $this->assertSame($oldStyleHeaders['From'], $newStyleHeaders['From']);
        $this->assertSame($oldStyleHeaders['To'], $newStyleHeaders['To']);
        $this->assertSame($oldStyleHeaders['Cc'], $newStyleHeaders['Cc']);
        $this->assertSame($oldStyleHeaders['Subject'], $newStyleHeaders['Subject']);
    }

    /**
     * @param mixed $charset
     * @param mixed $headerCharset
     * @return \Cake\Mailer\Email
     */
    protected function _getEmailByOldStyleCharset($charset, $headerCharset)
    {
        $email = new Email(['transport' => 'debug']);

        if (! empty($charset)) {
            $email->charset = $charset;
        }
        if (! empty($headerCharset)) {
            $email->headerCharset = $headerCharset;
        }

        $email->setFrom('someone@example.com', 'どこかの誰か');
        $email->setTo('someperson@example.jp', 'どこかのどなたか');
        $email->setCc('miku@example.net', 'ミク');
        $email->setSubject('テストメール');
        $email->send('テストメールの本文');

        return $email;
    }

    /**
     * @param mixed $charset
     * @param mixed $headerCharset
     * @return \Cake\Mailer\Email
     */
    protected function _getEmailByNewStyleCharset($charset, $headerCharset)
    {
        $email = new Email(['transport' => 'debug']);

        if (! empty($charset)) {
            $email->setCharset($charset);
        }
        if (! empty($headerCharset)) {
            $email->setHeaderCharset($headerCharset);
        }

        $email->setFrom('someone@example.com', 'どこかの誰か');
        $email->setTo('someperson@example.jp', 'どこかのどなたか');
        $email->setCc('miku@example.net', 'ミク');
        $email->setSubject('テストメール');
        $email->send('テストメールの本文');

        return $email;
    }

    /**
     * testWrapLongLine()
     *
     * @return void
     */
    public function testWrapLongLine()
    {
        $message = '<a href="http://cakephp.org">' . str_repeat('x', Email::LINE_LENGTH_MUST) . '</a>';

        $this->Email->reset();
        $this->Email->setTransport('debug');
        $this->Email->setFrom('cake@cakephp.org');
        $this->Email->setTo('cake@cakephp.org');
        $this->Email->setSubject('Wordwrap Test');
        $this->Email->setProfile(['empty']);
        $result = $this->Email->send($message);
        $expected = "<a\r\n" . 'href="http://cakephp.org">' . str_repeat('x', Email::LINE_LENGTH_MUST - 26) . "\r\n" .
            str_repeat('x', 26) . "\r\n</a>\r\n\r\n";
        $this->assertEquals($expected, $result['message']);
        $this->assertLineLengths($result['message']);

        $str1 = 'a ';
        $str2 = ' b';
        $length = strlen($str1) + strlen($str2);
        $message = $str1 . str_repeat('x', Email::LINE_LENGTH_MUST - $length - 1) . $str2;

        $result = $this->Email->send($message);
        $expected = "{$message}\r\n\r\n";
        $this->assertEquals($expected, $result['message']);
        $this->assertLineLengths($result['message']);

        $message = $str1 . str_repeat('x', Email::LINE_LENGTH_MUST - $length) . $str2;

        $result = $this->Email->send($message);
        $expected = "{$message}\r\n\r\n";
        $this->assertEquals($expected, $result['message']);
        $this->assertLineLengths($result['message']);

        $message = $str1 . str_repeat('x', Email::LINE_LENGTH_MUST - $length + 1) . $str2;

        $result = $this->Email->send($message);
        $expected = $str1 . str_repeat('x', Email::LINE_LENGTH_MUST - $length + 1) . sprintf("\r\n%s\r\n\r\n", trim($str2));
        $this->assertEquals($expected, $result['message']);
        $this->assertLineLengths($result['message']);
    }

    /**
     * testWrapWithTagsAcrossLines()
     *
     * @return void
     */
    public function testWrapWithTagsAcrossLines()
    {
        $str = <<<HTML
<table>
<th align="right" valign="top"
        style="font-weight: bold">The tag is across multiple lines</th>
</table>
HTML;
        $message = $str . str_repeat('x', Email::LINE_LENGTH_MUST + 1);

        $this->Email->reset();
        $this->Email->setTransport('debug');
        $this->Email->setFrom('cake@cakephp.org');
        $this->Email->setTo('cake@cakephp.org');
        $this->Email->setSubject('Wordwrap Test');
        $this->Email->setProfile(['empty']);
        $result = $this->Email->send($message);
        $message = str_replace("\r\n", "\n", substr($message, 0, -9));
        $message = str_replace("\n", "\r\n", $message);
        $expected = "{$message}\r\nxxxxxxxxx\r\n\r\n";
        $this->assertEquals($expected, $result['message']);
        $this->assertLineLengths($result['message']);
    }

    /**
     * CakeEmailTest::testWrapIncludeLessThanSign()
     *
     * @return void
     */
    public function testWrapIncludeLessThanSign()
    {
        $str = 'foo<bar';
        $length = strlen($str);
        $message = $str . str_repeat('x', Email::LINE_LENGTH_MUST - $length + 1);

        $this->Email->reset();
        $this->Email->setTransport('debug');
        $this->Email->setFrom('cake@cakephp.org');
        $this->Email->setTo('cake@cakephp.org');
        $this->Email->setSubject('Wordwrap Test');
        $this->Email->setProfile(['empty']);
        $result = $this->Email->send($message);
        $message = substr($message, 0, -1);
        $expected = "{$message}\r\nx\r\n\r\n";
        $this->assertEquals($expected, $result['message']);
        $this->assertLineLengths($result['message']);
    }

    /**
     * CakeEmailTest::testWrapForJapaneseEncoding()
     *
     * @return void
     */
    public function testWrapForJapaneseEncoding()
    {
        $this->skipIf(!function_exists('mb_convert_encoding'));

        $message = mb_convert_encoding('受け付けました', 'iso-2022-jp', 'UTF-8');

        $this->Email->reset();
        $this->Email->setTransport('debug');
        $this->Email->setFrom('cake@cakephp.org');
        $this->Email->setTo('cake@cakephp.org');
        $this->Email->setSubject('Wordwrap Test');
        $this->Email->setProfile(['empty']);
        $this->Email->setCharset('iso-2022-jp');
        $this->Email->setHeaderCharset('iso-2022-jp');
        $result = $this->Email->send($message);
        $expected = "{$message}\r\n\r\n";
        $this->assertEquals($expected, $result['message']);
    }

    /**
     * CakeEmailTest::testMockTransport()
     */
    public function testMockTransport()
    {
        TransportFactory::drop('default');

        $mock = $this->getMockBuilder('Cake\Mailer\AbstractTransport')->getMock();
        $config = ['from' => 'tester@example.org', 'transport' => 'default'];

        Email::setConfig('default', $config);
        TransportFactory::setConfig('default', $mock);

        $em = new Email('default');

        $this->assertSame($mock, $em->getTransport());
    }

    /**
     * testZeroOnlyLinesNotBeingEmptied()
     *
     * @return void
     */
    public function testZeroOnlyLinesNotBeingEmptied()
    {
        $message = "Lorem\r\n0\r\n0\r\nipsum";

        $this->Email->reset();
        $this->Email->setTransport('debug');
        $this->Email->setFrom('cake@cakephp.org');
        $this->Email->setTo('cake@cakephp.org');
        $this->Email->setSubject('Wordwrap Test');
        $result = $this->Email->send($message);
        $expected = "{$message}\r\n\r\n";
        $this->assertEquals($expected, $result['message']);
    }

    /**
     * testJsonSerialize()
     *
     * @return void
     */
    public function testJsonSerialize()
    {
        $xmlstr = <<<XML
<?xml version='1.0' standalone='yes'?>
<framework>
    <name>CakePHP</name>
    <url>http://cakephp.org</url>
</framework>
XML;

        $this->Email->reset()
            ->setTo(['cakephp@cakephp.org' => 'CakePHP'])
            ->setFrom('noreply@cakephp.org')
            ->setReplyTo('cakephp@cakephp.org')
            ->setCc(['mark@cakephp.org', 'juan@cakephp.org' => 'Juan Basso'])
            ->setBcc('phpnut@cakephp.org')
            ->setSubject('Test Serialize')
            ->setMessageId('<uuid@server.com>')
            ->setDomain('foo.bar')
            ->setViewVars([
                'users' => $this->getTableLocator()->get('Users')->get(1, ['fields' => ['id', 'username']]),
                'xml' => new SimpleXmlElement($xmlstr),
                'exception' => new Exception('test'),
            ])
            ->setAttachments([
                'test.txt' => TEST_APP . 'config' . DS . 'empty.ini',
                'image' => [
                    'data' => file_get_contents(TEST_APP . 'webroot' . DS . 'img' . DS . 'cake.icon.png'),
                    'mimetype' => 'image/png',
                ],
            ]);

        $this->Email->viewBuilder()
            ->setTemplate('default')
            ->setLayout('test');

        $result = json_decode(json_encode($this->Email), true);
        $this->assertContains('test', $result['viewConfig']['_vars']['exception']);
        unset($result['viewConfig']['_vars']['exception']);

        $encode = function ($path) {
            return chunk_split(base64_encode(file_get_contents($path)), 76, "\r\n");
        };

        $expected = [
            '_to' => ['cakephp@cakephp.org' => 'CakePHP'],
            '_from' => ['noreply@cakephp.org' => 'noreply@cakephp.org'],
            '_replyTo' => ['cakephp@cakephp.org' => 'cakephp@cakephp.org'],
            '_cc' => ['mark@cakephp.org' => 'mark@cakephp.org', 'juan@cakephp.org' => 'Juan Basso'],
            '_bcc' => ['phpnut@cakephp.org' => 'phpnut@cakephp.org'],
            '_subject' => 'Test Serialize',
            '_emailFormat' => 'text',
            '_messageId' => '<uuid@server.com>',
            '_domain' => 'foo.bar',
            '_appCharset' => 'UTF-8',
            'charset' => 'utf-8',
            'headerCharset' => 'utf-8',
            'viewConfig' => [
                '_template' => 'default',
                '_layout' => 'test',
                '_helpers' => ['Html'],
                '_className' => 'Cake\View\View',
                '_autoLayout' => true,
                '_vars' => [
                    'users' => [
                        'id' => 1,
                        'username' => 'mariano',
                    ],
                    'xml' => [
                        'name' => 'CakePHP',
                        'url' => 'http://cakephp.org',
                    ],
                ],
            ],
            '_attachments' => [
                'test.txt' => [
                    'data' => $encode(TEST_APP . 'config' . DS . 'empty.ini'),
                    'mimetype' => 'text/plain',
                ],
                'image' => [
                    'data' => $encode(TEST_APP . 'webroot' . DS . 'img' . DS . 'cake.icon.png'),
                    'mimetype' => 'image/png',
                ],
            ],
            '_emailPattern' => '/^((?:[\p{L}0-9.!#$%&\'*+\/=?^_`{|}~-]+)*@[\p{L}0-9-._]+)$/ui',
        ];
        $this->assertEquals($expected, $result);

        $result = json_decode(json_encode(unserialize(serialize($this->Email))), true);
        $this->assertContains('test', $result['viewConfig']['_vars']['exception']);
        unset($result['viewConfig']['_vars']['exception']);
        $this->assertEquals($expected, $result);
    }

    /**
     * CakeEmailTest::assertLineLengths()
     *
     * @param string $message
     * @return void
     */
    public function assertLineLengths($message)
    {
        $lines = explode("\r\n", $message);
        foreach ($lines as $line) {
            $this->assertTrue(
                strlen($line) <= Email::LINE_LENGTH_MUST,
                'Line length exceeds the max. limit of Email::LINE_LENGTH_MUST'
            );
        }
    }

    /**
     * Test deprecated methods
     *
     * @return void
     */
    public function testDeprecatedMethods()
    {
        $this->deprecated(function () {
            $this->Email
                ->setTemplate('foo')
                ->setLayout('bar')
                ->setTheme('baz')
                ->setHelpers(['A', 'B']);

            $this->assertSame('foo', $this->Email->getTemplate());
            $this->assertSame('bar', $this->Email->getLayout());
            $this->assertSame('baz', $this->Email->getTheme());
            $this->assertSame(['A', 'B'], $this->Email->getHelpers());

            $this->Email->setLayout('');
            $this->assertFalse($this->Email->getLayout());
        });
    }
}<|MERGE_RESOLUTION|>--- conflicted
+++ resolved
@@ -107,12 +107,8 @@
  */
 class EmailTest extends TestCase
 {
-<<<<<<< HEAD
-    public $fixtures = ['core.users'];
-=======
 
     public $fixtures = ['core.Users'];
->>>>>>> 653ae009
 
     /**
      * @var \Cake\Test\TestCase\Mailer\TestEmail
