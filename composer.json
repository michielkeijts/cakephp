{
<<<<<<< HEAD
    "name": "cakephp/cakephp",
    "description": "The CakePHP framework",
    "type": "library",
    "keywords": ["framework"],
    "homepage": "http://cakephp.org",
    "license": "MIT",
    "authors": [
        {
            "name": "CakePHP Community",
            "homepage": "https://github.com/cakephp/cakephp/graphs/contributors"
        }
    ],
    "support": {
        "issues": "https://github.com/cakephp/cakephp/issues",
        "forum": "http://stackoverflow.com/tags/cakephp",
        "irc": "irc://irc.freenode.org/cakephp",
        "source": "https://github.com/cakephp/cakephp"
    },
    "require": {
        "php": ">=5.4.19",
        "ext-intl": "*",
        "ext-mcrypt": "*",
        "ext-mbstring": "*",
        "nesbot/Carbon": "1.8.*"
    },
    "require-dev": {
        "phpunit/phpunit": "3.7.33"
    },
    "autoload": {
        "psr-4": {
            "Cake\\": "src",
            "Cake\\Test\\": "tests"
        }
    },
    "bin": [
        "src/Console/cake"
    ]
=======
	"name": "cakephp/cakephp",
	"description": "The CakePHP framework",
	"type": "library",
	"keywords": ["framework"],
	"homepage": "http://cakephp.org",
	"license": "MIT",
	"authors": [
		{
			"name": "CakePHP Community",
			"homepage": "https://github.com/cakephp/cakephp/graphs/contributors"
		}
	],
	"support": {
		"issues": "https://github.com/cakephp/cakephp/issues",
		"forum": "http://stackoverflow.com/tags/cakephp",
		"irc": "irc://irc.freenode.org/cakephp",
		"source": "https://github.com/cakephp/cakephp"
	},
	"require": {
		"php": ">=5.2.8",
		"ext-mcrypt": "*"
	},
	"require-dev": {
		"phpunit/phpunit": "3.7.*",
		"cakephp/debug_kit" : "2.2.*"
	},
	"bin": [
		"lib/Cake/Console/cake"
	]
>>>>>>> eeb4e635
}<|MERGE_RESOLUTION|>--- conflicted
+++ resolved
@@ -1,43 +1,4 @@
 {
-<<<<<<< HEAD
-    "name": "cakephp/cakephp",
-    "description": "The CakePHP framework",
-    "type": "library",
-    "keywords": ["framework"],
-    "homepage": "http://cakephp.org",
-    "license": "MIT",
-    "authors": [
-        {
-            "name": "CakePHP Community",
-            "homepage": "https://github.com/cakephp/cakephp/graphs/contributors"
-        }
-    ],
-    "support": {
-        "issues": "https://github.com/cakephp/cakephp/issues",
-        "forum": "http://stackoverflow.com/tags/cakephp",
-        "irc": "irc://irc.freenode.org/cakephp",
-        "source": "https://github.com/cakephp/cakephp"
-    },
-    "require": {
-        "php": ">=5.4.19",
-        "ext-intl": "*",
-        "ext-mcrypt": "*",
-        "ext-mbstring": "*",
-        "nesbot/Carbon": "1.8.*"
-    },
-    "require-dev": {
-        "phpunit/phpunit": "3.7.33"
-    },
-    "autoload": {
-        "psr-4": {
-            "Cake\\": "src",
-            "Cake\\Test\\": "tests"
-        }
-    },
-    "bin": [
-        "src/Console/cake"
-    ]
-=======
 	"name": "cakephp/cakephp",
 	"description": "The CakePHP framework",
 	"type": "library",
@@ -57,15 +18,21 @@
 		"source": "https://github.com/cakephp/cakephp"
 	},
 	"require": {
-		"php": ">=5.2.8",
-		"ext-mcrypt": "*"
+		"php": ">=5.4.19",
+		"ext-mcrypt": "*",
+		"ext-mbstring": "*",
+		"nesbot/Carbon": "1.8.*"
 	},
 	"require-dev": {
-		"phpunit/phpunit": "3.7.*",
-		"cakephp/debug_kit" : "2.2.*"
+		"phpunit/phpunit": "3.7.33"
+	},
+	"autoload": {
+		"psr-4": {
+			"Cake\\": "src",
+			"Cake\\Test\\": "tests"
+		}
 	},
 	"bin": [
-		"lib/Cake/Console/cake"
+		"src/Console/cake"
 	]
->>>>>>> eeb4e635
 }