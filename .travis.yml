language: php

php:
  - 7.1
  - 7.2
  - 7.3

dist: trusty

env:
  matrix:
    - DB=mysql db_dsn='mysql://root@127.0.0.1/cakephp_test?init[]=SET sql_mode = "STRICT_TRANS_TABLES,NO_ZERO_IN_DATE,NO_ZERO_DATE,ERROR_FOR_DIVISION_BY_ZERO,NO_AUTO_CREATE_USER,NO_ENGINE_SUBSTITUTION"'
    - DB=pgsql db_dsn='postgres://postgres@127.0.0.1/cakephp_test'
    - DB=sqlite db_dsn='sqlite:///:memory:'
  global:
    - DEFAULT=1

services:
  - memcached
  - redis-server
  - postgresql
  - mysql

addons:
  postgresql: "9.4"

cache:
  directories:
    - vendor
    - $HOME/.composer/cache

matrix:
  fast_finish: true

  include:
    - php: 7.2
      env: PHPCS=1 DEFAULT=0

    - php: 7.1
      env: STATIC_ANALYSIS=1 DEFAULT=0

before_install:
  - echo cakephp version && tail -1 VERSION.txt
  - if [[ ${TRAVIS_PHP_VERSION} != "7.3" ]]; then phpenv config-rm xdebug.ini; fi

  - if [ $DB = 'mysql' ]; then mysql -u root -e 'CREATE DATABASE cakephp_test;'; fi
  - if [ $DB = 'mysql' ]; then mysql -u root -e 'CREATE DATABASE cakephp_test2;'; fi
  - if [ $DB = 'mysql' ]; then mysql -u root -e 'CREATE DATABASE cakephp_test3;'; fi

  - if [ $DB = 'pgsql' ]; then psql -c 'CREATE DATABASE cakephp_test;' -U postgres; fi
  - if [ $DB = 'pgsql' ]; then psql -c 'CREATE SCHEMA test2;' -U postgres -d cakephp_test; fi
  - if [ $DB = 'pgsql' ]; then psql -c 'CREATE SCHEMA test3;' -U postgres -d cakephp_test; fi

  - |
<<<<<<< HEAD
      if [[ ${TRAVIS_PHP_VERSION} != "7.3.0RC1" && ($DEFAULT = 1 || $STATIC_ANALYSIS = 1) ]]; then
=======
      if [[ ${TRAVIS_PHP_VERSION} != "7.3" && ${TRAVIS_PHP_VERSION} != "5.6" && ($DEFAULT = 1 || $PHPSTAN = 1) ]]; then
>>>>>>> 79be31bf
        echo 'extension = memcached.so' >> ~/.phpenv/versions/$(phpenv version-name)/etc/php.ini;
      fi
  - if [[ $DEFAULT = 1 || $STATIC_ANALYSIS = 1 ]] ; then echo 'extension = redis.so' >> ~/.phpenv/versions/$(phpenv version-name)/etc/php.ini; fi
  - if [[ $DEFAULT = 1 || $STATIC_ANALYSIS = 1 ]] ; then echo 'extension = apcu.so' >> ~/.phpenv/versions/$(phpenv version-name)/etc/php.ini; fi
  - if [[ $DEFAULT = 1 || $STATIC_ANALYSIS = 1 ]] ; then echo 'apc.enable_cli = 1' >> ~/.phpenv/versions/$(phpenv version-name)/etc/php.ini; fi

  - sudo locale-gen da_DK

before_script:
  - composer install --prefer-dist --no-interaction

script:
  - if [[ $DEFAULT = 1 && $TRAVIS_PHP_VERSION = 7.2 ]]; then export CODECOVERAGE=1; phpdbg -qrr vendor/bin/phpunit --coverage-clover=clover.xml; fi
  - if [[ $DEFAULT = 1 && $TRAVIS_PHP_VERSION != 7.2 ]]; then vendor/bin/phpunit; fi

  - if [[ $PHPCS = 1 ]]; then composer cs-check; fi
  - if [[ $STATIC_ANALYSIS = 1 ]]; then composer require --dev "phpstan/phpstan:^0.10" && vendor/bin/phpstan analyse -c phpstan.neon -l 2 src; fi
  - if [[ $STATIC_ANALYSIS = 1 ]]; then composer require --dev vimeo/psalm:^2.0 && vendor/bin/psalm --show-info=false; fi

after_success:
  - if [[ $DEFAULT = 1 && $TRAVIS_PHP_VERSION = 7.2 ]]; then bash <(curl -s https://codecov.io/bash); fi

notifications:
  email: false<|MERGE_RESOLUTION|>--- conflicted
+++ resolved
@@ -52,11 +52,7 @@
   - if [ $DB = 'pgsql' ]; then psql -c 'CREATE SCHEMA test3;' -U postgres -d cakephp_test; fi
 
   - |
-<<<<<<< HEAD
-      if [[ ${TRAVIS_PHP_VERSION} != "7.3.0RC1" && ($DEFAULT = 1 || $STATIC_ANALYSIS = 1) ]]; then
-=======
-      if [[ ${TRAVIS_PHP_VERSION} != "7.3" && ${TRAVIS_PHP_VERSION} != "5.6" && ($DEFAULT = 1 || $PHPSTAN = 1) ]]; then
->>>>>>> 79be31bf
+      if [[ ${TRAVIS_PHP_VERSION} != "7.3" && ($DEFAULT = 1 || $STATIC_ANALYSIS = 1) ]]; then
         echo 'extension = memcached.so' >> ~/.phpenv/versions/$(phpenv version-name)/etc/php.ini;
       fi
   - if [[ $DEFAULT = 1 || $STATIC_ANALYSIS = 1 ]] ; then echo 'extension = redis.so' >> ~/.phpenv/versions/$(phpenv version-name)/etc/php.ini; fi
