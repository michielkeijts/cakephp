--- conflicted
+++ resolved
@@ -125,13 +125,8 @@
     {
         /** @psalm-suppress UndefinedClass */
         $existing = $this->_loaded[$name];
-<<<<<<< HEAD
-        $msg = sprintf('The "%s" alias has already been loaded', $name);
+        $msg = sprintf('The "%s" alias has already been loaded.', $name);
         $hasConfig = method_exists($existing, 'getConfig');
-=======
-        $msg = sprintf('The "%s" alias has already been loaded.', $name);
-        $hasConfig = method_exists($existing, 'config');
->>>>>>> 793d4249
         if (!$hasConfig) {
             throw new RuntimeException($msg);
         }
