--- conflicted
+++ resolved
@@ -29,11 +29,7 @@
      *    Arrays will be mapped and have all their elements escaped. Objects will be string cast if they
      *    implement a `__toString` method. Otherwise the class name will be used.
      *    Other scalar types will be returned unchanged.
-<<<<<<< HEAD
      * @param bool|string $double Encode existing html entities. If string it will be used as character set.
-=======
-     * @param bool $double Encode existing html entities.
->>>>>>> 30ba25df
      * @param string|null $charset Character set to use when escaping. Defaults to config value in `mb_internal_encoding()`
      * or 'UTF-8'.
      * @return mixed Wrapped text.
