--- conflicted
+++ resolved
@@ -283,13 +283,8 @@
      *
      * @param \Cake\Console\CommandCollection $commands The command collection to check.
      * @param \Cake\Console\ConsoleIo $io ConsoleIo object for errors.
-<<<<<<< HEAD
      * @param string|null $name The name from the CLI args.
      * @return string The resolved name.
-=======
-     * @param string $name The name
-     * @return string The resolved class name
->>>>>>> 3f5e2bc4
      */
     protected function resolveName(CommandCollection $commands, ConsoleIo $io, ?string $name): string
     {
