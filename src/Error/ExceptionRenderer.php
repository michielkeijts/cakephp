<?php
declare(strict_types=1);
/**
 * CakePHP(tm) : Rapid Development Framework (https://cakephp.org)
 * Copyright (c) Cake Software Foundation, Inc. (https://cakefoundation.org)
 *
 * Licensed under The MIT License
 * For full copyright and license information, please see the LICENSE.txt
 * Redistributions of files must retain the above copyright notice.
 *
 * @copyright     Copyright (c) Cake Software Foundation, Inc. (https://cakefoundation.org)
 * @link          https://cakephp.org CakePHP(tm) Project
 * @since         2.0.0
 * @license       https://opensource.org/licenses/mit-license.php MIT License
 */
namespace Cake\Error;

use Cake\Controller\Controller;
use Cake\Core\App;
use Cake\Core\Configure;
use Cake\Core\Exception\Exception as CakeException;
use Cake\Core\Exception\MissingPluginException;
use Cake\Event\Event;
use Cake\Http\Exception\HttpException;
use Cake\Http\Response;
use Cake\Http\ServerRequest;
use Cake\Http\ServerRequestFactory;
use Cake\Routing\Router;
use Cake\Utility\Inflector;
use Cake\View\Exception\MissingTemplateException;
use Exception;
use PDOException;
<<<<<<< HEAD
use Psr\Http\Message\ResponseInterface;
use Psr\Http\Message\ServerRequestInterface;
use Throwable;
=======
>>>>>>> 9258019c

/**
 * Exception Renderer.
 *
 * Captures and handles all unhandled exceptions. Displays helpful framework errors when debug is true.
 * When debug is false a CakeException will render 404 or 500 errors. If an uncaught exception is thrown
 * and it is a type that ExceptionHandler does not know about it will be treated as a 500 error.
 *
 * ### Implementing application specific exception rendering
 *
 * You can implement application specific exception handling by creating a subclass of
 * ExceptionRenderer and configure it to be the `exceptionRenderer` in config/error.php
 *
 * #### Using a subclass of ExceptionRenderer
 *
 * Using a subclass of ExceptionRenderer gives you full control over how Exceptions are rendered, you
 * can configure your class in your config/app.php.
 */
class ExceptionRenderer implements ExceptionRendererInterface
{
    /**
     * The exception being handled.
     *
     * @var \Throwable
     */
    protected $error;

    /**
     * Controller instance.
     *
     * @var \Cake\Controller\Controller
     */
    protected $controller;

    /**
     * Template to render for Cake\Core\Exception\Exception
     *
     * @var string
     */
    protected $template = '';

    /**
     * The method corresponding to the Exception this object is for.
     *
     * @var string
     */
    protected $method = '';

    /**
     * If set, this will be request used to create the controller that will render
     * the error.
     *
     * @var \Cake\Http\ServerRequest|null
     */
    protected $request = null;

    /**
     * Creates the controller to perform rendering on the error response.
     * If the error is a Cake\Core\Exception\Exception it will be converted to either a 400 or a 500
     * code error depending on the code used to construct the error.
     *
<<<<<<< HEAD
     * @param \Throwable $exception Exception.
     * @param \Psr\Http\Message\ServerRequestInterface $request The request - if this is set it will be used instead of creating a new one
     */
    public function __construct(Throwable $exception, ?ServerRequestInterface $request = null)
=======
     * @param \Exception $exception Exception.
     * @param \Cake\Http\ServerRequest $request The request - if this is set it will be used instead of creating a new one
     */
    public function __construct(Exception $exception, ServerRequest $request = null)
>>>>>>> 9258019c
    {
        $this->error = $exception;
        $this->request = $request;
        $this->controller = $this->_getController();
    }

    /**
     * Get the controller instance to handle the exception.
     * Override this method in subclasses to customize the controller used.
     * This method returns the built in `ErrorController` normally, or if an error is repeated
     * a bare controller will be used.
     *
     * @return \Cake\Controller\Controller
     * @triggers Controller.startup $controller
     */
    protected function _getController()
    {
        $request = $this->request ?: Router::getRequest(true);
        if ($request === null) {
            $request = ServerRequestFactory::fromGlobals();
        }

        $response = new Response();
        $controller = null;

        try {
            $namespace = 'Controller';
            $prefix = $request->getParam('prefix');
            if ($prefix) {
                if (strpos($prefix, '/') === false) {
                    $namespace .= '/' . Inflector::camelize($prefix);
                } else {
                    $prefixes = array_map(
                        'Cake\Utility\Inflector::camelize',
                        explode('/', $prefix)
                    );
                    $namespace .= '/' . implode('/', $prefixes);
                }
            }

            $class = App::className('Error', $namespace, 'Controller');
            if (!$class && $namespace !== 'Controller') {
                $class = App::className('Error', 'Controller', 'Controller');
            }

            /* @var \Cake\Controller\Controller $controller */
            $controller = new $class($request, $response);
            $controller->startupProcess();
            $startup = true;
        } catch (Throwable $e) {
            $startup = false;
        }

        // Retry RequestHandler, as another aspect of startupProcess()
        // could have failed. Ignore any exceptions out of startup, as
        // there could be userland input data parsers.
        if ($startup === false && !empty($controller) && isset($controller->RequestHandler)) {
            try {
                $event = new Event('Controller.startup', $controller);
                $controller->RequestHandler->startup($event);
            } catch (Throwable $e) {
            }
        }
        if (empty($controller)) {
            $controller = new Controller($request, $response);
        }

        return $controller;
    }

    /**
     * Renders the response for the exception.
     *
     * @return \Cake\Http\Response The response to be sent.
     */
    public function render(): ResponseInterface
    {
        $exception = $this->error;
        $code = $this->_code($exception);
        $method = $this->_method($exception);
        $template = $this->_template($exception, $method, $code);

        $isDebug = Configure::read('debug');
        if (($isDebug || $exception instanceof HttpException) &&
            method_exists($this, $method)
        ) {
            return $this->_customMethod($method, $exception);
        }

        $message = $this->_message($exception, $code);
        $url = $this->controller->getRequest()->getRequestTarget();
        $response = $this->controller->getResponse();

        if ($exception instanceof CakeException) {
            foreach ((array)$exception->responseHeader() as $key => $value) {
                $response = $response->withHeader($key, $value);
            }
        }
        $response = $response->withStatus($code);

        $viewVars = [
            'message' => $message,
            'url' => h($url),
            'error' => $exception,
            'code' => $code,
            '_serialize' => ['message', 'url', 'code'],
        ];
        if ($isDebug) {
            $viewVars['trace'] = Debugger::formatTrace($exception->getTrace(), [
                'format' => 'array',
                'args' => false,
            ]);
            $viewVars['file'] = $exception->getFile() ?: 'null';
            $viewVars['line'] = $exception->getLine() ?: 'null';
            $viewVars['_serialize'][] = 'file';
            $viewVars['_serialize'][] = 'line';
        }
        $this->controller->set($viewVars);

        if ($exception instanceof CakeException && $isDebug) {
            $this->controller->set($exception->getAttributes());
        }
        $this->controller->setResponse($response);

        return $this->_outputMessage($template);
    }

    /**
     * Render a custom error method/template.
     *
     * @param string $method The method name to invoke.
     * @param \Throwable $exception The exception to render.
     * @return \Cake\Http\Response The response to send.
     */
    protected function _customMethod(string $method, Throwable $exception)
    {
        $result = call_user_func([$this, $method], $exception);
        $this->_shutdown();
        if (is_string($result)) {
            $result = $this->controller->getResponse()->withStringBody($result);
        }

        return $result;
    }

    /**
     * Get method name
     *
     * @param \Throwable $exception Exception instance.
     * @return string
     */
    protected function _method(Throwable $exception)
    {
        list(, $baseClass) = namespaceSplit(get_class($exception));

        if (substr($baseClass, -9) === 'Exception') {
            $baseClass = substr($baseClass, 0, -9);
        }

        $method = Inflector::variable($baseClass) ?: 'error500';

        return $this->method = $method;
    }

    /**
     * Get error message.
     *
     * @param \Throwable $exception Exception.
     * @param int $code Error code.
     * @return string Error message
     */
    protected function _message(Throwable $exception, int $code): string
    {
        $message = $exception->getMessage();

        if (!Configure::read('debug') &&
            !($exception instanceof HttpException)
        ) {
            if ($code < 500) {
                $message = __d('cake', 'Not Found');
            } else {
                $message = __d('cake', 'An Internal Error Has Occurred.');
            }
        }

        return $message;
    }

    /**
     * Get template for rendering exception info.
     *
     * @param \Throwable $exception Exception instance.
     * @param string $method Method name.
     * @param int $code Error code.
     * @return string Template name
     */
    protected function _template(Throwable $exception, string $method, int $code): string
    {
        $isHttpException = $exception instanceof HttpException;

        if (!Configure::read('debug') && !$isHttpException || $isHttpException) {
            $template = 'error500';
            if ($code < 500) {
                $template = 'error400';
            }

            return $this->template = $template;
        }

        $template = $method ?: 'error500';

        if ($exception instanceof PDOException) {
            $template = 'pdo_error';
        }

        return $this->template = $template;
    }

    /**
     * Get an error code value within range 400 to 506
     *
     * @param \Throwable $exception Exception.
     * @return int Error code value within range 400 to 506
     */
    protected function _code(Throwable $exception): int
    {
        $code = 500;
        $errorCode = $exception->getCode();
        if ($errorCode >= 400 && $errorCode < 506) {
            $code = $errorCode;
        }

        return $code;
    }

    /**
     * Generate the response using the controller object.
     *
     * @param string $template The template to render.
     * @return \Cake\Http\Response A response object that can be sent.
     */
    protected function _outputMessage(string $template)
    {
        try {
            $this->controller->render($template);

            return $this->_shutdown();
        } catch (MissingTemplateException $e) {
            $attributes = $e->getAttributes();
            if (isset($attributes['file']) && strpos($attributes['file'], 'error500') !== false) {
                return $this->_outputMessageSafe('error500');
            }

            return $this->_outputMessage('error500');
        } catch (MissingPluginException $e) {
            $attributes = $e->getAttributes();
            if (isset($attributes['plugin']) && $attributes['plugin'] === $this->controller->getPlugin()) {
                $this->controller->setPlugin(null);
            }

            return $this->_outputMessageSafe('error500');
        } catch (Exception $e) {
            return $this->_outputMessageSafe('error500');
        }
    }

    /**
     * A safer way to render error messages, replaces all helpers, with basics
     * and doesn't call component methods.
     *
     * @param string $template The template to render.
     * @return \Cake\Http\Response A response object that can be sent.
     */
    protected function _outputMessageSafe(string $template)
    {
        $helpers = ['Form', 'Html'];
        $builder = $this->controller->viewBuilder();
        $builder->setHelpers($helpers, false)
            ->setLayoutPath('')
            ->setTemplatePath('Error');
        $view = $this->controller->createView('View');

        $response = $this->controller->getResponse()
            ->withType('html')
            ->withStringBody($view->render($template, 'error'));
        $this->controller->setResponse($response);

        return $response;
    }

    /**
     * Run the shutdown events.
     *
     * Triggers the afterFilter and afterDispatch events.
     *
     * @return \Cake\Http\Response The response to serve.
     */
    protected function _shutdown()
    {
        $this->controller->dispatchEvent('Controller.shutdown');

        return $this->controller->getResponse();
    }

    /**
     * Magic accessor for properties made protected.
     *
     * @param string $name Name of the attribute to get.
     * @return mixed
     */
    public function __get($name)
    {
        $protected = [
            'error',
            'controller',
            'template',
            'method',
        ];
        if (in_array($name, $protected, true)) {
            deprecationWarning(sprintf(
                'ExceptionRenderer::$%s is now protected and should no longer be accessed in public context.',
                $name
            ));
        }

        return $this->{$name};
    }

    /**
     * Magic setter for properties made protected.
     *
     * @param string $name Name to property.
     * @param mixed $value Value for property.
     * @return void
     */
    public function __set($name, $value)
    {
        $protected = [
            'error',
            'controller',
            'template',
            'method',
        ];
        if (in_array($name, $protected, true)) {
            deprecationWarning(sprintf(
                'ExceptionRenderer::$%s is now protected and should no longer be accessed in public context.',
                $name
            ));
        }

        $this->{$name} = $value;
    }

    /**
     * Returns an array that can be used to describe the internal state of this
     * object.
     *
     * @return array
     */
    public function __debugInfo()
    {
        return [
            'error' => $this->error,
            'request' => $this->request,
            'controller' => $this->controller,
            'template' => $this->template,
            'method' => $this->method,
        ];
    }
}<|MERGE_RESOLUTION|>--- conflicted
+++ resolved
@@ -30,12 +30,8 @@
 use Cake\View\Exception\MissingTemplateException;
 use Exception;
 use PDOException;
-<<<<<<< HEAD
 use Psr\Http\Message\ResponseInterface;
-use Psr\Http\Message\ServerRequestInterface;
 use Throwable;
-=======
->>>>>>> 9258019c
 
 /**
  * Exception Renderer.
@@ -97,17 +93,10 @@
      * If the error is a Cake\Core\Exception\Exception it will be converted to either a 400 or a 500
      * code error depending on the code used to construct the error.
      *
-<<<<<<< HEAD
      * @param \Throwable $exception Exception.
-     * @param \Psr\Http\Message\ServerRequestInterface $request The request - if this is set it will be used instead of creating a new one
-     */
-    public function __construct(Throwable $exception, ?ServerRequestInterface $request = null)
-=======
-     * @param \Exception $exception Exception.
      * @param \Cake\Http\ServerRequest $request The request - if this is set it will be used instead of creating a new one
      */
-    public function __construct(Exception $exception, ServerRequest $request = null)
->>>>>>> 9258019c
+    public function __construct(Throwable $exception, ?ServerRequest $request = null)
     {
         $this->error = $exception;
         $this->request = $request;
