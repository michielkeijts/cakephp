<?php
/**
 * CakePHP(tm) : Rapid Development Framework (http://cakephp.org)
 * Copyright (c) Cake Software Foundation, Inc. (http://cakefoundation.org)
 *
 * Licensed under The MIT License
 * For full copyright and license information, please see the LICENSE.txt
 * Redistributions of files must retain the above copyright notice.
 *
 * @copyright     Copyright (c) Cake Software Foundation, Inc. (http://cakefoundation.org)
 * @link          http://cakephp.org CakePHP(tm) Project
 * @since         2.1.0
 * @license       http://www.opensource.org/licenses/mit-license.php MIT License
 */
namespace Cake\Event;

use InvalidArgumentException;

/**
 * The event manager is responsible for keeping track of event listeners, passing the correct
 * data to them, and firing them in the correct order, when associated events are triggered. You
 * can create multiple instances of this object to manage local events or keep a single instance
 * and pass it around to manage all events in your app.
 */
class EventManager
{

    /**
     * The default priority queue value for new, attached listeners
     *
     * @var int
     */
    public static $defaultPriority = 10;

    /**
     * The globally available instance, used for dispatching events attached from any scope
     *
     * @var \Cake\Event\EventManager
     */
    protected static $_generalManager = null;

    /**
     * List of listener callbacks associated to
     *
     * @var object
     */
    protected $_listeners = [];

    /**
     * Internal flag to distinguish a common manager from the singleton
     *
     * @var bool
     */
    protected $_isGlobal = false;

    /**
     * The event list object.
     *
     * @var \Cake\Event\EventList|null
     */
    protected $_eventList;

    /**
     * Enables automatic adding of events to the event list object if it is present.
     *
     * @param bool
     */
    protected $_trackEvents = false;

    /**
     * Returns the globally available instance of a Cake\Event\EventManager
     * this is used for dispatching events attached from outside the scope
     * other managers were created. Usually for creating hook systems or inter-class
     * communication
     *
     * If called with the first parameter, it will be set as the globally available instance
     *
     * @param \Cake\Event\EventManager|null $manager Event manager instance.
     * @return \Cake\Event\EventManager the global event manager
     */
    public static function instance($manager = null)
    {
        if ($manager instanceof EventManager) {
            static::$_generalManager = $manager;
        }
        if (empty(static::$_generalManager)) {
            static::$_generalManager = new EventManager();
        }

        static::$_generalManager->_isGlobal = true;

        return static::$_generalManager;
    }

    /**
     * Adds a new listener to an event.
     *
     * @param callable|\Cake\Event\EventListenerInterface $callable PHP valid callback type or instance of Cake\Event\EventListenerInterface to be called
     * when the event named with $eventKey is triggered. If a Cake\Event\EventListenerInterface instance is passed, then the `implementedEvents`
     * method will be called on the object to register the declared events individually as methods to be managed by this class.
     * It is possible to define multiple event handlers per event name.
     *
     * @param string|null $eventKey The event unique identifier name with which the callback will be associated. If $callable
     * is an instance of Cake\Event\EventListenerInterface this argument will be ignored
     *
     * @param array $options used to set the `priority` flag to the listener. In the future more options may be added.
     * Priorities are treated as queues. Lower values are called before higher ones, and multiple attachments
     * added to the same priority queue will be treated in the order of insertion.
     *
     * @return void
     * @throws \InvalidArgumentException When event key is missing or callable is not an
     *   instance of Cake\Event\EventListenerInterface.
     * @deprecated 3.0.0 Use on() instead.
     */
    public function attach($callable, $eventKey = null, array $options = [])
    {
        if ($eventKey === null) {
            $this->on($callable);

            return;
        }
        if ($options) {
            $this->on($eventKey, $options, $callable);

            return;
        }
        $this->on($eventKey, $callable);
    }

    /**
     * Adds a new listener to an event.
     *
     * A variadic interface to add listeners that emulates jQuery.on().
     *
     * Binding an EventListenerInterface:
     *
     * ```
     * $eventManager->on($listener);
     * ```
     *
     * Binding with no options:
     *
     * ```
     * $eventManager->on('Model.beforeSave', $callable);
     * ```
     *
     * Binding with options:
     *
     * ```
     * $eventManager->on('Model.beforeSave', ['priority' => 90], $callable);
     * ```
     *
     * @param string|\Cake\Event\EventListenerInterface|null $eventKey The event unique identifier name
     * with which the callback will be associated. If $eventKey is an instance of
     * Cake\Event\EventListenerInterface its events will be bound using the `implementedEvents` methods.
     *
     * @param array|callable $options Either an array of options or the callable you wish to
     * bind to $eventKey. If an array of options, the `priority` key can be used to define the order.
     * Priorities are treated as queues. Lower values are called before higher ones, and multiple attachments
     * added to the same priority queue will be treated in the order of insertion.
     *
     * @param callable|null $callable The callable function you want invoked.
     *
     * @return void
     * @throws \InvalidArgumentException When event key is missing or callable is not an
     *   instance of Cake\Event\EventListenerInterface.
     */
    public function on($eventKey = null, $options = [], $callable = null)
    {
        if ($eventKey instanceof EventListenerInterface) {
            $this->_attachSubscriber($eventKey);

            return;
        }
        $argCount = func_num_args();
        if ($argCount === 2) {
            $this->_listeners[$eventKey][static::$defaultPriority][] = [
                'callable' => $options
            ];

            return;
        }
        if ($argCount === 3) {
            $priority = isset($options['priority']) ? $options['priority'] : static::$defaultPriority;
            $this->_listeners[$eventKey][$priority][] = [
                'callable' => $callable
            ];

            return;
        }
        throw new InvalidArgumentException('Invalid arguments for EventManager::on().');
    }

    /**
     * Auxiliary function to attach all implemented callbacks of a Cake\Event\EventListenerInterface class instance
     * as individual methods on this manager
     *
     * @param \Cake\Event\EventListenerInterface $subscriber Event listener.
     * @return void
     */
    protected function _attachSubscriber(EventListenerInterface $subscriber)
    {
        foreach ((array)$subscriber->implementedEvents() as $eventKey => $function) {
            $options = [];
            $method = $function;
            if (is_array($function) && isset($function['callable'])) {
                list($method, $options) = $this->_extractCallable($function, $subscriber);
            } elseif (is_array($function) && is_numeric(key($function))) {
                foreach ($function as $f) {
                    list($method, $options) = $this->_extractCallable($f, $subscriber);
                    $this->on($eventKey, $options, $method);
                }
                continue;
            }
            if (is_string($method)) {
                $method = [$subscriber, $function];
            }
            $this->on($eventKey, $options, $method);
        }
    }

    /**
     * Auxiliary function to extract and return a PHP callback type out of the callable definition
     * from the return value of the `implementedEvents` method on a Cake\Event\EventListenerInterface
     *
     * @param array $function the array taken from a handler definition for an event
     * @param \Cake\Event\EventListenerInterface $object The handler object
     * @return callable
     */
    protected function _extractCallable($function, $object)
    {
        $method = $function['callable'];
        $options = $function;
        unset($options['callable']);
        if (is_string($method)) {
            $method = [$object, $method];
        }

        return [$method, $options];
    }

    /**
     * Removes a listener from the active listeners.
     *
     * @param callable|\Cake\Event\EventListenerInterface $callable any valid PHP callback type or an instance of EventListenerInterface
     * @param string|null $eventKey The event unique identifier name with which the callback has been associated
     * @return void
     * @deprecated 3.0.0 Use off() instead.
     */
    public function detach($callable, $eventKey = null)
    {
        if ($eventKey === null) {
            $this->off($callable);

            return;
        }
        $this->off($eventKey, $callable);
    }

    /**
     * Remove a listener from the active listeners.
     *
     * Remove a EventListenerInterface entirely:
     *
     * ```
     * $manager->off($listener);
     * ```
     *
     * Remove all listeners for a given event:
     *
     * ```
     * $manager->off('My.event');
     * ```
     *
     * Remove a specific listener:
     *
     * ```
     * $manager->off('My.event', $callback);
     * ```
     *
     * Remove a callback from all events:
     *
     * ```
     * $manager->off($callback);
     * ```
     *
     * @param string|\Cake\Event\EventListenerInterface $eventKey The event unique identifier name
     *   with which the callback has been associated, or the $listener you want to remove.
     * @param callable|null $callable The callback you want to detach.
     * @return void
     */
    public function off($eventKey, $callable = null)
    {
        if ($eventKey instanceof EventListenerInterface) {
            $this->_detachSubscriber($eventKey);

            return;
        }
        if ($callable instanceof EventListenerInterface) {
            $this->_detachSubscriber($callable, $eventKey);

            return;
        }
        if ($callable === null && is_string($eventKey)) {
            unset($this->_listeners[$eventKey]);

            return;
        }
        if ($callable === null) {
            foreach (array_keys($this->_listeners) as $name) {
                $this->off($name, $eventKey);
            }

            return;
        }
        if (empty($this->_listeners[$eventKey])) {
            return;
        }
        foreach ($this->_listeners[$eventKey] as $priority => $callables) {
            foreach ($callables as $k => $callback) {
                if ($callback['callable'] === $callable) {
                    unset($this->_listeners[$eventKey][$priority][$k]);
                    break;
                }
            }
        }
    }

    /**
     * Auxiliary function to help detach all listeners provided by an object implementing EventListenerInterface
     *
     * @param \Cake\Event\EventListenerInterface $subscriber the subscriber to be detached
     * @param string|null $eventKey optional event key name to unsubscribe the listener from
     * @return void
     */
    protected function _detachSubscriber(EventListenerInterface $subscriber, $eventKey = null)
    {
        $events = (array)$subscriber->implementedEvents();
        if (!empty($eventKey) && empty($events[$eventKey])) {
            return;
        }
        if (!empty($eventKey)) {
            $events = [$eventKey => $events[$eventKey]];
        }
        foreach ($events as $key => $function) {
            if (is_array($function)) {
                if (is_numeric(key($function))) {
                    foreach ($function as $handler) {
                        $handler = isset($handler['callable']) ? $handler['callable'] : $handler;
                        $this->off($key, [$subscriber, $handler]);
                    }
                    continue;
                }
                $function = $function['callable'];
            }
            $this->off($key, [$subscriber, $function]);
        }
    }

    /**
     * Dispatches a new event to all configured listeners
     *
     * @param string|\Cake\Event\Event $event the event key name or instance of Event
     * @return \Cake\Event\Event
     * @triggers $event
     */
    public function dispatch($event)
    {
        if (is_string($event)) {
            $event = new Event($event);
        }

        $listeners = $this->listeners($event->name());

        if ($this->_trackEvents) {
            $this->addEventToList($event);

            if (!$this->_isGlobal && static::instance()->isTrackingEvents()) {
                static::instance()->addEventToList($event);
            }
<<<<<<< HEAD
        }

        if (empty($listeners)) {
=======

>>>>>>> 68dcf5db
            return $event;
        }

        foreach ($listeners as $listener) {
            if ($event->isStopped()) {
                break;
            }
            $result = $this->_callListener($listener['callable'], $event);
            if ($result === false) {
                $event->stopPropagation();
            }
            if ($result !== null) {
                $event->result = $result;
            }
        }

<<<<<<< HEAD
=======
        if ($this->_trackEvents) {
            $this->addEventToList($event);
        }

>>>>>>> 68dcf5db
        return $event;
    }

    /**
     * Calls a listener.
     *
     * Direct callback invocation is up to 30% faster than using call_user_func_array.
     * Optimize the common cases to provide improved performance.
     *
     * @param callable $listener The listener to trigger.
     * @param \Cake\Event\Event $event Event instance.
     * @return mixed The result of the $listener function.
     */
    protected function _callListener(callable $listener, Event $event)
    {
        $data = $event->data();
        $length = count($data);
        if ($length) {
            $data = array_values($data);
        }
        switch ($length) {
            case 0:
                return $listener($event);
            case 1:
                return $listener($event, $data[0]);
            case 2:
                return $listener($event, $data[0], $data[1]);
            case 3:
                return $listener($event, $data[0], $data[1], $data[2]);
            default:
                array_unshift($data, $event);

                return call_user_func_array($listener, $data);
        }
    }

    /**
     * Returns a list of all listeners for an eventKey in the order they should be called
     *
     * @param string $eventKey Event key.
     * @return array
     */
    public function listeners($eventKey)
    {
        $localListeners = [];
        if (!$this->_isGlobal) {
            $localListeners = $this->prioritisedListeners($eventKey);
            $localListeners = empty($localListeners) ? [] : $localListeners;
        }
        $globalListeners = static::instance()->prioritisedListeners($eventKey);
        $globalListeners = empty($globalListeners) ? [] : $globalListeners;

        $priorities = array_merge(array_keys($globalListeners), array_keys($localListeners));
        $priorities = array_unique($priorities);
        asort($priorities);

        $result = [];
        foreach ($priorities as $priority) {
            if (isset($globalListeners[$priority])) {
                $result = array_merge($result, $globalListeners[$priority]);
            }
            if (isset($localListeners[$priority])) {
                $result = array_merge($result, $localListeners[$priority]);
            }
        }

        return $result;
    }

    /**
     * Returns the listeners for the specified event key indexed by priority
     *
     * @param string $eventKey Event key.
     * @return array
     */
    public function prioritisedListeners($eventKey)
    {
        if (empty($this->_listeners[$eventKey])) {
            return [];
        }

        return $this->_listeners[$eventKey];
    }

    /**
     * Returns the listeners matching a specified pattern
     *
     * @param string $eventKeyPattern Pattern to match.
     * @return array
     */
    public function matchingListeners($eventKeyPattern)
    {
        $matchPattern = '/' . preg_quote($eventKeyPattern, "/") . '/';
        $matches = array_intersect_key(
            $this->_listeners,
            array_flip(
                preg_grep($matchPattern, array_keys($this->_listeners), 0)
            )
        );

        return $matches;
    }

    /**
     * Returns the event list.
     *
     * @return \Cake\Event\EventList
     */
    public function getEventList()
    {
        return $this->_eventList;
    }

    /**
     * Adds an event to the list if the event list object is present.
     *
     * @param \Cake\Event\Event $event An event to add to the list.
     * @return void
     */
    public function addEventToList(Event $event)
    {
        if ($this->_eventList) {
            $this->_eventList->add($event);
        }
    }

    /**
     * Enables / disables event tracking at runtime.
     *
     * @param bool $enabled True or false to enable / disable it.
     * @return void
     */
    public function trackEvents($enabled)
    {
        $this->_trackEvents = (bool)$enabled;
    }

    /**
     * Returns whether this manager is set up to track events
     *
     * @return bool
     */
    public function isTrackingEvents()
    {
        return $this->_trackEvents && $this->_eventList;
    }

    /**
     * Enables the listing of dispatched events.
     *
     * @param \Cake\Event\EventList $eventList The event list object to use.
     * @return void
     */
    public function setEventList(EventList $eventList)
    {
        $this->_eventList = $eventList;
        $this->_trackEvents = true;
    }

    /**
     * Disables the listing of dispatched events.
     *
     * @return void
     */
    public function unsetEventList()
    {
        $this->_eventList = null;
        $this->_trackEvents = false;
    }

    /**
     * Debug friendly object properties.
     *
     * @return array
     */
    public function __debugInfo()
    {
        $properties = get_object_vars($this);
        $properties['_generalManager'] = '(object) EventManager';
        $properties['_listeners'] = [];
        foreach ($this->_listeners as $key => $listeners) {
            $properties['_listeners'][$key] = count($listeners) . ' listener(s)';
        }
        if ($this->_eventList) {
            foreach ($this->_eventList as $event) {
                $properties['_dispatchedEvents'][] = $event->name() . ' with subject ' . get_class($event->subject());
            }
        }

        return $properties;
    }
}<|MERGE_RESOLUTION|>--- conflicted
+++ resolved
@@ -378,13 +378,9 @@
             if (!$this->_isGlobal && static::instance()->isTrackingEvents()) {
                 static::instance()->addEventToList($event);
             }
-<<<<<<< HEAD
         }
 
         if (empty($listeners)) {
-=======
-
->>>>>>> 68dcf5db
             return $event;
         }
 
@@ -401,13 +397,6 @@
             }
         }
 
-<<<<<<< HEAD
-=======
-        if ($this->_trackEvents) {
-            $this->addEventToList($event);
-        }
-
->>>>>>> 68dcf5db
         return $event;
     }
 
