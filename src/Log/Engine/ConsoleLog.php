<?php
declare(strict_types=1);

/**
 * CakePHP(tm) :  Rapid Development Framework (https://cakephp.org)
 * Copyright (c) Cake Software Foundation, Inc. (https://cakefoundation.org)
 *
 * Licensed under The MIT License
 * For full copyright and license information, please see the LICENSE.txt
 * Redistributions of files must retain the above copyright notice.
 *
 * @copyright     Copyright (c) Cake Software Foundation, Inc. (https://cakefoundation.org)
 * @link          https://cakefoundation.org CakePHP(tm) Project
 * @since         2.2.0
 * @license       https://opensource.org/licenses/mit-license.php MIT License
 */
namespace Cake\Log\Engine;

use Cake\Console\ConsoleOutput;
use InvalidArgumentException;

/**
 * Console logging. Writes logs to console output.
 */
class ConsoleLog extends BaseLog
{
    /**
     * Default config for this class
     *
     * @var array
     */
    protected $_defaultConfig = [
        'stream' => 'php://stderr',
        'levels' => null,
        'scopes' => [],
<<<<<<< HEAD
        'outputAs' => 'see constructor',
=======
        'outputAs' => null,
>>>>>>> 3af20b47
    ];

    /**
     * Output stream
     *
     * @var \Cake\Console\ConsoleOutput
     */
    protected $_output;

    /**
     * Constructs a new Console Logger.
     *
     * Config
     *
     * - `levels` string or array, levels the engine is interested in
     * - `scopes` string or array, scopes the engine is interested in
     * - `stream` the path to save logs on.
     * - `outputAs` integer or ConsoleOutput::[RAW|PLAIN|COLOR]
     *
     * @param array $config Options for the FileLog, see above.
     * @throws \InvalidArgumentException
     */
    public function __construct(array $config = [])
    {
        parent::__construct($config);

        $config = $this->_config;
        if ($config['stream'] instanceof ConsoleOutput) {
            $this->_output = $config['stream'];
        } elseif (is_string($config['stream'])) {
            $this->_output = new ConsoleOutput($config['stream']);
        } else {
            throw new InvalidArgumentException('`stream` not a ConsoleOutput nor string');
        }

        if (isset($config['outputAs'])) {
            $this->_output->setOutputAs($config['outputAs']);
        }
    }

    /**
     * Implements writing to console.
     *
     * @param string $level The severity level of log you are making.
     * @param string $message The message you want to log.
     * @param array $context Additional information about the logged message
     * @return void success of write.
     */
    public function log($level, $message, array $context = [])
    {
        $message = $this->_format($message, $context);
        $output = date('Y-m-d H:i:s') . ' ' . ucfirst($level) . ': ' . $message;

        $this->_output->write(sprintf('<%s>%s</%s>', $level, $output, $level));
    }
}<|MERGE_RESOLUTION|>--- conflicted
+++ resolved
@@ -33,11 +33,7 @@
         'stream' => 'php://stderr',
         'levels' => null,
         'scopes' => [],
-<<<<<<< HEAD
-        'outputAs' => 'see constructor',
-=======
         'outputAs' => null,
->>>>>>> 3af20b47
     ];
 
     /**
