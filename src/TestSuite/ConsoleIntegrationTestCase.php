<?php
/**
 * CakePHP(tm) : Rapid Development Framework (http://cakephp.org)
 * Copyright (c) Cake Software Foundation, Inc. (http://cakefoundation.org)
 *
 * Licensed under The MIT License
 * For full copyright and license information, please see the LICENSE.txt
 * Redistributions of files must retain the above copyright notice
 *
 * @copyright     Copyright (c) Cake Software Foundation, Inc. (http://cakefoundation.org)
 * @since         3.5.0
 * @license       http://www.opensource.org/licenses/mit-license.php MIT License
 */
namespace Cake\TestSuite;

<<<<<<< HEAD
=======
use Cake\Console\Command;
use Cake\Console\CommandRunner;
use Cake\Console\ConsoleInput;
use Cake\Console\ConsoleIo;
use Cake\Console\Exception\StopException;
use Cake\Core\Configure;
use Cake\TestSuite\Stub\ConsoleOutput;

>>>>>>> a295b90a
/**
 * A test case class intended to make integration tests of cake console commands
 * easier.
 *
 * @deprecated use Cake\TestSuite\ConsoleIntegrationTestTrait instead
 */
abstract class ConsoleIntegrationTestCase extends TestCase
{
<<<<<<< HEAD
=======
    /**
     * Whether or not to use the CommandRunner
     *
     * @var bool
     */
    protected $_useCommandRunner = false;

    /**
     * Last exit code
     *
     * @var int|null
     */
    protected $_exitCode;

    /**
     * Console output stub
     *
     * @var \Cake\Console\ConsoleOutput|\PHPUnit_Framework_MockObject_MockObject|null
     */
    protected $_out;

    /**
     * Console error output stub
     *
     * @var \Cake\Console\ConsoleOutput|\PHPUnit_Framework_MockObject_MockObject|null
     */
    protected $_err;

    /**
     * Console input mock
     *
     * @var \Cake\Console\ConsoleInput|\PHPUnit_Framework_MockObject_MockObject|null
     */
    protected $_in;

    /**
     * Runs cli integration test
     *
     * @param string $command Command to run
     * @param array $input Input values to pass to an interactive shell
     * @return void
     */
    public function exec($command, array $input = [])
    {
        $runner = $this->_makeRunner();

        $this->_out = new ConsoleOutput();
        $this->_err = new ConsoleOutput();
        $this->_in = $this->getMockBuilder(ConsoleInput::class)
            ->disableOriginalConstructor()
            ->setMethods(['read'])
            ->getMock();

        $i = 0;
        foreach ($input as $in) {
            $this->_in
                ->expects($this->at($i++))
                ->method('read')
                ->will($this->returnValue($in));
        }

        $args = $this->_commandStringToArgs("cake $command");

        $io = new ConsoleIo($this->_out, $this->_err, $this->_in);

        try {
            $this->_exitCode = $runner->run($args, $io);
        } catch (StopException $exception) {
            $this->_exitCode = $exception->getCode();
        }
    }

    /**
     * tearDown
     *
     * @return void
     */
    public function tearDown()
    {
        parent::tearDown();

        $this->_exitCode = null;
        $this->_out = null;
        $this->_err = null;
        $this->_in = null;
        $this->_useCommandRunner = false;
    }

    /**
     * Set this test case to use the CommandRunner rather than the legacy
     * ShellDispatcher
     *
     * @return void
     */
    public function useCommandRunner()
    {
        $this->_useCommandRunner = true;
    }

    /**
     * Asserts shell exited with the expected code
     *
     * @param int $expected Expected exit code
     * @param string $message Failure message to be appended to the generated message
     * @return void
     */
    public function assertExitCode($expected, $message = '')
    {
        $message = sprintf(
            'Shell exited with code %d instead of the expected code %d. %s',
            $this->_exitCode,
            $expected,
            $message
        );
        $this->assertSame($expected, $this->_exitCode, $message);
    }

    /**
     * Asserts that `stdout` is empty
     *
     * @param string $message The message to output when the assertion fails.
     * @return void
     */
    public function assertOutputEmpty($message = 'stdout was not empty')
    {
        $output = implode(PHP_EOL, $this->_out->messages());
        $this->assertSame('', $output, $message);
    }

    /**
     * Asserts `stdout` contains expected output
     *
     * @param string $expected Expected output
     * @param string $message Failure message
     * @return void
     */
    public function assertOutputContains($expected, $message = '')
    {
        $output = implode(PHP_EOL, $this->_out->messages());
        $this->assertContains($expected, $output, $message);
    }
    /**
     * Asserts `stdout` does not contain expected output
     *
     * @param string $expected Expected output
     * @param string $message Failure message
     * @return void
     */
    public function assertOutputNotContains($expected, $message = '')
    {
        $output = implode(PHP_EOL, $this->_out->messages());
        $this->assertNotContains($expected, $output, $message);
    }

    /**
     * Asserts `stdout` contains expected regexp
     *
     * @param string $pattern Expected pattern
     * @param string $message Failure message
     * @return void
     */
    public function assertOutputRegExp($pattern, $message = '')
    {
        $output = implode(PHP_EOL, $this->_out->messages());
        $this->assertRegExp($pattern, $output, $message);
    }

    /**
     * Check that a row of cells exists in the output.
     *
     * @param array $row Row of cells to ensure exist in the output.
     * @param string $message Failure message.
     * @return void
     */
    protected function assertOutputContainsRow(array $row, $message = '')
    {
        $row = array_map(function ($cell) {
            return preg_quote($cell, '/');
        }, $row);
        $cells = implode('\s+\|\s+', $row);
        $pattern = '/' . $cells . '/';
        $this->assertOutputRegExp($pattern);
    }

    /**
     * Asserts `stderr` contains expected output
     *
     * @param string $expected Expected output
     * @param string $message Failure message
     * @return void
     */
    public function assertErrorContains($expected, $message = '')
    {
        $output = implode(PHP_EOL, $this->_err->messages());
        $this->assertContains($expected, $output, $message);
    }

    /**
     * Asserts `stderr` contains expected regexp
     *
     * @param string $pattern Expected pattern
     * @param string $message Failure message
     * @return void
     */
    public function assertErrorRegExp($pattern, $message = '')
    {
        $output = implode(PHP_EOL, $this->_err->messages());
        $this->assertRegExp($pattern, $output, $message);
    }

    /**
     * Asserts that `stderr` is empty
     *
     * @param string $message The message to output when the assertion fails.
     * @return void
     */
    public function assertErrorEmpty($message = 'stderr was not empty')
    {
        $output = implode(PHP_EOL, $this->_err->messages());
        $this->assertSame('', $output, $message);
    }

    /**
     * Builds the appropriate command dispatcher
     *
     * @return CommandRunner|LegacyCommandRunner
     */
    protected function _makeRunner()
    {
        if ($this->_useCommandRunner) {
            $applicationClassName = Configure::read('App.namespace') . '\Application';
            /** @var \Cake\Http\BaseApplication $applicationClass */
            $applicationClass = new $applicationClassName(CONFIG);

            return new CommandRunner($applicationClass);
        }

        return new LegacyCommandRunner();
    }

    /**
     * Creates an $argv array from a command string
     *
     * @param string $command Command string
     * @return array
     */
    protected function _commandStringToArgs($command)
    {
        $charCount = strlen($command);
        $argv = [];
        $arg = '';
        $inDQuote = false;
        $inSQuote = false;
        for ($i = 0; $i < $charCount; $i++) {
            $char = substr($command, $i, 1);

            // end of argument
            if ($char === ' ' && !$inDQuote && !$inSQuote) {
                if (strlen($arg)) {
                    $argv[] = $arg;
                }
                $arg = '';
                continue;
            }

            // exiting single quote
            if ($inSQuote && $char === "'") {
                $inSQuote = false;
                continue;
            }

            // exiting double quote
            if ($inDQuote && $char === '"') {
                $inDQuote = false;
                continue;
            }

            // entering double quote
            if ($char === '"' && !$inSQuote) {
                $inDQuote = true;
                continue;
            }

            // entering single quote
            if ($char === "'" && !$inDQuote) {
                $inSQuote = true;
                continue;
            }

            $arg .= $char;
        }
        $argv[] = $arg;
>>>>>>> a295b90a

    use ConsoleIntegrationTestTrait;
}<|MERGE_RESOLUTION|>--- conflicted
+++ resolved
@@ -13,17 +13,6 @@
  */
 namespace Cake\TestSuite;
 
-<<<<<<< HEAD
-=======
-use Cake\Console\Command;
-use Cake\Console\CommandRunner;
-use Cake\Console\ConsoleInput;
-use Cake\Console\ConsoleIo;
-use Cake\Console\Exception\StopException;
-use Cake\Core\Configure;
-use Cake\TestSuite\Stub\ConsoleOutput;
-
->>>>>>> a295b90a
 /**
  * A test case class intended to make integration tests of cake console commands
  * easier.
@@ -32,301 +21,5 @@
  */
 abstract class ConsoleIntegrationTestCase extends TestCase
 {
-<<<<<<< HEAD
-=======
-    /**
-     * Whether or not to use the CommandRunner
-     *
-     * @var bool
-     */
-    protected $_useCommandRunner = false;
-
-    /**
-     * Last exit code
-     *
-     * @var int|null
-     */
-    protected $_exitCode;
-
-    /**
-     * Console output stub
-     *
-     * @var \Cake\Console\ConsoleOutput|\PHPUnit_Framework_MockObject_MockObject|null
-     */
-    protected $_out;
-
-    /**
-     * Console error output stub
-     *
-     * @var \Cake\Console\ConsoleOutput|\PHPUnit_Framework_MockObject_MockObject|null
-     */
-    protected $_err;
-
-    /**
-     * Console input mock
-     *
-     * @var \Cake\Console\ConsoleInput|\PHPUnit_Framework_MockObject_MockObject|null
-     */
-    protected $_in;
-
-    /**
-     * Runs cli integration test
-     *
-     * @param string $command Command to run
-     * @param array $input Input values to pass to an interactive shell
-     * @return void
-     */
-    public function exec($command, array $input = [])
-    {
-        $runner = $this->_makeRunner();
-
-        $this->_out = new ConsoleOutput();
-        $this->_err = new ConsoleOutput();
-        $this->_in = $this->getMockBuilder(ConsoleInput::class)
-            ->disableOriginalConstructor()
-            ->setMethods(['read'])
-            ->getMock();
-
-        $i = 0;
-        foreach ($input as $in) {
-            $this->_in
-                ->expects($this->at($i++))
-                ->method('read')
-                ->will($this->returnValue($in));
-        }
-
-        $args = $this->_commandStringToArgs("cake $command");
-
-        $io = new ConsoleIo($this->_out, $this->_err, $this->_in);
-
-        try {
-            $this->_exitCode = $runner->run($args, $io);
-        } catch (StopException $exception) {
-            $this->_exitCode = $exception->getCode();
-        }
-    }
-
-    /**
-     * tearDown
-     *
-     * @return void
-     */
-    public function tearDown()
-    {
-        parent::tearDown();
-
-        $this->_exitCode = null;
-        $this->_out = null;
-        $this->_err = null;
-        $this->_in = null;
-        $this->_useCommandRunner = false;
-    }
-
-    /**
-     * Set this test case to use the CommandRunner rather than the legacy
-     * ShellDispatcher
-     *
-     * @return void
-     */
-    public function useCommandRunner()
-    {
-        $this->_useCommandRunner = true;
-    }
-
-    /**
-     * Asserts shell exited with the expected code
-     *
-     * @param int $expected Expected exit code
-     * @param string $message Failure message to be appended to the generated message
-     * @return void
-     */
-    public function assertExitCode($expected, $message = '')
-    {
-        $message = sprintf(
-            'Shell exited with code %d instead of the expected code %d. %s',
-            $this->_exitCode,
-            $expected,
-            $message
-        );
-        $this->assertSame($expected, $this->_exitCode, $message);
-    }
-
-    /**
-     * Asserts that `stdout` is empty
-     *
-     * @param string $message The message to output when the assertion fails.
-     * @return void
-     */
-    public function assertOutputEmpty($message = 'stdout was not empty')
-    {
-        $output = implode(PHP_EOL, $this->_out->messages());
-        $this->assertSame('', $output, $message);
-    }
-
-    /**
-     * Asserts `stdout` contains expected output
-     *
-     * @param string $expected Expected output
-     * @param string $message Failure message
-     * @return void
-     */
-    public function assertOutputContains($expected, $message = '')
-    {
-        $output = implode(PHP_EOL, $this->_out->messages());
-        $this->assertContains($expected, $output, $message);
-    }
-    /**
-     * Asserts `stdout` does not contain expected output
-     *
-     * @param string $expected Expected output
-     * @param string $message Failure message
-     * @return void
-     */
-    public function assertOutputNotContains($expected, $message = '')
-    {
-        $output = implode(PHP_EOL, $this->_out->messages());
-        $this->assertNotContains($expected, $output, $message);
-    }
-
-    /**
-     * Asserts `stdout` contains expected regexp
-     *
-     * @param string $pattern Expected pattern
-     * @param string $message Failure message
-     * @return void
-     */
-    public function assertOutputRegExp($pattern, $message = '')
-    {
-        $output = implode(PHP_EOL, $this->_out->messages());
-        $this->assertRegExp($pattern, $output, $message);
-    }
-
-    /**
-     * Check that a row of cells exists in the output.
-     *
-     * @param array $row Row of cells to ensure exist in the output.
-     * @param string $message Failure message.
-     * @return void
-     */
-    protected function assertOutputContainsRow(array $row, $message = '')
-    {
-        $row = array_map(function ($cell) {
-            return preg_quote($cell, '/');
-        }, $row);
-        $cells = implode('\s+\|\s+', $row);
-        $pattern = '/' . $cells . '/';
-        $this->assertOutputRegExp($pattern);
-    }
-
-    /**
-     * Asserts `stderr` contains expected output
-     *
-     * @param string $expected Expected output
-     * @param string $message Failure message
-     * @return void
-     */
-    public function assertErrorContains($expected, $message = '')
-    {
-        $output = implode(PHP_EOL, $this->_err->messages());
-        $this->assertContains($expected, $output, $message);
-    }
-
-    /**
-     * Asserts `stderr` contains expected regexp
-     *
-     * @param string $pattern Expected pattern
-     * @param string $message Failure message
-     * @return void
-     */
-    public function assertErrorRegExp($pattern, $message = '')
-    {
-        $output = implode(PHP_EOL, $this->_err->messages());
-        $this->assertRegExp($pattern, $output, $message);
-    }
-
-    /**
-     * Asserts that `stderr` is empty
-     *
-     * @param string $message The message to output when the assertion fails.
-     * @return void
-     */
-    public function assertErrorEmpty($message = 'stderr was not empty')
-    {
-        $output = implode(PHP_EOL, $this->_err->messages());
-        $this->assertSame('', $output, $message);
-    }
-
-    /**
-     * Builds the appropriate command dispatcher
-     *
-     * @return CommandRunner|LegacyCommandRunner
-     */
-    protected function _makeRunner()
-    {
-        if ($this->_useCommandRunner) {
-            $applicationClassName = Configure::read('App.namespace') . '\Application';
-            /** @var \Cake\Http\BaseApplication $applicationClass */
-            $applicationClass = new $applicationClassName(CONFIG);
-
-            return new CommandRunner($applicationClass);
-        }
-
-        return new LegacyCommandRunner();
-    }
-
-    /**
-     * Creates an $argv array from a command string
-     *
-     * @param string $command Command string
-     * @return array
-     */
-    protected function _commandStringToArgs($command)
-    {
-        $charCount = strlen($command);
-        $argv = [];
-        $arg = '';
-        $inDQuote = false;
-        $inSQuote = false;
-        for ($i = 0; $i < $charCount; $i++) {
-            $char = substr($command, $i, 1);
-
-            // end of argument
-            if ($char === ' ' && !$inDQuote && !$inSQuote) {
-                if (strlen($arg)) {
-                    $argv[] = $arg;
-                }
-                $arg = '';
-                continue;
-            }
-
-            // exiting single quote
-            if ($inSQuote && $char === "'") {
-                $inSQuote = false;
-                continue;
-            }
-
-            // exiting double quote
-            if ($inDQuote && $char === '"') {
-                $inDQuote = false;
-                continue;
-            }
-
-            // entering double quote
-            if ($char === '"' && !$inSQuote) {
-                $inDQuote = true;
-                continue;
-            }
-
-            // entering single quote
-            if ($char === "'" && !$inDQuote) {
-                $inSQuote = true;
-                continue;
-            }
-
-            $arg .= $char;
-        }
-        $argv[] = $arg;
->>>>>>> a295b90a
-
     use ConsoleIntegrationTestTrait;
 }