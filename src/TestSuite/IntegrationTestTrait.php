--- conflicted
+++ resolved
@@ -189,6 +189,13 @@
     protected $_cookieEncryptionKey;
 
     /**
+     * Allow router reloading to be disabled.
+     *
+     * @var bool
+     */
+    protected $_disableRouterReload = false;
+
+    /**
      * Auto-detect if the HTTP middleware stack should be used.
      *
      * @return void
@@ -518,15 +525,7 @@
      */
     protected function _makeDispatcher(): MiddlewareDispatcher
     {
-<<<<<<< HEAD
         return new MiddlewareDispatcher($this, $this->_appClass, $this->_appArgs, $this->_disableRouterReload);
-=======
-        if ($this->_useHttpServer) {
-            return new MiddlewareDispatcher($this, $this->_appClass, $this->_appArgs);
-        }
-
-        return new LegacyRequestDispatcher($this);
->>>>>>> 6dfc5a43
     }
 
     /**
@@ -741,7 +740,7 @@
      */
     public function viewVariable(string $name)
     {
-        return $this->_controller->viewBuilder()->getVar($name);
+        return $this->_controller ? $this->_controller->viewBuilder()->getVar($name) : null;
     }
 
     /**
@@ -817,15 +816,11 @@
         $this->assertThat(null, new HeaderSet($this->_response, 'Location'), $verboseMessage);
 
         if ($url) {
-<<<<<<< HEAD
             $this->assertThat(
                 Router::url($url, ['_full' => true]),
                 new HeaderEquals($this->_response, 'Location'),
-                $message
+                $verboseMessage
             );
-=======
-            $this->assertThat(Router::url($url, ['_full' => true]), new HeaderEquals($this->_response, 'Location'), $verboseMessage);
->>>>>>> 6dfc5a43
         }
     }
 
@@ -1185,7 +1180,6 @@
      * @return void
      * @see \Cake\Utility\CookieCryptTrait::_encrypt()
      */
-<<<<<<< HEAD
     public function assertCookieEncrypted(
         string $expected,
         string $name,
@@ -1193,13 +1187,8 @@
         $key = null,
         $message = ''
     ): void {
-        $this->assertThat($name, new CookieSet($this->_response), $message);
-=======
-    public function assertCookieEncrypted($expected, $name, $encrypt = 'aes', $key = null, $message = '')
-    {
         $verboseMessage = $this->extractVerboseMessage($message);
         $this->assertThat($name, new CookieSet($this->_response), $verboseMessage);
->>>>>>> 6dfc5a43
 
         $this->_cookieEncryptionKey = $key;
         $this->assertThat(
@@ -1236,7 +1225,7 @@
         if ($this->_controller === null) {
             return $message;
         }
-        $error = Hash::get($this->_controller->viewVars, 'error');
+        $error = $this->_controller->viewBuilder()->getVar('error');
         if ($error instanceof \Exception) {
             $message .= $this->extractExceptionMessage($this->viewVariable('error'));
         }
