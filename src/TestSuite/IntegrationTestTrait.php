<?php
declare(strict_types=1);

/**
 * CakePHP(tm) : Rapid Development Framework (https://cakephp.org)
 * Copyright (c) Cake Software Foundation, Inc. (https://cakefoundation.org)
 *
 * Licensed under The MIT License
 * For full copyright and license information, please see the LICENSE.txt
 * Redistributions of files must retain the above copyright notice
 *
 * @copyright     Copyright (c) Cake Software Foundation, Inc. (https://cakefoundation.org)
 * @since         3.7.0
 * @license       https://opensource.org/licenses/mit-license.php MIT License
 */
namespace Cake\TestSuite;

use Cake\Controller\Controller;
use Cake\Core\Configure;
use Cake\Database\Exception as DatabaseException;
use Cake\Error\ExceptionRenderer;
use Cake\Event\EventInterface;
use Cake\Http\ServerRequest;
use Cake\Http\Session;
use Cake\Routing\Router;
use Cake\TestSuite\Constraint\Response\BodyContains;
use Cake\TestSuite\Constraint\Response\BodyEmpty;
use Cake\TestSuite\Constraint\Response\BodyEquals;
use Cake\TestSuite\Constraint\Response\BodyNotContains;
use Cake\TestSuite\Constraint\Response\BodyNotEmpty;
use Cake\TestSuite\Constraint\Response\BodyNotEquals;
use Cake\TestSuite\Constraint\Response\BodyNotRegExp;
use Cake\TestSuite\Constraint\Response\BodyRegExp;
use Cake\TestSuite\Constraint\Response\ContentType;
use Cake\TestSuite\Constraint\Response\CookieEncryptedEquals;
use Cake\TestSuite\Constraint\Response\CookieEquals;
use Cake\TestSuite\Constraint\Response\CookieNotSet;
use Cake\TestSuite\Constraint\Response\CookieSet;
use Cake\TestSuite\Constraint\Response\FileSent;
use Cake\TestSuite\Constraint\Response\FileSentAs;
use Cake\TestSuite\Constraint\Response\HeaderContains;
use Cake\TestSuite\Constraint\Response\HeaderEquals;
use Cake\TestSuite\Constraint\Response\HeaderNotContains;
use Cake\TestSuite\Constraint\Response\HeaderNotSet;
use Cake\TestSuite\Constraint\Response\HeaderSet;
use Cake\TestSuite\Constraint\Response\StatusCode;
use Cake\TestSuite\Constraint\Response\StatusError;
use Cake\TestSuite\Constraint\Response\StatusFailure;
use Cake\TestSuite\Constraint\Response\StatusOk;
use Cake\TestSuite\Constraint\Response\StatusSuccess;
use Cake\TestSuite\Constraint\Session\FlashParamEquals;
use Cake\TestSuite\Constraint\Session\SessionEquals;
use Cake\TestSuite\Constraint\View\LayoutFileEquals;
use Cake\TestSuite\Constraint\View\TemplateFileEquals;
use Cake\TestSuite\Stub\TestExceptionRenderer;
use Cake\Utility\CookieCryptTrait;
use Cake\Utility\Hash;
use Cake\Utility\Security;
use Cake\Utility\Text;
use Cake\View\Helper\SecureFieldTokenTrait;
use Exception;
use LogicException;
<<<<<<< HEAD
use PHPUnit\Exception as PhpUnitException;
use Throwable;
=======
use PHPUnit\Exception as PhpunitException;
use Zend\Diactoros\Uri;
>>>>>>> c6fd4a4f

/**
 * A trait intended to make integration tests of your controllers easier.
 *
 * This test class provides a number of helper methods and features
 * that make dispatching requests and checking their responses simpler.
 * It favours full integration tests over mock objects as you can test
 * more of your code easily and avoid some of the maintenance pitfalls
 * that mock objects create.
 */
trait IntegrationTestTrait
{
    use CookieCryptTrait;
    use SecureFieldTokenTrait;

    /**
     * The customized application class name.
     *
     * @var string|null
     */
    protected $_appClass;

    /**
     * The customized application constructor arguments.
     *
     * @var array|null
     */
    protected $_appArgs;

    /**
     * The data used to build the next request.
     *
     * @var array
     */
    protected $_request = [];

    /**
     * The response for the most recent request.
     *
     * @var \Psr\Http\Message\ResponseInterface|null
     */
    protected $_response;

    /**
     * The exception being thrown if the case.
     *
     * @var \Throwable|null
     */
    protected $_exception;

    /**
     * Session data to use in the next request.
     *
     * @var array
     */
    protected $_session = [];

    /**
     * Cookie data to use in the next request.
     *
     * @var array
     */
    protected $_cookie = [];

    /**
     * The controller used in the last request.
     *
     * @var \Cake\Controller\Controller|null
     */
    protected $_controller;

    /**
     * The last rendered view
     *
     * @var string|null
     */
    protected $_viewName;

    /**
     * The last rendered layout
     *
     * @var string|null
     */
    protected $_layoutName;

    /**
     * The session instance from the last request
     *
     * @var \Cake\Http\Session|null
     */
    protected $_requestSession;

    /**
     * Boolean flag for whether or not the request should have
     * a SecurityComponent token added.
     *
     * @var bool
     */
    protected $_securityToken = false;

    /**
     * Boolean flag for whether or not the request should have
     * a CSRF token added.
     *
     * @var bool
     */
    protected $_csrfToken = false;

    /**
     * Boolean flag for whether or not the request should re-store
     * flash messages
     *
     * @var bool
     */
    protected $_retainFlashMessages = false;

    /**
     * Stored flash messages before render
     *
     * @var null|array
     */
    protected $_flashMessages;

    /**
     *
     * @var null|string
     */
    protected $_cookieEncryptionKey;

    /**
     * Allow router reloading to be disabled.
     *
     * @var bool
     */
    protected $_disableRouterReload = false;

    /**
     * Auto-detect if the HTTP middleware stack should be used.
     *
     * @before
     * @return void
     */
    public function setupServer(): void
    {
        $namespace = Configure::read('App.namespace');
    }

    /**
     * Clears the state used for requests.
     *
     * @after
     * @return void
     */
    public function cleanup(): void
    {
        $this->_request = [];
        $this->_session = [];
        $this->_cookie = [];
        $this->_response = null;
        $this->_exception = null;
        $this->_controller = null;
        $this->_viewName = null;
        $this->_layoutName = null;
        $this->_requestSession = null;
        $this->_appClass = null;
        $this->_appArgs = null;
        $this->_securityToken = false;
        $this->_csrfToken = false;
        $this->_retainFlashMessages = false;
    }

    /**
     * Configure the application class to use in integration tests.
     *
     * @param string $class The application class name.
     * @param array|null $constructorArgs The constructor arguments for your application class.
     * @return void
     */
    public function configApplication(string $class, ?array $constructorArgs): void
    {
        $this->_appClass = $class;
        $this->_appArgs = $constructorArgs;
    }

    /**
     * Calling this method will enable a SecurityComponent
     * compatible token to be added to request data. This
     * lets you easily test actions protected by SecurityComponent.
     *
     * @return void
     */
    public function enableSecurityToken(): void
    {
        $this->_securityToken = true;
    }

    /**
     * Calling this method will add a CSRF token to the request.
     *
     * Both the POST data and cookie will be populated when this option
     * is enabled. The default parameter names will be used.
     *
     * @return void
     */
    public function enableCsrfToken(): void
    {
        $this->_csrfToken = true;
    }

    /**
     * Calling this method will re-store flash messages into the test session
     * after being removed by the FlashHelper
     *
     * @return void
     */
    public function enableRetainFlashMessages(): void
    {
        $this->_retainFlashMessages = true;
    }

    /**
     * Configures the data for the *next* request.
     *
     * This data is cleared in the tearDown() method.
     *
     * You can call this method multiple times to append into
     * the current state.
     *
     * @param array $data The request data to use.
     * @return void
     */
    public function configRequest(array $data): void
    {
        $this->_request = $data + $this->_request;
    }

    /**
     * Sets session data.
     *
     * This method lets you configure the session data
     * you want to be used for requests that follow. The session
     * state is reset in each tearDown().
     *
     * You can call this method multiple times to append into
     * the current state.
     *
     * @param array $data The session data to use.
     * @return void
     */
    public function session(array $data): void
    {
        $this->_session = $data + $this->_session;
    }

    /**
     * Sets a request cookie for future requests.
     *
     * This method lets you configure the session data
     * you want to be used for requests that follow. The session
     * state is reset in each tearDown().
     *
     * You can call this method multiple times to append into
     * the current state.
     *
     * @param string $name The cookie name to use.
     * @param mixed $value The value of the cookie.
     * @return void
     */
    public function cookie(string $name, $value): void
    {
        $this->_cookie[$name] = $value;
    }

    /**
     * Returns the encryption key to be used.
     *
     * @return string
     */
    protected function _getCookieEncryptionKey(): string
    {
        if (isset($this->_cookieEncryptionKey)) {
            return $this->_cookieEncryptionKey;
        }

        return Security::getSalt();
    }

    /**
     * Sets a encrypted request cookie for future requests.
     *
     * The difference from cookie() is this encrypts the cookie
     * value like the CookieComponent.
     *
     * @param string $name The cookie name to use.
     * @param mixed $value The value of the cookie.
     * @param string|bool $encrypt Encryption mode to use.
     * @param string|null $key Encryption key used. Defaults
     *   to Security.salt.
     * @return void
     * @see \Cake\Utility\CookieCryptTrait::_encrypt()
     */
    public function cookieEncrypted(string $name, $value, $encrypt = 'aes', $key = null): void
    {
        $this->_cookieEncryptionKey = $key;
        $this->_cookie[$name] = $this->_encrypt($value, $encrypt);
    }

    /**
     * Performs a GET request using the current request data.
     *
     * The response of the dispatched request will be stored as
     * a property. You can use various assert methods to check the
     * response.
     *
     * @param string|array $url The URL to request.
     * @return void
     * @throws \PHPUnit\Exception|\Throwable
     */
    public function get($url): void
    {
        $this->_sendRequest($url, 'GET');
    }

    /**
     * Performs a POST request using the current request data.
     *
     * The response of the dispatched request will be stored as
     * a property. You can use various assert methods to check the
     * response.
     *
     * @param string|array $url The URL to request.
     * @param string|array|null $data The data for the request.
     * @return void
     * @throws \PHPUnit\Exception|\Throwable
     */
    public function post($url, $data = []): void
    {
        $this->_sendRequest($url, 'POST', $data);
    }

    /**
     * Performs a PATCH request using the current request data.
     *
     * The response of the dispatched request will be stored as
     * a property. You can use various assert methods to check the
     * response.
     *
     * @param string|array $url The URL to request.
     * @param string|array|null $data The data for the request.
     * @return void
     * @throws \PHPUnit\Exception|\Throwable
     */
    public function patch($url, $data = []): void
    {
        $this->_sendRequest($url, 'PATCH', $data);
    }

    /**
     * Performs a PUT request using the current request data.
     *
     * The response of the dispatched request will be stored as
     * a property. You can use various assert methods to check the
     * response.
     *
     * @param string|array $url The URL to request.
     * @param string|array|null $data The data for the request.
     * @return void
     * @throws \PHPUnit\Exception|\Throwable
     */
    public function put($url, $data = []): void
    {
        $this->_sendRequest($url, 'PUT', $data);
    }

    /**
     * Performs a DELETE request using the current request data.
     *
     * The response of the dispatched request will be stored as
     * a property. You can use various assert methods to check the
     * response.
     *
     * @param string|array $url The URL to request.
     * @return void
     * @throws \PHPUnit\Exception|\Throwable
     */
    public function delete($url): void
    {
        $this->_sendRequest($url, 'DELETE');
    }

    /**
     * Performs a HEAD request using the current request data.
     *
     * The response of the dispatched request will be stored as
     * a property. You can use various assert methods to check the
     * response.
     *
     * @param string|array $url The URL to request.
     * @return void
     * @throws \PHPUnit\Exception|\Throwable
     */
    public function head($url): void
    {
        $this->_sendRequest($url, 'HEAD');
    }

    /**
     * Performs an OPTIONS request using the current request data.
     *
     * The response of the dispatched request will be stored as
     * a property. You can use various assert methods to check the
     * response.
     *
     * @param string|array $url The URL to request.
     * @return void
     * @throws \PHPUnit\Exception|\Throwable
     */
    public function options($url): void
    {
        $this->_sendRequest($url, 'OPTIONS');
    }

    /**
     * Creates and send the request into a Dispatcher instance.
     *
     * Receives and stores the response for future inspection.
     *
     * @param string|array $url The URL
     * @param string $method The HTTP method
     * @param string|array|null $data The request data.
     * @return void
     * @throws \PHPUnit\Exception|\Throwable
     */
    protected function _sendRequest($url, $method, $data = []): void
    {
        $dispatcher = $this->_makeDispatcher();
        $url = $dispatcher->resolveUrl($url);

        try {
            $request = $this->_buildRequest($url, $method, $data);
            $response = $dispatcher->execute($request);
            $this->_requestSession = $request['session'];
            if ($this->_retainFlashMessages && $this->_flashMessages) {
                $this->_requestSession->write('Flash', $this->_flashMessages);
            }
            $this->_response = $response;
        } catch (PhpUnitException $e) {
            throw $e;
        } catch (DatabaseException $e) {
            throw $e;
        } catch (LogicException $e) {
            throw $e;
        } catch (Throwable $e) {
            $this->_exception = $e;
            // Simulate the global exception handler being invoked.
            $this->_handleError($e);
        }
    }

    /**
     * Get the correct dispatcher instance.
     *
     * @return \Cake\TestSuite\MiddlewareDispatcher A dispatcher instance
     */
    protected function _makeDispatcher(): MiddlewareDispatcher
    {
        return new MiddlewareDispatcher($this, $this->_appClass, $this->_appArgs, $this->_disableRouterReload);
    }

    /**
     * Adds additional event spies to the controller/view event manager.
     *
     * @param \Cake\Event\EventInterface $event A dispatcher event.
     * @param \Cake\Controller\Controller|null $controller Controller instance.
     * @return void
     */
    public function controllerSpy(EventInterface $event, ?Controller $controller = null): void
    {
        if (!$controller) {
            /** @var \Cake\Controller\Controller $controller */
            $controller = $event->getSubject();
        }
        $this->_controller = $controller;
        $events = $controller->getEventManager();
        $events->on('View.beforeRender', function ($event, $viewFile) use ($controller): void {
            if (!$this->_viewName) {
                $this->_viewName = $viewFile;
            }
            if ($this->_retainFlashMessages) {
                $this->_flashMessages = $controller->getRequest()->getSession()->read('Flash');
            }
        });
        $events->on('View.beforeLayout', function ($event, $viewFile): void {
            $this->_layoutName = $viewFile;
        });
    }

    /**
     * Attempts to render an error response for a given exception.
     *
     * This method will attempt to use the configured exception renderer.
     * If that class does not exist, the built-in renderer will be used.
     *
     * @param \Throwable $exception Exception to handle.
     * @return void
     */
    protected function _handleError(Throwable $exception): void
    {
        $class = Configure::read('Error.exceptionRenderer');
        if (empty($class) || !class_exists($class)) {
            $class = ExceptionRenderer::class;
        }
        /** @var \Cake\Error\ExceptionRenderer $instance */
        $instance = new $class($exception);
        $this->_response = $instance->render();
    }

    /**
     * Creates a request object with the configured options and parameters.
     *
     * @param string|array $url The URL
     * @param string $method The HTTP method
     * @param string|array|null $data The request data.
     * @return array The request context
     */
    protected function _buildRequest($url, $method, $data): array
    {
        $sessionConfig = (array)Configure::read('Session') + [
            'defaults' => 'php',
        ];
        $session = Session::create($sessionConfig);
        $session->write($this->_session);
<<<<<<< HEAD
        [$url, $query] = $this->_url($url);
=======
        list($url, $query, $hostInfo) = $this->_url($url);
>>>>>>> c6fd4a4f
        $tokenUrl = $url;

        if ($query) {
            $tokenUrl .= '?' . $query;
        }

        parse_str($query, $queryData);
        $props = [
            'url' => $url,
            'session' => $session,
            'query' => $queryData,
            'files' => [],
        ];
        if (is_string($data)) {
            $props['input'] = $data;
        }
        if (!isset($props['input'])) {
            $data = $this->_addTokens($tokenUrl, $data);
            $props['post'] = $this->_castToString($data);
        }
        $props['cookies'] = $this->_cookie;

        $env = [
            'REQUEST_METHOD' => $method,
            'QUERY_STRING' => $query,
            'REQUEST_URI' => $url,
        ];
        if (!empty($hostInfo['ssl'])) {
            $env['HTTPS'] = 'on';
        }
        if (isset($hostInfo['host'])) {
            $env['HTTP_HOST'] = $hostInfo['host'];
        }
        if (isset($this->_request['headers'])) {
            foreach ($this->_request['headers'] as $k => $v) {
                $name = strtoupper(str_replace('-', '_', $k));
                if (!in_array($name, ['CONTENT_LENGTH', 'CONTENT_TYPE'], true)) {
                    $name = 'HTTP_' . $name;
                }
                $env[$name] = $v;
            }
            unset($this->_request['headers']);
        }
        $props['environment'] = $env;
        $props = Hash::merge($props, $this->_request);

        return $props;
    }

    /**
     * Add the CSRF and Security Component tokens if necessary.
     *
     * @param string $url The URL the form is being submitted on.
     * @param array $data The request body data.
     * @return array The request body with tokens added.
     */
    protected function _addTokens(string $url, array $data): array
    {
        if ($this->_securityToken === true) {
            $keys = array_map(function ($field) {
                return preg_replace('/(\.\d+)+$/', '', $field);
            }, array_keys(Hash::flatten($data)));
            $tokenData = $this->_buildFieldToken($url, array_unique($keys));
            $data['_Token'] = $tokenData;
            $data['_Token']['debug'] = 'SecurityComponent debug data would be added here';
        }

        if ($this->_csrfToken === true) {
            if (!isset($this->_cookie['csrfToken'])) {
                $this->_cookie['csrfToken'] = Text::uuid();
            }
            if (!isset($data['_csrfToken'])) {
                $data['_csrfToken'] = $this->_cookie['csrfToken'];
            }
        }

        return $data;
    }

    /**
     * Recursively casts all data to string as that is how data would be POSTed in
     * the real world
     *
     * @param array $data POST data
     * @return array
     */
    protected function _castToString(array $data): array
    {
        foreach ($data as $key => $value) {
            if (is_scalar($value)) {
                $data[$key] = $value === false ? '0' : (string)$value;

                continue;
            }

            if (is_array($value)) {
                $looksLikeFile = isset($value['error'], $value['tmp_name'], $value['size']);
                if ($looksLikeFile) {
                    continue;
                }

                $data[$key] = $this->_castToString($value);
            }
        }

        return $data;
    }

    /**
     * Creates a valid request url and parameter array more like Request::_url()
     *
     * @param string|array $url The URL
     * @return array Qualified URL, the query parameters, and host data
     */
    protected function _url($url): array
    {
        $uri = new Uri($url);
        $path = $uri->getPath();
        $query = $uri->getQuery();

        $hostData = [];
        if ($uri->getHost()) {
            $hostData['host'] = $uri->getHost();
        }
        if ($uri->getScheme()) {
            $hostData['ssl'] = $uri->getScheme() === 'https';
        }

        return [$path, $query, $hostData];
    }

    /**
     * Get the response body as string
     *
     * @return string The response body.
     */
    protected function _getBodyAsString(): string
    {
        if (!$this->_response) {
            $this->fail('No response set, cannot assert content.');
        }

        return (string)$this->_response->getBody();
    }

    /**
     * Fetches a view variable by name.
     *
     * If the view variable does not exist, null will be returned.
     *
     * @param string $name The view variable to get.
     * @return mixed The view variable if set.
     */
    public function viewVariable(string $name)
    {
        return $this->_controller ? $this->_controller->viewBuilder()->getVar($name) : null;
    }

    /**
     * Asserts that the response status code is in the 2xx range.
     *
     * @param string $message Custom message for failure.
     * @return void
     */
    public function assertResponseOk(string $message = ''): void
    {
        $verboseMessage = $this->extractVerboseMessage($message);
        $this->assertThat(null, new StatusOk($this->_response), $verboseMessage);
    }

    /**
     * Asserts that the response status code is in the 2xx/3xx range.
     *
     * @param string $message Custom message for failure.
     * @return void
     */
    public function assertResponseSuccess(string $message = ''): void
    {
        $verboseMessage = $this->extractVerboseMessage($message);
        $this->assertThat(null, new StatusSuccess($this->_response), $verboseMessage);
    }

    /**
     * Asserts that the response status code is in the 4xx range.
     *
     * @param string $message Custom message for failure.
     * @return void
     */
    public function assertResponseError(string $message = ''): void
    {
        $this->assertThat(null, new StatusError($this->_response), $message);
    }

    /**
     * Asserts that the response status code is in the 5xx range.
     *
     * @param string $message Custom message for failure.
     * @return void
     */
    public function assertResponseFailure(string $message = ''): void
    {
        $this->assertThat(null, new StatusFailure($this->_response), $message);
    }

    /**
     * Asserts a specific response status code.
     *
     * @param int $code Status code to assert.
     * @param string $message Custom message for failure.
     * @return void
     */
    public function assertResponseCode(int $code, string $message = ''): void
    {
        $this->assertThat($code, new StatusCode($this->_response), $message);
    }

    /**
     * Asserts that the Location header is correct.
     *
     * @param string|array|null $url The URL you expected the client to go to. This
     *   can either be a string URL or an array compatible with Router::url(). Use null to
     *   simply check for the existence of this header.
     * @param string $message The failure message that will be appended to the generated message.
     * @return void
     */
    public function assertRedirect($url = null, $message = ''): void
    {
        $verboseMessage = $this->extractVerboseMessage($message);
        $this->assertThat(null, new HeaderSet($this->_response, 'Location'), $verboseMessage);

        if ($url) {
            $this->assertThat(
                Router::url($url, true),
                new HeaderEquals($this->_response, 'Location'),
                $verboseMessage
            );
        }
    }

    /**
     * Asserts that the Location header contains a substring
     *
     * @param string $url The URL you expected the client to go to.
     * @param string $message The failure message that will be appended to the generated message.
     * @return void
     */
    public function assertRedirectContains(string $url, string $message = ''): void
    {
        $verboseMessage = $this->extractVerboseMessage($message);
        $this->assertThat(null, new HeaderSet($this->_response, 'Location'), $verboseMessage);
        $this->assertThat($url, new HeaderContains($this->_response, 'Location'), $verboseMessage);
    }

    /**
     * Asserts that the Location header does not contain a substring
     *
     * @param string $url The URL you expected the client to go to.
     * @param string $message The failure message that will be appended to the generated message.
     * @return void
     */
    public function assertRedirectNotContains(string $url, string $message = ''): void
    {
        $verboseMessage = $this->extractVerboseMessage($message);
        $this->assertThat(null, new HeaderSet($this->_response, 'Location'), $verboseMessage);
        $this->assertThat($url, new HeaderNotContains($this->_response, 'Location'), $verboseMessage);
    }

    /**
     * Asserts that the Location header is not set.
     *
     * @param string $message The failure message that will be appended to the generated message.
     * @return void
     */
    public function assertNoRedirect(string $message = ''): void
    {
        $verboseMessage = $this->extractVerboseMessage($message);
        $this->assertThat(null, new HeaderNotSet($this->_response, 'Location'), $verboseMessage);
    }

    /**
     * Asserts response headers
     *
     * @param string $header The header to check
     * @param string $content The content to check for.
     * @param string $message The failure message that will be appended to the generated message.
     * @return void
     */
    public function assertHeader(string $header, string $content, string $message = ''): void
    {
        $verboseMessage = $this->extractVerboseMessage($message);
        $this->assertThat(null, new HeaderSet($this->_response, $header), $verboseMessage);
        $this->assertThat($content, new HeaderEquals($this->_response, $header), $verboseMessage);
    }

    /**
     * Asserts response header contains a string
     *
     * @param string $header The header to check
     * @param string $content The content to check for.
     * @param string $message The failure message that will be appended to the generated message.
     * @return void
     */
    public function assertHeaderContains(string $header, string $content, string $message = ''): void
    {
        $verboseMessage = $this->extractVerboseMessage($message);
        $this->assertThat(null, new HeaderSet($this->_response, $header), $verboseMessage);
        $this->assertThat($content, new HeaderContains($this->_response, $header), $verboseMessage);
    }

    /**
     * Asserts response header does not contain a string
     *
     * @param string $header The header to check
     * @param string $content The content to check for.
     * @param string $message The failure message that will be appended to the generated message.
     * @return void
     */
    public function assertHeaderNotContains(string $header, string $content, string $message = ''): void
    {
        $verboseMessage = $this->extractVerboseMessage($message);
        $this->assertThat(null, new HeaderSet($this->_response, $header), $verboseMessage);
        $this->assertThat($content, new HeaderNotContains($this->_response, $header), $verboseMessage);
    }

    /**
     * Asserts content type
     *
     * @param string $type The content-type to check for.
     * @param string $message The failure message that will be appended to the generated message.
     * @return void
     */
    public function assertContentType(string $type, string $message = ''): void
    {
        $verboseMessage = $this->extractVerboseMessage($message);
        $this->assertThat($type, new ContentType($this->_response), $verboseMessage);
    }

    /**
     * Asserts content in the response body equals.
     *
     * @param mixed $content The content to check for.
     * @param string $message The failure message that will be appended to the generated message.
     * @return void
     */
    public function assertResponseEquals($content, $message = ''): void
    {
        $verboseMessage = $this->extractVerboseMessage($message);
        $this->assertThat($content, new BodyEquals($this->_response), $verboseMessage);
    }

    /**
     * Asserts content in the response body not equals.
     *
     * @param mixed $content The content to check for.
     * @param string $message The failure message that will be appended to the generated message.
     * @return void
     */
    public function assertResponseNotEquals($content, $message = ''): void
    {
        $verboseMessage = $this->extractVerboseMessage($message);
        $this->assertThat($content, new BodyNotEquals($this->_response), $verboseMessage);
    }

    /**
     * Asserts content exists in the response body.
     *
     * @param string $content The content to check for.
     * @param string $message The failure message that will be appended to the generated message.
     * @param bool $ignoreCase A flag to check whether we should ignore case or not.
     * @return void
     */
    public function assertResponseContains(string $content, string $message = '', bool $ignoreCase = false): void
    {
        $verboseMessage = $this->extractVerboseMessage($message);
        $this->assertThat($content, new BodyContains($this->_response, $ignoreCase), $verboseMessage);
    }

    /**
     * Asserts content does not exist in the response body.
     *
     * @param string $content The content to check for.
     * @param string $message The failure message that will be appended to the generated message.
     * @param bool $ignoreCase A flag to check whether we should ignore case or not.
     * @return void
     */
    public function assertResponseNotContains(string $content, string $message = '', bool $ignoreCase = false): void
    {
        $verboseMessage = $this->extractVerboseMessage($message);
        $this->assertThat($content, new BodyNotContains($this->_response, $ignoreCase), $verboseMessage);
    }

    /**
     * Asserts that the response body matches a given regular expression.
     *
     * @param string $pattern The pattern to compare against.
     * @param string $message The failure message that will be appended to the generated message.
     * @return void
     */
    public function assertResponseRegExp(string $pattern, string $message = ''): void
    {
        $verboseMessage = $this->extractVerboseMessage($message);
        $this->assertThat($pattern, new BodyRegExp($this->_response), $verboseMessage);
    }

    /**
     * Asserts that the response body does not match a given regular expression.
     *
     * @param string $pattern The pattern to compare against.
     * @param string $message The failure message that will be appended to the generated message.
     * @return void
     */
    public function assertResponseNotRegExp(string $pattern, string $message = ''): void
    {
        $verboseMessage = $this->extractVerboseMessage($message);
        $this->assertThat($pattern, new BodyNotRegExp($this->_response), $verboseMessage);
    }

    /**
     * Assert response content is not empty.
     *
     * @param string $message The failure message that will be appended to the generated message.
     * @return void
     */
    public function assertResponseNotEmpty(string $message = ''): void
    {
        $this->assertThat(null, new BodyNotEmpty($this->_response), $message);
    }

    /**
     * Assert response content is empty.
     *
     * @param string $message The failure message that will be appended to the generated message.
     * @return void
     */
    public function assertResponseEmpty(string $message = ''): void
    {
        $this->assertThat(null, new BodyEmpty($this->_response), $message);
    }

    /**
     * Asserts that the search string was in the template name.
     *
     * @param string $content The content to check for.
     * @param string $message The failure message that will be appended to the generated message.
     * @return void
     */
    public function assertTemplate(string $content, string $message = ''): void
    {
        $verboseMessage = $this->extractVerboseMessage($message);
        $this->assertThat($content, new TemplateFileEquals($this->_viewName), $verboseMessage);
    }

    /**
     * Asserts that the search string was in the layout name.
     *
     * @param string $content The content to check for.
     * @param string $message The failure message that will be appended to the generated message.
     * @return void
     */
    public function assertLayout(string $content, string $message = ''): void
    {
        $verboseMessage = $this->extractVerboseMessage($message);
        $this->assertThat($content, new LayoutFileEquals($this->_layoutName), $verboseMessage);
    }

    /**
     * Asserts session contents
     *
     * @param string $expected The expected contents.
     * @param string $path The session data path. Uses Hash::get() compatible notation
     * @param string $message The failure message that will be appended to the generated message.
     * @return void
     */
    public function assertSession(string $expected, string $path, string $message = ''): void
    {
        $verboseMessage = $this->extractVerboseMessage($message);
        $this->assertThat($expected, new SessionEquals($this->_requestSession, $path), $verboseMessage);
    }

    /**
     * Asserts a flash message was set
     *
     * @param string $expected Expected message
     * @param string $key Flash key
     * @param string $message Assertion failure message
     * @return void
     */
    public function assertFlashMessage(string $expected, string $key = 'flash', string $message = ''): void
    {
        $verboseMessage = $this->extractVerboseMessage($message);
        $this->assertThat($expected, new FlashParamEquals($this->_requestSession, $key, 'message'), $verboseMessage);
    }

    /**
     * Asserts a flash message was set at a certain index
     *
     * @param int $at Flash index
     * @param string $expected Expected message
     * @param string $key Flash key
     * @param string $message Assertion failure message
     * @return void
     */
    public function assertFlashMessageAt(int $at, string $expected, string $key = 'flash', string $message = ''): void
    {
        $verboseMessage = $this->extractVerboseMessage($message);
        $this->assertThat(
            $expected,
            new FlashParamEquals($this->_requestSession, $key, 'message', $at),
            $verboseMessage
        );
    }

    /**
     * Asserts a flash element was set
     *
     * @param string $expected Expected element name
     * @param string $key Flash key
     * @param string $message Assertion failure message
     * @return void
     */
    public function assertFlashElement(string $expected, string $key = 'flash', string $message = ''): void
    {
        $verboseMessage = $this->extractVerboseMessage($message);
        $this->assertThat(
            $expected,
            new FlashParamEquals($this->_requestSession, $key, 'element'),
            $verboseMessage
        );
    }

    /**
     * Asserts a flash element was set at a certain index
     *
     * @param int $at Flash index
     * @param string $expected Expected element name
     * @param string $key Flash key
     * @param string $message Assertion failure message
     * @return void
     */
    public function assertFlashElementAt(int $at, string $expected, string $key = 'flash', string $message = ''): void
    {
        $verboseMessage = $this->extractVerboseMessage($message);
        $this->assertThat(
            $expected,
            new FlashParamEquals($this->_requestSession, $key, 'element', $at),
            $verboseMessage
        );
    }

    /**
     * Asserts cookie values
     *
     * @param mixed $expected The expected contents.
     * @param string $name The cookie name.
     * @param string $message The failure message that will be appended to the generated message.
     * @return void
     */
    public function assertCookie($expected, string $name, string $message = ''): void
    {
        $verboseMessage = $this->extractVerboseMessage($message);
        $this->assertThat($name, new CookieSet($this->_response), $verboseMessage);
        $this->assertThat($expected, new CookieEquals($this->_response, $name), $verboseMessage);
    }

    /**
     * Asserts a cookie has not been set in the response
     *
     * @param string $cookie The cookie name to check
     * @param string $message The failure message that will be appended to the generated message.
     * @return void
     */
    public function assertCookieNotSet(string $cookie, string $message = ''): void
    {
        $verboseMessage = $this->extractVerboseMessage($message);
        $this->assertThat($cookie, new CookieNotSet($this->_response), $verboseMessage);
    }

    /**
     * Disable the error handler middleware.
     *
     * By using this function, exceptions are no longer caught by the ErrorHandlerMiddleware
     * and are instead re-thrown by the TestExceptionRenderer. This can be helpful
     * when trying to diagnose/debug unexpected failures in test cases.
     *
     * @return void
     */
    public function disableErrorHandlerMiddleware(): void
    {
        Configure::write('Error.exceptionRenderer', TestExceptionRenderer::class);
    }

    /**
     * Asserts cookie values which are encrypted by the
     * CookieComponent.
     *
     * The difference from assertCookie() is this decrypts the cookie
     * value like the CookieComponent for this assertion.
     *
     * @param string $expected The expected contents.
     * @param string $name The cookie name.
     * @param string|bool $encrypt Encryption mode to use.
     * @param string|null $key Encryption key used. Defaults
     *   to Security.salt.
     * @param string $message The failure message that will be appended to the generated message.
     * @return void
     * @see \Cake\Utility\CookieCryptTrait::_encrypt()
     */
    public function assertCookieEncrypted(
        string $expected,
        string $name,
        $encrypt = 'aes',
        $key = null,
        $message = ''
    ): void {
        $verboseMessage = $this->extractVerboseMessage($message);
        $this->assertThat($name, new CookieSet($this->_response), $verboseMessage);

        $this->_cookieEncryptionKey = $key;
        $this->assertThat(
            $expected,
            new CookieEncryptedEquals($this->_response, $name, $encrypt, $this->_getCookieEncryptionKey())
        );
    }

    /**
     * Asserts that a file with the given name was sent in the response
     *
     * @param string $expected The absolute file path that should be sent in the response.
     * @param string $message The failure message that will be appended to the generated message.
     * @return void
     */
    public function assertFileResponse(string $expected, string $message = ''): void
    {
        $verboseMessage = $this->extractVerboseMessage($message);
        $this->assertThat(null, new FileSent($this->_response), $verboseMessage);
        $this->assertThat($expected, new FileSentAs($this->_response), $verboseMessage);
    }

    /**
     * Inspect controller to extract possible causes of the failed assertion
     *
     * @param string $message Original message to use as a base
     * @return string
     */
    protected function extractVerboseMessage(string $message): string
    {
        if ($this->_exception instanceof Exception) {
            $message .= $this->extractExceptionMessage($this->_exception);
        }
        if ($this->_controller === null) {
            return $message;
        }
        $error = $this->_controller->viewBuilder()->getVar('error');
        if ($error instanceof Exception) {
            $message .= $this->extractExceptionMessage($this->viewVariable('error'));
        }

        return $message;
    }

    /**
     * Extract verbose message for existing exception
     *
     * @param \Exception $exception Exception to extract
     * @return string
     */
    protected function extractExceptionMessage(Exception $exception): string
    {
        return PHP_EOL .
            sprintf('Possibly related to %s: "%s" ', get_class($exception), $exception->getMessage()) .
            PHP_EOL .
            $exception->getTraceAsString();
    }
}<|MERGE_RESOLUTION|>--- conflicted
+++ resolved
@@ -20,7 +20,6 @@
 use Cake\Database\Exception as DatabaseException;
 use Cake\Error\ExceptionRenderer;
 use Cake\Event\EventInterface;
-use Cake\Http\ServerRequest;
 use Cake\Http\Session;
 use Cake\Routing\Router;
 use Cake\TestSuite\Constraint\Response\BodyContains;
@@ -60,13 +59,9 @@
 use Cake\View\Helper\SecureFieldTokenTrait;
 use Exception;
 use LogicException;
-<<<<<<< HEAD
 use PHPUnit\Exception as PhpUnitException;
 use Throwable;
-=======
-use PHPUnit\Exception as PhpunitException;
 use Zend\Diactoros\Uri;
->>>>>>> c6fd4a4f
 
 /**
  * A trait intended to make integration tests of your controllers easier.
@@ -599,11 +594,7 @@
         ];
         $session = Session::create($sessionConfig);
         $session->write($this->_session);
-<<<<<<< HEAD
-        [$url, $query] = $this->_url($url);
-=======
-        list($url, $query, $hostInfo) = $this->_url($url);
->>>>>>> c6fd4a4f
+        [$url, $query, $hostInfo] = $this->_url($url);
         $tokenUrl = $url;
 
         if ($query) {
