<?php
declare(strict_types=1);
/**
 * CakePHP(tm) : Rapid Development Framework (https://cakephp.org)
 * Copyright (c) Cake Software Foundation, Inc. (https://cakefoundation.org)
 *
 * Licensed under The MIT License
 * For full copyright and license information, please see the LICENSE.txt
 * Redistributions of files must retain the above copyright notice
 *
 * @copyright     Copyright (c) Cake Software Foundation, Inc. (https://cakefoundation.org)
 * @since         3.3.0
 * @license       https://opensource.org/licenses/mit-license.php MIT License
 */
namespace Cake\TestSuite;

use Cake\Core\Configure;
use Cake\Core\HttpApplicationInterface;
use Cake\Core\PluginApplicationInterface;
use Cake\Event\EventManager;
use Cake\Http\Server;
use Cake\Http\ServerRequestFactory;
use Cake\Routing\Router;
use LogicException;
use Psr\Http\Message\ResponseInterface;
use Psr\Http\Message\ServerRequestInterface;
use ReflectionClass;
use ReflectionException;
use Zend\Diactoros\Stream;

/**
 * Dispatches a request capturing the response for integration
 * testing purposes into the Cake\Http stack.
 *
 * @internal
 */
class MiddlewareDispatcher
{
    /**
     * The test case being run.
     *
     * @var \Cake\TestSuite\TestCase
     */
    protected $_test;

    /**
     * The application class name
     *
     * @var string
     */
    protected $_class;

    /**
     * Constructor arguments for your application class.
     *
     * @var array
     */
    protected $_constructorArgs;

    /**
     * Allow router reloading to be disabled.
     *
     * @var bool
     */
    protected $_disableRouterReload = false;

    /**
     * The application that is being dispatched.
     *
     * @var \Cake\Core\HttpApplicationInterface
     */
    protected $app;

    /**
     * Constructor
     *
     * @param \Cake\TestSuite\TestCase $test The test case to run.
     * @param string|null $class The application class name. Defaults to App\Application.
     * @param array|null $constructorArgs The constructor arguments for your application class.
     *   Defaults to `['./config']`
     * @param bool $disableRouterReload Disable Router::reload() call when resolving URLs. This
     *   flag may be necessary if you are using Router methods in your test case setup, and using array URLs
     *   when doing requests in your tests.
     * @throws \LogicException If it cannot load class for use in integration testing.
     */
<<<<<<< HEAD
    public function __construct(TestCase $test, ?string $class = null, ?array $constructorArgs = null)
=======
    public function __construct($test, $class = null, $constructorArgs = null, $disableRouterReload = false)
>>>>>>> 9f0d448d
    {
        $this->_test = $test;
        $this->_class = $class ?: Configure::read('App.namespace') . '\Application';
        $this->_constructorArgs = $constructorArgs ?: [CONFIG];
        $this->_disableRouterReload = $disableRouterReload;

        try {
            $reflect = new ReflectionClass($this->_class);
            /** @var \Cake\Core\HttpApplicationInterface $app */
            $app = $reflect->newInstanceArgs($this->_constructorArgs);
            $this->app = $app;
        } catch (ReflectionException $e) {
            throw new LogicException(sprintf('Cannot load "%s" for use in integration testing.', $this->_class));
        }
    }

    /**
     * Resolve the provided URL into a string.
     *
     * @param array|string $url The URL array/string to resolve.
     * @return string
     */
    public function resolveUrl($url): string
    {
        // If we need to resolve a Route URL but there are no routes, load routes.
        if (is_array($url) && count(Router::getRouteCollection()->routes()) === 0) {
            return $this->resolveRoute($url);
        }

        return Router::url($url);
    }

    /**
     * Convert a URL array into a string URL via routing.
     *
     * @param array $url The url to resolve
     * @return string
     */
    protected function resolveRoute(array $url): string
    {
        // Simulate application bootstrap and route loading.
        // We need both to ensure plugins are loaded.
        $this->app->bootstrap();
        if ($this->app instanceof PluginApplicationInterface) {
            $this->app->pluginBootstrap();
        }
        $builder = Router::createRouteBuilder('/');

        if ($this->app instanceof HttpApplicationInterface) {
            $this->app->routes($builder);
        }
        if ($this->app instanceof PluginApplicationInterface) {
            $this->app->pluginRoutes($builder);
        }

        $out = Router::url($url);
        if (!$this->_disableRouterReload) {
            Router::reload();
        }

        return $out;
    }

    /**
     * Create a PSR7 request from the request spec.
     *
     * @param array $spec The request spec.
     * @return \Psr\Http\Message\ServerRequestInterface
     */
    protected function _createRequest(array $spec): ServerRequestInterface
    {
        if (isset($spec['input'])) {
            $spec['post'] = [];
        }
        $environment = array_merge(
            array_merge($_SERVER, ['REQUEST_URI' => $spec['url'], 'PHP_SELF' => '/']),
            $spec['environment']
        );
        $request = ServerRequestFactory::fromGlobals(
            $environment,
            $spec['query'],
            $spec['post'],
            $spec['cookies']
        );
        $request = $request->withAttribute('session', $spec['session']);

        if (isset($spec['input'])) {
            $stream = new Stream('php://memory', 'rw');
            $stream->write($spec['input']);
            $stream->rewind();
            $request = $request->withBody($stream);
        }

        return $request;
    }

    /**
     * Run a request and get the response.
     *
     * @param array $requestSpec The request spec to execute.
     * @return \Psr\Http\Message\ResponseInterface The generated response.
     */
    public function execute(array $requestSpec): ResponseInterface
    {
        try {
            $reflect = new ReflectionClass($this->_class);
            $app = $reflect->newInstanceArgs($this->_constructorArgs);
        } catch (ReflectionException $e) {
            throw new LogicException(sprintf(
                'Cannot load "%s" for use in integration testing.',
                $this->_class
            ));
        }

        // Spy on the controller using the initialize hook instead
        // of the dispatcher hooks as those will be going away one day.
        EventManager::instance()->on(
            'Controller.initialize',
            [$this->_test, 'controllerSpy']
        );

        $server = new Server($app);

        return $server->run($this->_createRequest($requestSpec));
    }
}<|MERGE_RESOLUTION|>--- conflicted
+++ resolved
@@ -83,11 +83,7 @@
      *   when doing requests in your tests.
      * @throws \LogicException If it cannot load class for use in integration testing.
      */
-<<<<<<< HEAD
-    public function __construct(TestCase $test, ?string $class = null, ?array $constructorArgs = null)
-=======
-    public function __construct($test, $class = null, $constructorArgs = null, $disableRouterReload = false)
->>>>>>> 9f0d448d
+    public function __construct(TestCase $test, ?string $class = null, ?array $constructorArgs = null, bool $disableRouterReload = false)
     {
         $this->_test = $test;
         $this->_class = $class ?: Configure::read('App.namespace') . '\Application';
