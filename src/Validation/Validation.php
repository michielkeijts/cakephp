--- conflicted
+++ resolved
@@ -81,7 +81,7 @@
     /**
      * Datetime ISO8601 format
      */
-    const DATETIME_ISO8601 = 'iso8601';
+    public const DATETIME_ISO8601 = 'iso8601';
 
     /**
      * Some complex patterns needed in multiple places
@@ -478,13 +478,9 @@
      *
      * @param mixed $check Value to check
      * @param string|array $dateFormat Format of the date part. See Validation::date() for more information.
-<<<<<<< HEAD
+     *   Or `Validation::DATETIME_ISO8601` to valid an ISO8601 datetime value.
      * @param string|null $regex Regex for the date part. If a custom regular expression is used
      *   this is the only validation that will occur.
-=======
-     *      Or `Validation::DATETIME_ISO8601` to valid an ISO8601 datetime value
-     * @param string|null $regex Regex for the date part. If a custom regular expression is used this is the only validation that will occur.
->>>>>>> 2e19b785
      * @return bool True if the value is valid, false otherwise
      * @see \Cake\Validation\Validation::date()
      * @see \Cake\Validation\Validation::time()
@@ -506,13 +502,8 @@
             $check = static::_getDateString($check);
             $dateFormat = 'ymd';
         }
-<<<<<<< HEAD
-        $parts = explode(' ', $check);
-        if (count($parts) > 1) {
-=======
-        $parts = preg_split("/[\sT]+/", $check);
+        $parts = preg_split('/[\sT]+/', $check);
         if (!empty($parts) && count($parts) > 1) {
->>>>>>> 2e19b785
             $date = rtrim(array_shift($parts), ',');
             $time = implode(' ', $parts);
             if ($dateFormat === static::DATETIME_ISO8601) {
@@ -530,10 +521,8 @@
      * Validates an iso8601 datetime format
      * ISO8601 recognize datetime like 2019 as a valid date. To validate and check date integrity, use @see \Cake\Validation\Validation::datetime()
      *
-     * @param string|\DateTimeInterface $check Value to check
-     *
+     * @param mixed $check Value to check
      * @return bool True if the value is valid, false otherwise
-     *
      * @see Regex credits: https://www.myintervals.com/blog/2009/05/20/iso-8601-date-validation-that-doesnt-suck/
      */
     public static function iso8601($check)
@@ -545,6 +534,7 @@
             return false;
         }
 
+        // phpcs:ignore Generic.Files.LineLength
         $regex = '/^([\+-]?\d{4}(?!\d{2}\b))((-?)((0[1-9]|1[0-2])(\3([12]\d|0[1-9]|3[01]))?|W([0-4]\d|5[0-2])(-?[1-7])?|(00[1-9]|0[1-9]\d|[12]\d{2}|3([0-5]\d|6[1-6])))([T\s]((([01]\d|2[0-3])((:?)[0-5]\d)?|24\:?00)([\.,]\d+(?!:))?)?(\17[0-5]\d([\.,]\d+)?)?([zZ]|([\+-])([01]\d|2[0-3]):?([0-5]\d)?)?)?)?$/';
 
         return static::_check($check, $regex);
