<?php
/**
 * CakePHP(tm) : Rapid Development Framework (http://cakephp.org)
 * Copyright (c) Cake Software Foundation, Inc. (http://cakefoundation.org)
 *
 * Licensed under The MIT License
 * For full copyright and license information, please see the LICENSE.txt
 * Redistributions of files must retain the above copyright notice.
 *
 * @copyright     Copyright (c) Cake Software Foundation, Inc. (http://cakefoundation.org)
 * @link          http://cakephp.org CakePHP(tm) Project
 * @since         0.2.9
 * @license       http://www.opensource.org/licenses/mit-license.php MIT License
 */
namespace Cake\Controller;

use Cake\Controller\Exception\MissingActionException;
use Cake\Datasource\ModelAwareTrait;
use Cake\Event\Event;
use Cake\Event\EventDispatcherInterface;
use Cake\Event\EventDispatcherTrait;
use Cake\Event\EventListenerInterface;
use Cake\Log\LogTrait;
use Cake\Network\Request;
use Cake\Network\Response;
use Cake\ORM\Locator\LocatorAwareTrait;
use Cake\Routing\RequestActionTrait;
use Cake\Routing\Router;
use Cake\Utility\MergeVariablesTrait;
use Cake\View\ViewVarsTrait;
use LogicException;
use ReflectionException;
use ReflectionMethod;
use RuntimeException;

/**
 * Application controller class for organization of business logic.
 * Provides basic functionality, such as rendering views inside layouts,
 * automatic model availability, redirection, callbacks, and more.
 *
 * Controllers should provide a number of 'action' methods. These are public
 * methods on a controller that are not inherited from `Controller`.
 * Each action serves as an endpoint for performing a specific action on a
 * resource or collection of resources. For example adding or editing a new
 * object, or listing a set of objects.
 *
 * You can access request parameters, using `$this->request`. The request object
 * contains all the POST, GET and FILES that were part of the request.
 *
 * After performing the required action, controllers are responsible for
 * creating a response. This usually takes the form of a generated `View`, or
 * possibly a redirection to another URL. In either case `$this->response`
 * allows you to manipulate all aspects of the response.
 *
 * Controllers are created by `Dispatcher` based on request parameters and
 * routing. By default controllers and actions use conventional names.
 * For example `/posts/index` maps to `PostsController::index()`. You can re-map
 * URLs using Router::connect() or RouterBuilder::connect().
 *
 * ### Life cycle callbacks
 *
 * CakePHP fires a number of life cycle callbacks during each request.
 * By implementing a method you can receive the related events. The available
 * callbacks are:
 *
 * - `beforeFilter(Event $event)`
 *   Called before each action. This is a good place to do general logic that
 *   applies to all actions.
 * - `beforeRender(Event $event)`
 *   Called before the view is rendered.
 * - `beforeRedirect(Event $event, $url, Response $response)`
 *    Called before a redirect is done.
 * - `afterFilter(Event $event)`
 *   Called after each action is complete and after the view is rendered.
 *
 * @property      \Cake\Controller\Component\AuthComponent $Auth
 * @property      \Cake\Controller\Component\CookieComponent $Cookie
 * @property      \Cake\Controller\Component\CsrfComponent $Csrf
 * @property      \Cake\Controller\Component\FlashComponent $Flash
 * @property      \Cake\Controller\Component\PaginatorComponent $Paginator
 * @property      \Cake\Controller\Component\RequestHandlerComponent $RequestHandler
 * @property      \Cake\Controller\Component\SecurityComponent $Security
 * @link          http://book.cakephp.org/3.0/en/controllers.html
 */
class Controller implements EventListenerInterface, EventDispatcherInterface
{

<<<<<<< HEAD
    use EventManagerTrait;
    use LocatorAwareTrait;
=======
    use EventDispatcherTrait;
>>>>>>> 7552f87b
    use LogTrait;
    use MergeVariablesTrait;
    use ModelAwareTrait;
    use RequestActionTrait;
    use ViewVarsTrait;

    /**
     * The name of this controller. Controller names are plural, named after the model they manipulate.
     *
     * Set automatically using conventions in Controller::__construct().
     *
     * @var string
     */
    public $name = null;

    /**
     * An array containing the names of helpers this controller uses. The array elements should
     * not contain the "Helper" part of the class name.
     *
     * Example:
     * ```
     * public $helpers = ['Form', 'Html', 'Time'];
     * ```
     *
     * @var mixed
     * @link http://book.cakephp.org/3.0/en/controllers.html#configuring-helpers-to-load
     */
    public $helpers = [];

    /**
     * An instance of a Cake\Network\Request object that contains information about the current request.
     * This object contains all the information about a request and several methods for reading
     * additional information about the request.
     *
     * @var \Cake\Network\Request
     * @link http://book.cakephp.org/3.0/en/controllers/request-response.html#request
     */
    public $request;

    /**
     * An instance of a Response object that contains information about the impending response
     *
     * @var \Cake\Network\Response
     * @link http://book.cakephp.org/3.0/en/controllers/request-response.html#response
     */
    public $response;

    /**
     * The class name to use for creating the response object.
     *
     * @var string
     */
    protected $_responseClass = 'Cake\Network\Response';

    /**
     * Settings for pagination.
     *
     * Used to pre-configure pagination preferences for the various
     * tables your controller will be paginating.
     *
     * @var array
     * @see \Cake\Controller\Component\PaginatorComponent
     */
    public $paginate = [];

    /**
     * Set to true to automatically render the view
     * after action logic.
     *
     * @var bool
     */
    public $autoRender = true;

    /**
     * Instance of ComponentRegistry used to create Components
     *
     * @var \Cake\Controller\ComponentRegistry
     */
    protected $_components = null;

    /**
     * Array containing the names of components this controller uses. Component names
     * should not contain the "Component" portion of the class name.
     *
     * Example:
     * ```
     * public $components = ['RequestHandler', 'Acl'];
     * ```
     *
     * @var array
     * @link http://book.cakephp.org/3.0/en/controllers/components.html
     */
    public $components = [];

    /**
     * Instance of the View created during rendering. Won't be set until after
     * Controller::render() is called.
     *
     * @var \Cake\View\View
     * @deprecated 3.1.0 Use getView() instead.
     */
    public $View;

    /**
     * These Controller properties will be passed from the Controller to the View as options.
     *
     * @var array
     * @see \Cake\View\View
     */
    protected $_validViewOptions = [
        'viewVars', 'helpers', 'name', 'plugin', 'passedArgs'
    ];

    /**
     * Automatically set to the name of a plugin.
     *
     * @var string
     */
    public $plugin = null;

    /**
     * Holds all passed params.
     *
     * @var mixed
     */
    public $passedArgs = [];

    /**
     * Constructor.
     *
     * Sets a number of properties based on conventions if they are empty. To override the
     * conventions CakePHP uses you can define properties in your class declaration.
     *
     * @param \Cake\Network\Request|null $request Request object for this controller. Can be null for testing,
     *   but expect that features that use the request parameters will not work.
     * @param \Cake\Network\Response|null $response Response object for this controller.
     * @param string|null $name Override the name useful in testing when using mocks.
     * @param \Cake\Event\EventManager|null $eventManager The event manager. Defaults to a new instance.
     */
    public function __construct(Request $request = null, Response $response = null, $name = null, $eventManager = null)
    {
        if ($name !== null) {
            $this->name = $name;
        }

        if ($this->name === null && isset($request->params['controller'])) {
            $this->name = $request->params['controller'];
        }

        if ($this->name === null) {
            list(, $name) = namespaceSplit(get_class($this));
            $this->name = substr($name, 0, -10);
        }

        $this->setRequest($request !== null ? $request : new Request);
        $this->response = $response !== null ? $response : new Response;

        if ($eventManager !== null) {
            $this->eventManager($eventManager);
        }

        $this->modelFactory('Table', [$this->tableLocator(), 'get']);
        $modelClass = ($this->plugin ? $this->plugin . '.' : '') . $this->name;
        $this->_setModelClass($modelClass);

        $this->initialize();

        $this->_mergeControllerVars();
        $this->_loadComponents();
        $this->eventManager()->on($this);
    }

    /**
     * Initialization hook method.
     *
     * Implement this method to avoid having to overwrite
     * the constructor and call parent.
     *
     * @return void
     */
    public function initialize()
    {
    }

    /**
     * Get the component registry for this controller.
     *
     * @return \Cake\Controller\ComponentRegistry
     */
    public function components()
    {
        if ($this->_components === null) {
            $this->_components = new ComponentRegistry($this);
        }
        return $this->_components;
    }

    /**
     * Add a component to the controller's registry.
     *
     * This method will also set the component to a property.
     * For example:
     *
     * ```
     * $this->loadComponent('Acl.Acl');
     * ```
     *
     * Will result in a `Toolbar` property being set.
     *
     * @param string $name The name of the component to load.
     * @param array $config The config for the component.
     * @return \Cake\Controller\Component
     */
    public function loadComponent($name, array $config = [])
    {
        list(, $prop) = pluginSplit($name);
        $this->{$prop} = $this->components()->load($name, $config);
        return $this->{$prop};
    }

    /**
     * Magic accessor for model autoloading.
     *
     * @param string $name Property name
     * @return bool|object The model instance or false
     */
    public function __get($name)
    {
        if (in_array($name, ['layout', 'view', 'theme', 'autoLayout', 'viewPath', 'layoutPath'], true)) {
            trigger_error(
                sprintf('Controller::$%s is deprecated. Use $this->getView()->%s() instead.', $name, $name),
                E_USER_DEPRECATED
            );
            return $this->getView()->{$name}();
        }

        list($plugin, $class) = pluginSplit($this->modelClass, true);
        if ($class !== $name) {
            return false;
        }
        return $this->loadModel($plugin . $class);
    }

    /**
     * Magic setter for removed properties.
     *
     * @param string $name Property name.
     * @param mixed $value Value to set.
     * @return void
     */
    public function __set($name, $value)
    {
        if (in_array($name, ['layout', 'view', 'theme', 'autoLayout', 'viewPath', 'layoutPath'], true)) {
            trigger_error(
                sprintf('Controller::$%s is deprecated. Use $this->getView()->%s() instead.', $name, $name),
                E_USER_DEPRECATED
            );
            $this->getView()->{$name}($value);
            return;
        }

        $this->{$name} = $value;
    }

    /**
     * Sets the request objects and configures a number of controller properties
     * based on the contents of the request. Controller acts as a proxy for certain View variables
     * which must also be updated here. The properties that get set are:
     *
     * - $this->request - To the $request parameter
     * - $this->plugin - To the $request->params['plugin']
     * - $this->passedArgs - Same as $request->params['pass]
     * - View::$plugin - $this->plugin
     *
     * @param \Cake\Network\Request $request Request instance.
     * @return void
     */
    public function setRequest(Request $request)
    {
        $this->request = $request;
        $this->plugin = isset($request->params['plugin']) ? $request->params['plugin'] : null;

        if (isset($request->params['pass'])) {
            $this->passedArgs = $request->params['pass'];
        }
    }

    /**
     * Dispatches the controller action. Checks that the action
     * exists and isn't private.
     *
     * @return mixed The resulting response.
     * @throws \LogicException When request is not set.
     * @throws \Cake\Controller\Exception\MissingActionException When actions are not defined or inaccessible.
     */
    public function invokeAction()
    {
        $request = $this->request;
        if (!isset($request)) {
            throw new LogicException('No Request object configured. Cannot invoke action');
        }
        if (!$this->isAction($request->params['action'])) {
            throw new MissingActionException([
                'controller' => $this->name . "Controller",
                'action' => $request->params['action'],
                'prefix' => isset($request->params['prefix']) ? $request->params['prefix'] : '',
                'plugin' => $request->params['plugin'],
            ]);
        }
        $callable = [$this, $request->params['action']];
        return call_user_func_array($callable, $request->params['pass']);
    }

    /**
     * Merge components, helpers vars from
     * parent classes.
     *
     * @return void
     */
    protected function _mergeControllerVars()
    {
        $this->_mergeVars(
            ['components', 'helpers'],
            ['associative' => ['components', 'helpers']]
        );
    }

    /**
     * Returns a list of all events that will fire in the controller during its lifecycle.
     * You can override this function to add you own listener callbacks
     *
     * @return array
     */
    public function implementedEvents()
    {
        return [
            'Controller.initialize' => 'beforeFilter',
            'Controller.beforeRender' => 'beforeRender',
            'Controller.beforeRedirect' => 'beforeRedirect',
            'Controller.shutdown' => 'afterFilter',
        ];
    }

    /**
     * Loads the defined components using the Component factory.
     *
     * @return void
     */
    protected function _loadComponents()
    {
        if (empty($this->components)) {
            return;
        }
        $registry = $this->components();
        $components = $registry->normalizeArray($this->components);
        foreach ($components as $properties) {
            $this->loadComponent($properties['class'], $properties['config']);
        }
    }

    /**
     * Perform the startup process for this controller.
     * Fire the Components and Controller callbacks in the correct order.
     *
     * - Initializes components, which fires their `initialize` callback
     * - Calls the controller `beforeFilter`.
     * - triggers Component `startup` methods.
     *
     * @return void|\Cake\Network\Response
     */
    public function startupProcess()
    {
        $event = $this->dispatchEvent('Controller.initialize');
        if ($event->result instanceof Response) {
            return $event->result;
        }
        $event = $this->dispatchEvent('Controller.startup');
        if ($event->result instanceof Response) {
            return $event->result;
        }
    }

    /**
     * Perform the various shutdown processes for this controller.
     * Fire the Components and Controller callbacks in the correct order.
     *
     * - triggers the component `shutdown` callback.
     * - calls the Controller's `afterFilter` method.
     *
     * @return void|\Cake\Network\Response
     */
    public function shutdownProcess()
    {
        $event = $this->dispatchEvent('Controller.shutdown');
        if ($event->result instanceof Response) {
            return $event->result;
        }
    }

    /**
     * Redirects to given $url, after turning off $this->autoRender.
     * Script execution is halted after the redirect.
     *
     * @param string|array $url A string or array-based URL pointing to another location within the app,
     *     or an absolute URL
     * @param int $status HTTP status code (eg: 301)
     * @return void|\Cake\Network\Response
     * @link http://book.cakephp.org/3.0/en/controllers.html#Controller::redirect
     */
    public function redirect($url, $status = 302)
    {
        $this->autoRender = false;

        $response = $this->response;
        if ($status) {
            $response->statusCode($status);
        }

        $event = $this->dispatchEvent('Controller.beforeRedirect', [$url, $response]);
        if ($event->result instanceof Response) {
            return $event->result;
        }
        if ($event->isStopped()) {
            return;
        }

        if (!$response->location()) {
            $response->location(Router::url($url, true));
        }

        return $response;
    }

    /**
     * Internally redirects one action to another. Does not perform another HTTP request unlike Controller::redirect()
     *
     * Examples:
     *
     * ```
     * setAction('another_action');
     * setAction('action_with_parameters', $parameter1);
     * ```
     *
     * @param string $action The new action to be 'redirected' to.
     *   Any other parameters passed to this method will be passed as parameters to the new action.
     * @return mixed Returns the return value of the called action
     */
    public function setAction($action)
    {
        $this->request->params['action'] = $action;
        $args = func_get_args();
        unset($args[0]);
        return call_user_func_array([&$this, $action], $args);
    }

    /**
     * Instantiates the correct view class, hands it its data, and uses it to render the view output.
     *
     * @param string $view View to use for rendering
     * @param string $layout Layout to use
     * @return \Cake\Network\Response A response object containing the rendered view.
     * @link http://book.cakephp.org/3.0/en/controllers.html#rendering-a-view
     */
    public function render($view = null, $layout = null)
    {
        $this->View = $this->getView();
        if (!$this->_view->viewPath()) {
            $this->_viewPath();
        }

        if (!empty($this->request->params['bare'])) {
            $this->_view->autoLayout(false);
        }

        $viewClass = $this->viewClass;
        $event = $this->dispatchEvent('Controller.beforeRender');
        if ($event->result instanceof Response) {
            $this->autoRender = false;
            return $event->result;
        }
        if ($event->isStopped()) {
            $this->autoRender = false;
            return $this->response;
        }

        if ($viewClass !== $this->viewClass) {
            $this->View = $this->getView($this->viewClass);
            if (!$this->_view->viewPath()) {
                $this->_viewPath();
            }
        }

        $this->autoRender = false;
        if ($this->_view->view() === null &&
            isset($this->request->params['action'])
        ) {
            $this->_view->view($this->request->params['action']);
        }

        $this->response->body($this->_view->render($view, $layout));
        return $this->response;
    }

    /**
     * Set View::$viewPath property based on controller name and request prefix.
     *
     * @return void
     */
    protected function _viewPath()
    {
        $viewPath = $this->name;
        if (isset($this->request->params['prefix'])) {
            $prefixes = array_map(
                'Cake\Utility\Inflector::camelize',
                explode('/', $this->request->params['prefix'])
            );
            $viewPath = implode(DS, $prefixes) . DS . $viewPath;
        }
        $this->_view->viewPath($viewPath);
    }

    /**
     * Returns the referring URL for this request.
     *
     * @param string|null $default Default URL to use if HTTP_REFERER cannot be read from headers
     * @param bool $local If true, restrict referring URLs to local server
     * @return string Referring URL
     */
    public function referer($default = null, $local = false)
    {
        if (!$this->request) {
            return Router::url($default, !$local);
        }

        $referer = $this->request->referer($local);
        if ($referer === '/' && $default && $default !== $referer) {
            return Router::url($default, !$local);
        }
        return $referer;
    }

    /**
     * Handles pagination of records in Table objects.
     *
     * Will load the referenced Table object, and have the PaginatorComponent
     * paginate the query using the request date and settings defined in `$this->paginate`.
     *
     * This method will also make the PaginatorHelper available in the view.
     *
     * @param \Cake\ORM\Table|string|\Cake\ORM\Query|null $object Table to paginate
     * (e.g: Table instance, 'TableName' or a Query object)
     * @return \Cake\ORM\ResultSet Query results
     * @link http://book.cakephp.org/3.0/en/controllers.html#Controller::paginate
     * @throws \RuntimeException When no compatible table object can be found.
     */
    public function paginate($object = null)
    {
        if (is_object($object)) {
            $table = $object;
        }

        if (is_string($object) || $object === null) {
            $try = [$object, $this->modelClass];
            foreach ($try as $tableName) {
                if (empty($tableName)) {
                    continue;
                }
                $table = $this->loadModel($tableName);
                break;
            }
        }

        $this->loadComponent('Paginator');
        if (empty($table)) {
            throw new RuntimeException('Unable to locate an object compatible with paginate.');
        }
        return $this->Paginator->paginate($table, $this->paginate);
    }

    /**
     * Method to check that an action is accessible from a URL.
     *
     * Override this method to change which controller methods can be reached.
     * The default implementation disallows access to all methods defined on Cake\Controller\Controller,
     * and allows all public methods on all subclasses of this class.
     *
     * @param string $action The action to check.
     * @return bool Whether or not the method is accessible from a URL.
     */
    public function isAction($action)
    {
        try {
            $method = new ReflectionMethod($this, $action);
        } catch (ReflectionException $e) {
            return false;
        }
        if (!$method->isPublic()) {
            return false;
        }
        if ($method->getDeclaringClass()->name === 'Cake\Controller\Controller') {
            return false;
        }
        return true;
    }

    /**
     * Called before the controller action. You can use this method to configure and customize components
     * or perform logic that needs to happen before each controller action.
     *
     * @param Event $event An Event instance
     * @return void
     * @link http://book.cakephp.org/3.0/en/controllers.html#request-life-cycle-callbacks
     */
    public function beforeFilter(Event $event)
    {
    }

    /**
     * Called after the controller action is run, but before the view is rendered. You can use this method
     * to perform logic or set view variables that are required on every request.
     *
     * @param Event $event An Event instance
     * @return void
     * @link http://book.cakephp.org/3.0/en/controllers.html#request-life-cycle-callbacks
     */
    public function beforeRender(Event $event)
    {
    }

    /**
     * The beforeRedirect method is invoked when the controller's redirect method is called but before any
     * further action.
     *
     * If the event is stopped the controller will not continue on to redirect the request.
     * The $url and $status variables have same meaning as for the controller's method.
     * You can set the event result to response instance or modify the redirect location
     * using controller's response instance.
     *
     * @param Event $event An Event instance
     * @param string|array $url A string or array-based URL pointing to another location within the app,
     *     or an absolute URL
     * @param \Cake\Network\Response $response The response object.
     * @return void
     * @link http://book.cakephp.org/3.0/en/controllers.html#request-life-cycle-callbacks
     */
    public function beforeRedirect(Event $event, $url, Response $response)
    {
    }

    /**
     * Called after the controller action is run and rendered.
     *
     * @param Event $event An Event instance
     * @return void
     * @link http://book.cakephp.org/3.0/en/controllers.html#request-life-cycle-callbacks
     */
    public function afterFilter(Event $event)
    {
    }
}<|MERGE_RESOLUTION|>--- conflicted
+++ resolved
@@ -85,12 +85,8 @@
 class Controller implements EventListenerInterface, EventDispatcherInterface
 {
 
-<<<<<<< HEAD
-    use EventManagerTrait;
+    use EventDispatcherTrait;
     use LocatorAwareTrait;
-=======
-    use EventDispatcherTrait;
->>>>>>> 7552f87b
     use LogTrait;
     use MergeVariablesTrait;
     use ModelAwareTrait;
