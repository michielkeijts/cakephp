<?php
/**
 * CakePHP(tm) : Rapid Development Framework (https://cakephp.org)
 * Copyright (c) Cake Software Foundation, Inc. (https://cakefoundation.org)
 *
 * Licensed under The MIT License
 * For full copyright and license information, please see the LICENSE.txt
 * Redistributions of files must retain the above copyright notice.
 *
 * @copyright     Copyright (c) Cake Software Foundation, Inc. (https://cakefoundation.org)
 * @link          https://cakephp.org CakePHP(tm) Project
 * @since         0.10.4
 * @license       https://opensource.org/licenses/mit-license.php MIT License
 */
namespace Cake\Controller\Component;

use Cake\Controller\Component;
use Cake\Controller\ComponentRegistry;
use Cake\Controller\Controller;
use Cake\Core\App;
use Cake\Core\Configure;
use Cake\Core\Exception\Exception;
use Cake\Event\Event;
use Cake\Http\Response;
use Cake\Routing\Router;
use Cake\Utility\Exception\XmlException;
use Cake\Utility\Inflector;
use Cake\Utility\Xml;
use RuntimeException;

/**
 * Request object for handling alternative HTTP requests
 *
 * Alternative HTTP requests can come from wireless units like mobile phones, palmtop computers,
 * and the like. These units have no use for AJAX requests, and this Component can tell how Cake
 * should respond to the different needs of a handheld computer and a desktop machine.
 *
 * @link https://book.cakephp.org/3.0/en/controllers/components/request-handling.html
 */
class RequestHandlerComponent extends Component
{

    /**
     * @var bool
     * @deprecated 3.4.0 Unused. Will be removed in 4.0.0
     */
    public $enabled = true;

    /**
     * Contains the file extension parsed out by the Router
     *
     * @var string|null
     * @see \Cake\Routing\Router::extensions()
     */
    public $ext;

    /**
     * The template to use when rendering the given content type.
     *
     * @var string|null
     */
    protected $_renderType;

    /**
     * Default config
     *
     * These are merged with user-provided config when the component is used.
     *
     * - `checkHttpCache` - Whether to check for HTTP cache.
     * - `viewClassMap` - Mapping between type and view classes. If undefined
     *   json, xml, and ajax will be mapped. Defining any types will omit the defaults.
     * - `inputTypeMap` - A mapping between types and deserializers for request bodies.
     *   If undefined json & xml will be mapped. Defining any types will omit the defaults.
     *
     * @var array
     */
    protected $_defaultConfig = [
        'checkHttpCache' => true,
        'viewClassMap' => [],
        'inputTypeMap' => [],
    ];

    /**
     * Set the layout to be used when rendering the AuthComponent's ajaxLogin element.
     *
     * @var string
     * @deprecated 3.3.11 This feature property is not supported and will
     *   be removed in 4.0.0
     */
    public $ajaxLayout;

    /**
     * Constructor. Parses the accepted content types accepted by the client using HTTP_ACCEPT
     *
     * @param \Cake\Controller\ComponentRegistry $registry ComponentRegistry object.
     * @param array $config Array of config.
     */
    public function __construct(ComponentRegistry $registry, array $config = [])
    {
        $config += [
            'viewClassMap' => [
                'json' => 'Json',
                'xml' => 'Xml',
                'ajax' => 'Ajax'
            ],
            'inputTypeMap' => [
                'json' => ['json_decode', true],
                'xml' => [[$this, 'convertXml']],
            ]
        ];
        parent::__construct($registry, $config);
    }

    /**
     * Events supported by this component.
     *
     * @return array
     */
    public function implementedEvents()
    {
        return [
            'Controller.startup' => 'startup',
            'Controller.beforeRender' => 'beforeRender',
            'Controller.beforeRedirect' => 'beforeRedirect',
        ];
    }

    /**
     * @param array $config The config data.
     * @return void
     * @deprecated 3.4.0 Unused. To be removed in 4.0.0
     */
    public function initialize(array $config)
    {
    }

    /**
     * Set the extension based on the accept headers.
     * Compares the accepted types and configured extensions.
     * If there is one common type, that is assigned as the ext/content type for the response.
     * The type with the highest weight will be set. If the highest weight has more
     * than one type matching the extensions, the order in which extensions are specified
     * determines which type will be set.
     *
     * If html is one of the preferred types, no content type will be set, this
     * is to avoid issues with browsers that prefer HTML and several other content types.
     *
     * @param \Cake\Http\ServerRequest $request The request instance.
     * @param \Cake\Http\Response $response The response instance.
     * @return void
     */
    protected function _setExtension($request, $response)
    {
        $accept = $request->parseAccept();
        if (empty($accept) || current($accept)[0] === 'text/html') {
            return;
        }

        $accepts = $response->mapType($accept);
        $preferredTypes = current($accepts);
        if (array_intersect($preferredTypes, ['html', 'xhtml'])) {
            return;
        }

        $extensions = array_unique(
            array_merge(Router::extensions(), array_keys($this->getConfig('viewClassMap')))
        );
        foreach ($accepts as $types) {
            $ext = array_intersect($extensions, $types);
            if ($ext) {
                $this->ext = current($ext);
                break;
            }
        }
    }

    /**
     * The startup method of the RequestHandler enables several automatic behaviors
     * related to the detection of certain properties of the HTTP request, including:
     *
     * If the XML data is POSTed, the data is parsed into an XML object, which is assigned
     * to the $data property of the controller, which can then be saved to a model object.
     *
     * @param \Cake\Event\Event $event The startup event that was fired.
     * @return void
     */
    public function startup(Event $event)
    {
        /** @var \Cake\Controller\Controller $controller */
        $controller = $event->getSubject();
        $request = $controller->getRequest();
        $response = $controller->getResponse();

        if ($request->getParam('_ext')) {
            $this->ext = $request->getParam('_ext');
        }
        if (!$this->ext || in_array($this->ext, ['html', 'htm'])) {
            $this->_setExtension($request, $response);
        }

        $isAjax = $request->is('ajax');
        $controller->setRequest($request->withParam('isAjax', $isAjax));

        if (!$this->ext && $isAjax) {
            $this->ext = 'ajax';
        }

        if ($request->is(['get', 'head', 'options'])) {
            return;
        }

        if ($request->getParsedBody() !== []) {
            return;
        }
        foreach ($this->getConfig('inputTypeMap') as $type => $handler) {
            if (!is_callable($handler[0])) {
                throw new RuntimeException(sprintf("Invalid callable for '%s' type.", $type));
            }
            if ($this->requestedWith($type)) {
                $input = $request->input(...$handler);
                $controller->setRequest($request->withParsedBody((array)$input));
            }
        }
    }

    /**
     * Helper method to parse xml input data, due to lack of anonymous functions
     * this lives here.
     *
     * @param string $xml XML string.
     * @return array Xml array data
     */
    public function convertXml($xml)
    {
        try {
            $xml = Xml::build($xml, ['return' => 'domdocument', 'readFile' => false]);
            // We might not get child nodes if there are nested inline entities.
            if ($xml->childNodes->length > 0) {
                return Xml::toArray($xml);
            }

            return [];
        } catch (XmlException $e) {
            return [];
        }
    }

    /**
<<<<<<< HEAD
=======
     * Handles (fakes) redirects for AJAX requests using requestAction()
     *
     * @param \Cake\Event\Event $event The Controller.beforeRedirect event.
     * @param string|array $url A string or array containing the redirect location
     * @param \Cake\Http\Response $response The response object.
     * @return \Cake\Http\Response|null The response object if the redirect is caught.
     * @deprecated 3.3.5 This functionality will be removed in 4.0.0. You can disable this function
     *   now by setting the `enableBeforeRedirect` config option to false.
     */
    public function beforeRedirect(Event $event, $url, Response $response)
    {
        if (!$this->getConfig('enableBeforeRedirect')) {
            return null;
        }
        deprecationWarning(
            'RequestHandlerComponent::beforeRedirect() is deprecated. ' .
            'This functionality will be removed in 4.0.0. Set the `enableBeforeRedirect` ' .
            'option to `false` to disable this warning.'
        );
        $request = $this->getController()->getRequest();
        if (!$request->is('ajax')) {
            return null;
        }
        if (empty($url)) {
            return null;
        }
        if (is_array($url)) {
            $url = Router::url($url + ['_base' => false]);
        }
        $query = [];
        if (strpos($url, '?') !== false) {
            list($url, $querystr) = explode('?', $url, 2);
            parse_str($querystr, $query);
        }
        /** @var \Cake\Controller\Controller $controller */
        $controller = $event->getSubject();
        $response->body($controller->requestAction($url, [
            'return',
            'bare' => false,
            'environment' => [
                'REQUEST_METHOD' => 'GET'
            ],
            'query' => $query,
            'cookies' => $request->getCookieParams()
        ]));

        return $response->withStatus(200);
    }

    /**
>>>>>>> 90614580
     * Checks if the response can be considered different according to the request
     * headers, and the caching response headers. If it was not modified, then the
     * render process is skipped. And the client will get a blank response with a
     * "304 Not Modified" header.
     *
     * - If Router::extensions() is enabled, the layout and template type are
     *   switched based on the parsed extension or `Accept` header. For example,
     *   if `controller/action.xml` is requested, the view path becomes
     *   `app/View/Controller/xml/action.ctp`. Also if `controller/action` is
     *   requested with `Accept: application/xml` in the headers the view
     *   path will become `app/View/Controller/xml/action.ctp`. Layout and template
     *   types will only switch to mime-types recognized by Cake\Http\Response.
     *   If you need to declare additional mime-types, you can do so using
     *   Cake\Http\Response::type() in your controller's beforeFilter() method.
     * - If a helper with the same name as the extension exists, it is added to
     *   the controller.
     * - If the extension is of a type that RequestHandler understands, it will
     *   set that Content-type in the response header.
     *
     * @param \Cake\Event\Event $event The Controller.beforeRender event.
     * @return bool false if the render process should be aborted
     */
    public function beforeRender(Event $event)
    {
        /** @var \Cake\Controller\Controller $controller */
        $controller = $event->getSubject();
        $response = $controller->getResponse();
        $request = $controller->getRequest();

        $isRecognized = (
            !in_array($this->ext, ['html', 'htm']) &&
            $response->getMimeType($this->ext)
        );

        if ($this->ext && $isRecognized) {
            $this->renderAs($controller, $this->ext);
            $response = $controller->getResponse();
        } else {
            $response = $response->withCharset(Configure::read('App.encoding'));
        }

        if ($this->_config['checkHttpCache'] &&
            $response->checkNotModified($request)
        ) {
            $controller->setResponse($response);

            return false;
        }
<<<<<<< HEAD

=======
>>>>>>> 90614580
        $controller->setResponse($response);
    }

    /**
     * Returns true if the current call accepts an XML response, false otherwise
     *
     * @return bool True if client accepts an XML response
     */
    public function isXml()
    {
        return $this->prefers('xml');
    }

    /**
     * Returns true if the current call accepts an RSS response, false otherwise
     *
     * @return bool True if client accepts an RSS response
     */
    public function isRss()
    {
        return $this->prefers('rss');
    }

    /**
     * Returns true if the current call accepts an Atom response, false otherwise
     *
     * @return bool True if client accepts an RSS response
     */
    public function isAtom()
    {
        return $this->prefers('atom');
    }

    /**
     * Returns true if user agent string matches a mobile web browser, or if the
     * client accepts WAP content.
     *
     * @return bool True if user agent is a mobile web browser
     */
    public function isMobile()
    {
        $request = $this->getController()->getRequest();

        return $request->is('mobile') || $this->accepts('wap');
    }

    /**
     * Returns true if the client accepts WAP content
     *
     * @return bool
     */
    public function isWap()
    {
        return $this->prefers('wap');
    }

    /**
     * Determines which content types the client accepts. Acceptance is based on
     * the file extension parsed by the Router (if present), and by the HTTP_ACCEPT
     * header. Unlike Cake\Http\ServerRequest::accepts() this method deals entirely with mapped content types.
     *
     * Usage:
     *
     * ```
     * $this->RequestHandler->accepts(['xml', 'html', 'json']);
     * ```
     *
     * Returns true if the client accepts any of the supplied types.
     *
     * ```
     * $this->RequestHandler->accepts('xml');
     * ```
     *
     * Returns true if the client accepts xml.
     *
     * @param string|array|null $type Can be null (or no parameter), a string type name, or an
     *   array of types
     * @return mixed If null or no parameter is passed, returns an array of content
     *   types the client accepts. If a string is passed, returns true
     *   if the client accepts it. If an array is passed, returns true
     *   if the client accepts one or more elements in the array.
     */
    public function accepts($type = null)
    {
        $controller = $this->getController();
        $request = $controller->getRequest();
        $response = $controller->getResponse();
        $accepted = $request->accepts();

        if (!$type) {
            return $response->mapType($accepted);
        }
        if (is_array($type)) {
            foreach ($type as $t) {
                $t = $this->mapAlias($t);
                if (in_array($t, $accepted)) {
                    return true;
                }
            }

            return false;
        }
        if (is_string($type)) {
            return in_array($this->mapAlias($type), $accepted);
        }

        return false;
    }

    /**
     * Determines the content type of the data the client has sent (i.e. in a POST request)
     *
     * @param string|array|null $type Can be null (or no parameter), a string type name, or an array of types
     * @return mixed If a single type is supplied a boolean will be returned. If no type is provided
     *   The mapped value of CONTENT_TYPE will be returned. If an array is supplied the first type
     *   in the request content type will be returned.
     */
    public function requestedWith($type = null)
    {
        $controller = $this->getController();
        $request = $controller->getRequest();
        $response = $controller->getResponse();

        if (!$request->is('post') &&
            !$request->is('put') &&
            !$request->is('patch') &&
            !$request->is('delete')
        ) {
            return null;
        }
        if (is_array($type)) {
            foreach ($type as $t) {
                if ($this->requestedWith($t)) {
                    return $t;
                }
            }

            return false;
        }

        list($contentType) = explode(';', $request->contentType());
        if ($type === null) {
            return $response->mapType($contentType);
        }
        if (is_string($type)) {
            return ($type === $response->mapType($contentType));
        }
    }

    /**
     * Determines which content-types the client prefers. If no parameters are given,
     * the single content-type that the client most likely prefers is returned. If $type is
     * an array, the first item in the array that the client accepts is returned.
     * Preference is determined primarily by the file extension parsed by the Router
     * if provided, and secondarily by the list of content-types provided in
     * HTTP_ACCEPT.
     *
     * @param string|array|null $type An optional array of 'friendly' content-type names, i.e.
     *   'html', 'xml', 'js', etc.
     * @return mixed If $type is null or not provided, the first content-type in the
     *    list, based on preference, is returned. If a single type is provided
     *    a boolean will be returned if that type is preferred.
     *    If an array of types are provided then the first preferred type is returned.
     *    If no type is provided the first preferred type is returned.
     */
    public function prefers($type = null)
    {
        $controller = $this->getController();
        $request = $controller->getRequest();
        $response = $controller->getResponse();
        $acceptRaw = $request->parseAccept();

        if (empty($acceptRaw)) {
            return $type ? $type === $this->ext : $this->ext;
        }
        $accepts = $response->mapType(array_shift($acceptRaw));

        if (!$type) {
            if (empty($this->ext) && !empty($accepts)) {
                return $accepts[0];
            }

            return $this->ext;
        }

        $types = (array)$type;

        if (count($types) === 1) {
            if ($this->ext) {
                return in_array($this->ext, $types);
            }

            return in_array($types[0], $accepts);
        }

        $intersect = array_values(array_intersect($accepts, $types));
        if (!$intersect) {
            return false;
        }

        return $intersect[0];
    }

    /**
     * Sets either the view class if one exists or the layout and template path of the view.
     * The names of these are derived from the $type input parameter.
     *
     * ### Usage:
     *
     * Render the response as an 'ajax' response.
     *
     * ```
     * $this->RequestHandler->renderAs($this, 'ajax');
     * ```
     *
     * Render the response as an xml file and force the result as a file download.
     *
     * ```
     * $this->RequestHandler->renderAs($this, 'xml', ['attachment' => 'myfile.xml'];
     * ```
     *
     * @param \Cake\Controller\Controller $controller A reference to a controller object
     * @param string $type Type of response to send (e.g: 'ajax')
     * @param array $options Array of options to use
     * @return void
     * @see \Cake\Controller\Component\RequestHandlerComponent::respondAs()
     */
    public function renderAs(Controller $controller, $type, array $options = [])
    {
        $defaults = ['charset' => 'UTF-8'];
        $viewClassMap = $this->getConfig('viewClassMap');

        if (Configure::read('App.encoding') !== null) {
            $defaults['charset'] = Configure::read('App.encoding');
        }
        $options += $defaults;

        $builder = $controller->viewBuilder();
        if (array_key_exists($type, $viewClassMap)) {
            $view = $viewClassMap[$type];
        } else {
            $view = Inflector::classify($type);
        }

        $viewClass = null;
        if ($builder->getClassName() === null) {
            $viewClass = App::className($view, 'View', 'View');
        }

        if ($viewClass) {
            $controller->viewClass = $viewClass;
            $builder->setClassName($viewClass);
        } else {
            if (!$this->_renderType) {
                $builder->setTemplatePath($builder->getTemplatePath() . DIRECTORY_SEPARATOR . $type);
            } else {
                $builder->setTemplatePath(preg_replace(
                    "/([\/\\\\]{$this->_renderType})$/",
                    DIRECTORY_SEPARATOR . $type,
                    $builder->getTemplatePath()
                ));
            }

            $this->_renderType = $type;
            $builder->setLayoutPath($type);
        }

        if ($controller->getResponse()->getMimeType($type)) {
            $this->respondAs($type, $options);
        }
    }

    /**
     * Sets the response header based on type map index name. This wraps several methods
     * available on Cake\Http\Response. It also allows you to use Content-Type aliases.
     *
     * @param string|array $type Friendly type name, i.e. 'html' or 'xml', or a full content-type,
     *    like 'application/x-shockwave'.
     * @param array $options If $type is a friendly type name that is associated with
     *    more than one type of content, $index is used to select which content-type to use.
     * @return bool Returns false if the friendly type name given in $type does
     *    not exist in the type map, or if the Content-type header has
     *    already been set by this method.
     */
    public function respondAs($type, array $options = [])
    {
        $defaults = ['index' => null, 'charset' => null, 'attachment' => false];
        $options += $defaults;

        $cType = $type;
        $controller = $this->getController();
        $response = $controller->getResponse();
        $request = $controller->getRequest();

        if (strpos($type, '/') === false) {
            $cType = $response->getMimeType($type);
        }
        if (is_array($cType)) {
            if (isset($cType[$options['index']])) {
                $cType = $cType[$options['index']];
            }

            if ($this->prefers($cType)) {
                $cType = $this->prefers($cType);
            } else {
                $cType = $cType[0];
            }
        }

        if (!$type) {
            return false;
        }
        if (!$request->getParam('requested')) {
            $response = $response->withType($cType);
        }
        if (!empty($options['charset'])) {
            $response = $response->withCharset($options['charset']);
        }
        if (!empty($options['attachment'])) {
            $response = $response->withDownload($options['attachment']);
        }
        $controller->setResponse($response);

        return true;
    }

    /**
     * Returns the current response type (Content-type header), or null if not alias exists
     *
     * @return mixed A string content type alias, or raw content type if no alias map exists,
     *  otherwise null
     */
    public function responseType()
    {
        $response = $this->getController()->getResponse();

        return $response->mapType($response->getType());
    }

    /**
     * Maps a content type alias back to its mime-type(s)
     *
     * @param string|array $alias String alias to convert back into a content type. Or an array of aliases to map.
     * @return string|null|array Null on an undefined alias. String value of the mapped alias type. If an
     *   alias maps to more than one content type, the first one will be returned. If an array is provided
     *   for $alias, an array of mapped types will be returned.
     */
    public function mapAlias($alias)
    {
        if (is_array($alias)) {
            return array_map([$this, 'mapAlias'], $alias);
        }
        $response = $this->getController()->getResponse();
        $type = $response->getMimeType($alias);
        if ($type) {
            if (is_array($type)) {
                return $type[0];
            }

            return $type;
        }

        return null;
    }

    /**
     * Add a new mapped input type. Mapped input types are automatically
     * converted by RequestHandlerComponent during the startup() callback.
     *
     * @param string $type The type alias being converted, ie. json
     * @param array $handler The handler array for the type. The first index should
     *    be the handling callback, all other arguments should be additional parameters
     *    for the handler.
     * @return void
     * @throws \Cake\Core\Exception\Exception
     * @deprecated 3.1.0 Use setConfig('addInputType', ...) instead.
     */
    public function addInputType($type, $handler)
    {
        deprecationWarning(
            'RequestHandlerComponent::addInputType() is deprecated. Use setConfig("inputTypeMap", ...) instead.'
        );
        if (!is_array($handler) || !isset($handler[0]) || !is_callable($handler[0])) {
            throw new Exception('You must give a handler callback.');
        }
        $this->setConfig('inputTypeMap.' . $type, $handler);
    }

    /**
     * Getter/setter for viewClassMap
     *
     * @param array|string|null $type The type string or array with format `['type' => 'viewClass']` to map one or more
     * @param array|null $viewClass The viewClass to be used for the type without `View` appended
     * @return array|string Returns viewClass when only string $type is set, else array with viewClassMap
     * @deprecated 3.1.0 Use setConfig('viewClassMap', ...) instead.
     */
    public function viewClassMap($type = null, $viewClass = null)
    {
        deprecationWarning(
            'RequestHandlerComponent::viewClassMap() is deprecated. Use setConfig("viewClassMap", ...) instead.'
        );
        if (!$viewClass && is_string($type)) {
            return $this->getConfig('viewClassMap.' . $type);
        }
        if (is_string($type)) {
            $this->setConfig('viewClassMap.' . $type, $viewClass);
        } elseif (is_array($type)) {
            $this->setConfig('viewClassMap', $type, true);
        }

        return $this->getConfig('viewClassMap');
    }
}<|MERGE_RESOLUTION|>--- conflicted
+++ resolved
@@ -246,59 +246,6 @@
     }
 
     /**
-<<<<<<< HEAD
-=======
-     * Handles (fakes) redirects for AJAX requests using requestAction()
-     *
-     * @param \Cake\Event\Event $event The Controller.beforeRedirect event.
-     * @param string|array $url A string or array containing the redirect location
-     * @param \Cake\Http\Response $response The response object.
-     * @return \Cake\Http\Response|null The response object if the redirect is caught.
-     * @deprecated 3.3.5 This functionality will be removed in 4.0.0. You can disable this function
-     *   now by setting the `enableBeforeRedirect` config option to false.
-     */
-    public function beforeRedirect(Event $event, $url, Response $response)
-    {
-        if (!$this->getConfig('enableBeforeRedirect')) {
-            return null;
-        }
-        deprecationWarning(
-            'RequestHandlerComponent::beforeRedirect() is deprecated. ' .
-            'This functionality will be removed in 4.0.0. Set the `enableBeforeRedirect` ' .
-            'option to `false` to disable this warning.'
-        );
-        $request = $this->getController()->getRequest();
-        if (!$request->is('ajax')) {
-            return null;
-        }
-        if (empty($url)) {
-            return null;
-        }
-        if (is_array($url)) {
-            $url = Router::url($url + ['_base' => false]);
-        }
-        $query = [];
-        if (strpos($url, '?') !== false) {
-            list($url, $querystr) = explode('?', $url, 2);
-            parse_str($querystr, $query);
-        }
-        /** @var \Cake\Controller\Controller $controller */
-        $controller = $event->getSubject();
-        $response->body($controller->requestAction($url, [
-            'return',
-            'bare' => false,
-            'environment' => [
-                'REQUEST_METHOD' => 'GET'
-            ],
-            'query' => $query,
-            'cookies' => $request->getCookieParams()
-        ]));
-
-        return $response->withStatus(200);
-    }
-
-    /**
->>>>>>> 90614580
      * Checks if the response can be considered different according to the request
      * headers, and the caching response headers. If it was not modified, then the
      * render process is skipped. And the client will get a blank response with a
@@ -347,10 +294,6 @@
 
             return false;
         }
-<<<<<<< HEAD
-
-=======
->>>>>>> 90614580
         $controller->setResponse($response);
     }
 
