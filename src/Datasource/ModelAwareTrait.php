--- conflicted
+++ resolved
@@ -93,13 +93,10 @@
             $modelType = $this->getModelType();
         }
 
-<<<<<<< HEAD
-        [, $alias] = pluginSplit($modelClass, true);
-=======
         $alias = null;
         $options = [];
         if (strpos($modelClass, '\\') === false) {
-            list(, $alias) = pluginSplit($modelClass, true);
+            [, $alias] = pluginSplit($modelClass, true);
         } else {
             $options['className'] = $modelClass;
             $alias = substr(
@@ -109,7 +106,6 @@
             );
             $modelClass = $alias;
         }
->>>>>>> e82e4995
 
         if (isset($this->{$alias})) {
             return $this->{$alias};
