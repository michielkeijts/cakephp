--- conflicted
+++ resolved
@@ -21,29 +21,6 @@
  * Describes the methods that any class representing a data storage should
  * comply with.
  *
-<<<<<<< HEAD
-=======
- * In 4.x the following methods will officially be added to the interface:
- *
- * @method $this setHidden(array $properties, $merge = false)
- * @method array getHidden()
- * @method $this setVirtual(array $properties, $merge = false)
- * @method array getVirtual()
- * @method $this setDirty($property, $isDirty)
- * @method bool isDirty($property = null)
- * @method bool hasErrors($includeNested = true)
- * @method array getErrors()
- * @method array getError($field)
- * @method array setErrors(array $fields, $overwrite = false)
- * @method array setError($field, $errors, $overwrite = false)
- * @method $this setAccess($property, $set)
- * @method bool isAccessible($property)
- * @method $this setSource($source)
- * @method string getSource()
- * @method array extractOriginal(array $properties)
- * @method array extractOriginalChanged(array $properties)
- *
->>>>>>> e6fccc1c
  * @property mixed $id Alias for commonly used primary key.
  */
 interface EntityInterface extends ArrayAccess, JsonSerializable
@@ -98,6 +75,14 @@
      * @return bool Whether the property was changed or not
      */
     public function isDirty($property = null);
+
+    /**
+     * Returns whether this entity has errors.
+     *
+     * @param bool $includeNested true will check nested entities for hasErrors()
+     * @return bool
+     */
+    public function hasErrors($includeNested = true);
 
     /**
      * Returns all validation errors.
