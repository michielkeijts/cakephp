--- conflicted
+++ resolved
@@ -160,11 +160,7 @@
      * Sets the name of the field representing the foreign key to the target table.
      *
      * @param string $key the key to be used to link both tables together
-<<<<<<< HEAD
-     * @return $this
-=======
      * @return self
->>>>>>> 53be5558
      */
     public function setTargetForeignKey($key)
     {
@@ -623,11 +619,7 @@
      *
      * @param string $strategy the strategy name to be used
      * @throws \InvalidArgumentException if an invalid strategy name is passed
-<<<<<<< HEAD
-     * @return $this
-=======
      * @return self
->>>>>>> 53be5558
      */
     public function setSaveStrategy($strategy)
     {
@@ -993,11 +985,7 @@
      * Sets the current join table, either the name of the Table instance or the instance itself.
      *
      * @param string|\Cake\ORM\Table $through Name of the Table instance or the instance itself
-<<<<<<< HEAD
-     * @return $this
-=======
      * @return self
->>>>>>> 53be5558
      */
     public function setThrough($through)
     {
