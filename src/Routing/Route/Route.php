--- conflicted
+++ resolved
@@ -705,13 +705,8 @@
         // check patterns for routed params
         if (!empty($this->options)) {
             foreach ($this->options as $key => $pattern) {
-<<<<<<< HEAD
-                if (isset($url[$key]) && !preg_match('#^' . $pattern . '$#', $url[$key])) {
+                if (isset($url[$key]) && !preg_match('#^' . $pattern . '$#u', $url[$key])) {
                     return null;
-=======
-                if (isset($url[$key]) && !preg_match('#^' . $pattern . '$#u', $url[$key])) {
-                    return false;
->>>>>>> a188369b
                 }
             }
         }
