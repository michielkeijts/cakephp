<?php
/**
 * CakePHP(tm) : Rapid Development Framework (https://cakephp.org)
 * Copyright (c) Cake Software Foundation, Inc. (https://cakefoundation.org)
 *
 * Licensed under The MIT License
 * For full copyright and license information, please see the LICENSE.txt
 * Redistributions of files must retain the above copyright notice.
 *
 * @copyright     Copyright (c) Cake Software Foundation, Inc. (https://cakefoundation.org)
 * @link          https://cakephp.org CakePHP(tm) Project
 * @since         3.0.0
 * @license       https://opensource.org/licenses/mit-license.php MIT License
 */
namespace Cake\Database;

use Cake\Core\App;
use Cake\Database\Exception\MissingConnectionException;
use Cake\Database\Exception\MissingDriverException;
use Cake\Database\Exception\MissingExtensionException;
use Cake\Database\Exception\NestedTransactionRollbackException;
use Cake\Database\Log\LoggedQuery;
use Cake\Database\Log\LoggingStatement;
use Cake\Database\Log\QueryLogger;
use Cake\Database\Schema\CachedCollection;
use Cake\Database\Schema\Collection as SchemaCollection;
use Cake\Datasource\ConnectionInterface;
use Cake\Log\Log;
use Exception;

/**
 * Represents a connection with a database server.
 */
class Connection implements ConnectionInterface
{

    use TypeConverterTrait;

    /**
     * Contains the configuration params for this connection.
     *
     * @var array
     */
    protected $_config;

    /**
     * Driver object, responsible for creating the real connection
     * and provide specific SQL dialect.
     *
     * @var \Cake\Database\Driver
     */
    protected $_driver;

    /**
     * Contains how many nested transactions have been started.
     *
     * @var int
     */
    protected $_transactionLevel = 0;

    /**
     * Whether a transaction is active in this connection.
     *
     * @var bool
     */
    protected $_transactionStarted = false;

    /**
     * Whether this connection can and should use savepoints for nested
     * transactions.
     *
     * @var bool
     */
    protected $_useSavePoints = false;

    /**
     * Whether to log queries generated during this connection.
     *
     * @var bool
     */
    protected $_logQueries = false;

    /**
     * Logger object instance.
     *
     * @var \Cake\Database\Log\QueryLogger|null
     */
    protected $_logger;

    /**
     * The schema collection object
     *
     * @var \Cake\Database\Schema\Collection|null
     */
    protected $_schemaCollection;

    /**
     * NestedTransactionRollbackException object instance, will be stored if
     * the rollback method is called in some nested transaction.
     *
     * @var \Cake\Database\Exception\NestedTransactionRollbackException|null
     */
    protected $nestedTransactionRollbackException;

    /**
     * Constructor.
     *
     * @param array $config configuration for connecting to database
     */
    public function __construct($config)
    {
        $this->_config = $config;

        $driver = '';
        if (!empty($config['driver'])) {
            $driver = $config['driver'];
        }
        $this->setDriver($driver, $config);

        if (!empty($config['log'])) {
            $this->logQueries($config['log']);
        }
    }

    /**
     * Destructor
     *
     * Disconnects the driver to release the connection.
     */
    public function __destruct()
    {
        if ($this->_transactionStarted && class_exists('Cake\Log\Log')) {
            Log::warning('The connection is going to be closed but there is an active transaction.');
        }
    }

    /**
     * {@inheritDoc}
     */
    public function config()
    {
        return $this->_config;
    }

    /**
     * {@inheritDoc}
     */
    public function configName()
    {
        if (empty($this->_config['name'])) {
            return '';
        }

        return $this->_config['name'];
    }

    /**
     * Sets the driver instance. If a string is passed it will be treated
     * as a class name and will be instantiated.
     *
     * @param \Cake\Database\Driver|string $driver The driver instance to use.
     * @param array $config Config for a new driver.
     * @throws \Cake\Database\Exception\MissingDriverException When a driver class is missing.
     * @throws \Cake\Database\Exception\MissingExtensionException When a driver's PHP extension is missing.
     * @return $this
     */
    public function setDriver($driver, $config = [])
    {
        if (is_string($driver)) {
            $className = App::className($driver, 'Database/Driver');
            if (!$className || !class_exists($className)) {
                throw new MissingDriverException(['driver' => $driver]);
            }
            $driver = new $className($config);
        }
        if (!$driver->enabled()) {
            throw new MissingExtensionException(['driver' => get_class($driver)]);
        }

        $this->_driver = $driver;

        return $this;
    }

    /**
     * Gets the driver instance.
     *
     * @return \Cake\Database\Driver
     */
    public function getDriver()
    {
        return $this->_driver;
    }

    /**
     * Sets the driver instance. If a string is passed it will be treated
     * as a class name and will be instantiated.
     *
     * If no params are passed it will return the current driver instance.
     *
     * @deprecated 3.4.0 Use setDriver()/getDriver() instead.
     * @param \Cake\Database\Driver|string|null $driver The driver instance to use.
     * @param array $config Either config for a new driver or null.
     * @throws \Cake\Database\Exception\MissingDriverException When a driver class is missing.
     * @throws \Cake\Database\Exception\MissingExtensionException When a driver's PHP extension is missing.
     * @return \Cake\Database\Driver
     */
    public function driver($driver = null, $config = [])
    {
        deprecationWarning('Connection::driver() is deprecated. Use Connection::setDriver()/getDriver() instead.');
        if ($driver !== null) {
            $this->setDriver($driver, $config);
        }

        return $this->getDriver();
    }

    /**
     * Connects to the configured database.
     *
     * @throws \Cake\Database\Exception\MissingConnectionException if credentials are invalid.
     * @return bool true, if the connection was already established or the attempt was successful.
     */
    public function connect()
    {
        try {
            return $this->_driver->connect();
<<<<<<< HEAD
        } catch (\Exception $e) {
            throw new MissingConnectionException(['reason' => $e->getMessage()], null, $e);
=======
        } catch (Exception $e) {
            throw new MissingConnectionException(['reason' => $e->getMessage()]);
>>>>>>> 77f60fcb
        }
    }

    /**
     * Disconnects from database server.
     *
     * @return void
     */
    public function disconnect()
    {
        $this->_driver->disconnect();
    }

    /**
     * Returns whether connection to database server was already established.
     *
     * @return bool
     */
    public function isConnected()
    {
        return $this->_driver->isConnected();
    }

    /**
     * Prepares a SQL statement to be executed.
     *
     * @param string|\Cake\Database\Query $sql The SQL to convert into a prepared statement.
     * @return \Cake\Database\StatementInterface
     */
    public function prepare($sql)
    {
        $statement = $this->_driver->prepare($sql);

        if ($this->_logQueries) {
            $statement = $this->_newLogger($statement);
        }

        return $statement;
    }

    /**
     * Executes a query using $params for interpolating values and $types as a hint for each
     * those params.
     *
     * @param string $query SQL to be executed and interpolated with $params
     * @param array $params list or associative array of params to be interpolated in $query as values
     * @param array $types list or associative array of types to be used for casting values in query
     * @return \Cake\Database\StatementInterface executed statement
     */
    public function execute($query, array $params = [], array $types = [])
    {
        if (!empty($params)) {
            $statement = $this->prepare($query);
            $statement->bind($params, $types);
            $statement->execute();
        } else {
            $statement = $this->query($query);
        }

        return $statement;
    }

    /**
     * Compiles a Query object into a SQL string according to the dialect for this
     * connection's driver
     *
     * @param \Cake\Database\Query $query The query to be compiled
     * @param \Cake\Database\ValueBinder $generator The placeholder generator to use
     * @return string
     */
    public function compileQuery(Query $query, ValueBinder $generator)
    {
        return $this->getDriver()->compileQuery($query, $generator)[1];
    }

    /**
     * Executes the provided query after compiling it for the specific driver
     * dialect and returns the executed Statement object.
     *
     * @param \Cake\Database\Query $query The query to be executed
     * @return \Cake\Database\StatementInterface executed statement
     */
    public function run(Query $query)
    {
        $statement = $this->prepare($query);
        $query->getValueBinder()->attachTo($statement);
        $statement->execute();

        return $statement;
    }

    /**
     * Executes a SQL statement and returns the Statement object as result.
     *
     * @param string $sql The SQL query to execute.
     * @return \Cake\Database\StatementInterface
     */
    public function query($sql)
    {
        $statement = $this->prepare($sql);
        $statement->execute();

        return $statement;
    }

    /**
     * Create a new Query instance for this connection.
     *
     * @return \Cake\Database\Query
     */
    public function newQuery()
    {
        return new Query($this);
    }

    /**
     * Sets a Schema\Collection object for this connection.
     *
     * @param \Cake\Database\Schema\Collection $collection The schema collection object
     * @return $this
     */
    public function setSchemaCollection(SchemaCollection $collection)
    {
        $this->_schemaCollection = $collection;

        return $this;
    }

    /**
     * Gets a Schema\Collection object for this connection.
     *
     * @return \Cake\Database\Schema\Collection
     */
    public function getSchemaCollection()
    {
        if ($this->_schemaCollection !== null) {
            return $this->_schemaCollection;
        }

        if (!empty($this->_config['cacheMetadata'])) {
            return $this->_schemaCollection = new CachedCollection($this, $this->_config['cacheMetadata']);
        }

        return $this->_schemaCollection = new SchemaCollection($this);
    }

    /**
     * Gets or sets a Schema\Collection object for this connection.
     *
     * @deprecated 3.4.0 Use setSchemaCollection()/getSchemaCollection()
     * @param \Cake\Database\Schema\Collection|null $collection The schema collection object
     * @return \Cake\Database\Schema\Collection
     */
    public function schemaCollection(SchemaCollection $collection = null)
    {
        deprecationWarning(
            'Connection::schemaCollection() is deprecated. ' .
            'Use Connection::setSchemaCollection()/getSchemaCollection() instead.'
        );
        if ($collection !== null) {
            $this->setSchemaCollection($collection);
        }

        return $this->getSchemaCollection();
    }

    /**
     * Executes an INSERT query on the specified table.
     *
     * @param string $table the table to insert values in
     * @param array $data values to be inserted
     * @param array $types list of associative array containing the types to be used for casting
     * @return \Cake\Database\StatementInterface
     */
    public function insert($table, array $data, array $types = [])
    {
        $columns = array_keys($data);

        return $this->newQuery()->insert($columns, $types)
            ->into($table)
            ->values($data)
            ->execute();
    }

    /**
     * Executes an UPDATE statement on the specified table.
     *
     * @param string $table the table to update rows from
     * @param array $data values to be updated
     * @param array $conditions conditions to be set for update statement
     * @param array $types list of associative array containing the types to be used for casting
     * @return \Cake\Database\StatementInterface
     */
    public function update($table, array $data, array $conditions = [], $types = [])
    {
        return $this->newQuery()->update($table)
            ->set($data, $types)
            ->where($conditions, $types)
            ->execute();
    }

    /**
     * Executes a DELETE statement on the specified table.
     *
     * @param string $table the table to delete rows from
     * @param array $conditions conditions to be set for delete statement
     * @param array $types list of associative array containing the types to be used for casting
     * @return \Cake\Database\StatementInterface
     */
    public function delete($table, $conditions = [], $types = [])
    {
        return $this->newQuery()->delete($table)
            ->where($conditions, $types)
            ->execute();
    }

    /**
     * Starts a new transaction.
     *
     * @return void
     */
    public function begin()
    {
        if (!$this->_transactionStarted) {
            if ($this->_logQueries) {
                $this->log('BEGIN');
            }
            $this->_driver->beginTransaction();
            $this->_transactionLevel = 0;
            $this->_transactionStarted = true;
            $this->nestedTransactionRollbackException = null;

            return;
        }

        $this->_transactionLevel++;
        if ($this->isSavePointsEnabled()) {
            $this->createSavePoint((string)$this->_transactionLevel);
        }
    }

    /**
     * Commits current transaction.
     *
     * @return bool true on success, false otherwise
     */
    public function commit()
    {
        if (!$this->_transactionStarted) {
            return false;
        }

        if ($this->_transactionLevel === 0) {
            if ($this->wasNestedTransactionRolledback()) {
                $e = $this->nestedTransactionRollbackException;
                $this->nestedTransactionRollbackException = null;
                throw $e;
            }

            $this->_transactionStarted = false;
            $this->nestedTransactionRollbackException = null;
            if ($this->_logQueries) {
                $this->log('COMMIT');
            }

            return $this->_driver->commitTransaction();
        }
        if ($this->isSavePointsEnabled()) {
            $this->releaseSavePoint((string)$this->_transactionLevel);
        }

        $this->_transactionLevel--;

        return true;
    }

    /**
     * Rollback current transaction.
     *
     * @param bool|null $toBeginning Whether or not the transaction should be rolled back to the
     * beginning of it. Defaults to false if using savepoints, or true if not.
     * @return bool
     */
    public function rollback($toBeginning = null)
    {
        if (!$this->_transactionStarted) {
            return false;
        }

        $useSavePoint = $this->isSavePointsEnabled();
        if ($toBeginning === null) {
            $toBeginning = !$useSavePoint;
        }
        if ($this->_transactionLevel === 0 || $toBeginning) {
            $this->_transactionLevel = 0;
            $this->_transactionStarted = false;
            $this->nestedTransactionRollbackException = null;
            if ($this->_logQueries) {
                $this->log('ROLLBACK');
            }
            $this->_driver->rollbackTransaction();

            return true;
        }

        $savePoint = $this->_transactionLevel--;
        if ($useSavePoint) {
            $this->rollbackSavepoint($savePoint);
        } elseif ($this->nestedTransactionRollbackException === null) {
            $this->nestedTransactionRollbackException = new NestedTransactionRollbackException();
        }

        return true;
    }

    /**
     * Enables/disables the usage of savepoints, enables only if driver the allows it.
     *
     * If you are trying to enable this feature, make sure you check the return value of this
     * function to verify it was enabled successfully.
     *
     * ### Example:
     *
     * `$connection->enableSavePoints(true)` Returns true if drivers supports save points, false otherwise
     * `$connection->enableSavePoints(false)` Disables usage of savepoints and returns false
     *
     * @param bool $enable Whether or not save points should be used.
     * @return $this
     */
    public function enableSavePoints($enable)
    {
        if ($enable === false) {
            $this->_useSavePoints = false;
        } else {
            $this->_useSavePoints = $this->_driver->supportsSavePoints();
        }

        return $this;
    }

    /**
     * Returns whether this connection is using savepoints for nested transactions
     *
     * @return bool true if enabled, false otherwise
     */
    public function isSavePointsEnabled()
    {
        return $this->_useSavePoints;
    }

    /**
     * Returns whether this connection is using savepoints for nested transactions
     * If a boolean is passed as argument it will enable/disable the usage of savepoints
     * only if driver the allows it.
     *
     * If you are trying to enable this feature, make sure you check the return value of this
     * function to verify it was enabled successfully.
     *
     * ### Example:
     *
     * `$connection->useSavePoints(true)` Returns true if drivers supports save points, false otherwise
     * `$connection->useSavePoints(false)` Disables usage of savepoints and returns false
     * `$connection->useSavePoints()` Returns current status
     *
     * @deprecated 3.4.0 Use enableSavePoints()/isSavePointsEnabled() instead.
     * @param bool|null $enable Whether or not save points should be used.
     * @return bool true if enabled, false otherwise
     */
    public function useSavePoints($enable = null)
    {
        deprecationWarning(
            'Connection::useSavePoints() is deprecated. ' .
            'Use Connection::enableSavePoints()/isSavePointsEnabled() instead.'
        );
        if ($enable !== null) {
            $this->enableSavePoints($enable);
        }

        return $this->isSavePointsEnabled();
    }

    /**
     * Creates a new save point for nested transactions.
     *
     * @param string $name The save point name.
     * @return void
     */
    public function createSavePoint($name)
    {
        $this->execute($this->_driver->savePointSQL($name))->closeCursor();
    }

    /**
     * Releases a save point by its name.
     *
     * @param string $name The save point name.
     * @return void
     */
    public function releaseSavePoint($name)
    {
        $this->execute($this->_driver->releaseSavePointSQL($name))->closeCursor();
    }

    /**
     * Rollback a save point by its name.
     *
     * @param string $name The save point name.
     * @return void
     */
    public function rollbackSavepoint($name)
    {
        $this->execute($this->_driver->rollbackSavePointSQL($name))->closeCursor();
    }

    /**
     * Run driver specific SQL to disable foreign key checks.
     *
     * @return void
     */
    public function disableForeignKeys()
    {
        $this->execute($this->_driver->disableForeignKeySQL())->closeCursor();
    }

    /**
     * Run driver specific SQL to enable foreign key checks.
     *
     * @return void
     */
    public function enableForeignKeys()
    {
        $this->execute($this->_driver->enableForeignKeySQL())->closeCursor();
    }

    /**
     * Returns whether the driver supports adding or dropping constraints
     * to already created tables.
     *
     * @return bool true if driver supports dynamic constraints
     */
    public function supportsDynamicConstraints()
    {
        return $this->_driver->supportsDynamicConstraints();
    }

    /**
     * {@inheritDoc}
     *
     * ### Example:
     *
     * ```
     * $connection->transactional(function ($connection) {
     *   $connection->newQuery()->delete('users')->execute();
     * });
     * ```
     */
    public function transactional(callable $callback)
    {
        $this->begin();

        try {
            $result = $callback($this);
        } catch (Exception $e) {
            $this->rollback(false);
            throw $e;
        }

        if ($result === false) {
            $this->rollback(false);

            return false;
        }

        try {
            $this->commit();
        } catch (NestedTransactionRollbackException $e) {
            $this->rollback(false);
            throw $e;
        }

        return $result;
    }

    /**
     * Returns whether some nested transaction has been already rolled back.
     *
     * @return bool
     */
    protected function wasNestedTransactionRolledback()
    {
        return $this->nestedTransactionRollbackException instanceof NestedTransactionRollbackException;
    }

    /**
     * {@inheritDoc}
     *
     * ### Example:
     *
     * ```
     * $connection->disableConstraints(function ($connection) {
     *   $connection->newQuery()->delete('users')->execute();
     * });
     * ```
     */
    public function disableConstraints(callable $callback)
    {
        $this->disableForeignKeys();

        try {
            $result = $callback($this);
        } catch (Exception $e) {
            $this->enableForeignKeys();
            throw $e;
        }

        $this->enableForeignKeys();

        return $result;
    }

    /**
     * Checks if a transaction is running.
     *
     * @return bool True if a transaction is running else false.
     */
    public function inTransaction()
    {
        return $this->_transactionStarted;
    }

    /**
     * Quotes value to be used safely in database query.
     *
     * @param mixed $value The value to quote.
     * @param string|null $type Type to be used for determining kind of quoting to perform
     * @return string Quoted value
     */
    public function quote($value, $type = null)
    {
        list($value, $type) = $this->cast($value, $type);

        return $this->_driver->quote($value, $type);
    }

    /**
     * Checks if the driver supports quoting.
     *
     * @return bool
     */
    public function supportsQuoting()
    {
        return $this->_driver->supportsQuoting();
    }

    /**
     * Quotes a database identifier (a column name, table name, etc..) to
     * be used safely in queries without the risk of using reserved words.
     *
     * @param string $identifier The identifier to quote.
     * @return string
     */
    public function quoteIdentifier($identifier)
    {
        return $this->_driver->quoteIdentifier($identifier);
    }

    /**
     * Enables or disables metadata caching for this connection
     *
     * Changing this setting will not modify existing schema collections objects.
     *
     * @param bool|string $cache Either boolean false to disable metadata caching, or
     *   true to use `_cake_model_` or the name of the cache config to use.
     * @return void
     */
    public function cacheMetadata($cache)
    {
        $this->_schemaCollection = null;
        $this->_config['cacheMetadata'] = $cache;
    }

    /**
     * {@inheritDoc}
     */
    public function logQueries($enable = null)
    {
        if ($enable === null) {
            return $this->_logQueries;
        }
        $this->_logQueries = $enable;
    }

    /**
     * {@inheritDoc}
     *
     * @deprecated 3.5.0 Use getLogger() and setLogger() instead.
     */
    public function logger($instance = null)
    {
        deprecationWarning(
            'Connection::logger() is deprecated. ' .
            'Use Connection::setLogger()/getLogger() instead.'
        );
        if ($instance === null) {
            return $this->getLogger();
        }

        $this->setLogger($instance);
    }

    /**
     * Sets a logger
     *
     * @param object $logger Logger object
     * @return $this
     */
    public function setLogger($logger)
    {
        $this->_logger = $logger;

        return $this;
    }

    /**
     * Gets the logger object
     *
     * @return object logger instance
     */
    public function getLogger()
    {
        if ($this->_logger === null) {
            $this->_logger = new QueryLogger();
        }

        return $this->_logger;
    }

    /**
     * Logs a Query string using the configured logger object.
     *
     * @param string $sql string to be logged
     * @return void
     */
    public function log($sql)
    {
        $query = new LoggedQuery();
        $query->query = $sql;
        $this->getLogger()->log($query);
    }

    /**
     * Returns a new statement object that will log the activity
     * for the passed original statement instance.
     *
     * @param \Cake\Database\StatementInterface $statement the instance to be decorated
     * @return \Cake\Database\Log\LoggingStatement
     */
    protected function _newLogger(StatementInterface $statement)
    {
        $log = new LoggingStatement($statement, $this->_driver);
        $log->setLogger($this->getLogger());

        return $log;
    }

    /**
     * Returns an array that can be used to describe the internal state of this
     * object.
     *
     * @return array
     */
    public function __debugInfo()
    {
        $secrets = [
            'password' => '*****',
            'username' => '*****',
            'host' => '*****',
            'database' => '*****',
            'port' => '*****'
        ];
        $replace = array_intersect_key($secrets, $this->_config);
        $config = $replace + $this->_config;

        return [
            'config' => $config,
            'driver' => $this->_driver,
            'transactionLevel' => $this->_transactionLevel,
            'transactionStarted' => $this->_transactionStarted,
            'useSavePoints' => $this->_useSavePoints,
            'logQueries' => $this->_logQueries,
            'logger' => $this->_logger
        ];
    }
}<|MERGE_RESOLUTION|>--- conflicted
+++ resolved
@@ -225,13 +225,8 @@
     {
         try {
             return $this->_driver->connect();
-<<<<<<< HEAD
-        } catch (\Exception $e) {
+        } catch (Exception $e) {
             throw new MissingConnectionException(['reason' => $e->getMessage()], null, $e);
-=======
-        } catch (Exception $e) {
-            throw new MissingConnectionException(['reason' => $e->getMessage()]);
->>>>>>> 77f60fcb
         }
     }
 
