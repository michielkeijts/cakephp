--- conflicted
+++ resolved
@@ -260,30 +260,6 @@
 	}
 
 /**
-<<<<<<< HEAD
-=======
- * Traverses all QueryExpression objects stored in every relevant expression for the passed
- * type of query and binds every value to the statement object for each placeholder.
- *
- * @param \Cake\Database\ValueBinder $binder the object containing the bindings
- * @param \Cake\Database\StatementInterface $statement
- * @return void
- */
-	protected function _bindStatement($binder, $statement) {
-		$bindings = $binder->bindings();
-		if (empty($bindings)) {
-			return;
-		}
-		$params = $types = [];
-		foreach ($bindings as $b) {
-			$params[$b['placeholder']] = $b['value'];
-			$types[$b['placeholder']] = $b['type'];
-		}
-		$statement->bind($params, $types);
-	}
-
-/**
->>>>>>> 8e934b60
  * Executes a SQL statement and returns the Statement object as result.
  *
  * @param string $sql
