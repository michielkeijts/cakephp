<?php
/**
 * CakePHP(tm) : Rapid Development Framework (http://cakephp.org)
 * Copyright (c) Cake Software Foundation, Inc. (http://cakefoundation.org)
 *
 * Licensed under The MIT License
 * For full copyright and license information, please see the LICENSE.txt
 * Redistributions of files must retain the above copyright notice.
 *
 * @copyright     Copyright (c) Cake Software Foundation, Inc. (http://cakefoundation.org)
 * @link          http://cakephp.org CakePHP(tm) Project
 * @since         3.0.0
 * @license       http://www.opensource.org/licenses/mit-license.php MIT License
 */
namespace Cake\Database;

/**
 * Implements default and single-use mappings for columns to their associated types
 */
class TypeMap
{

    /**
     * Associative array with the default fields and the related types this query might contain.
     *
     * Used to avoid repetition when calling multiple functions inside this class that
     * may require a custom type for a specific field.
     *
     * @var array
     */
    protected $_defaults;

    /**
     * Associative array with the fields and the related types that override defaults this query might contain
     *
     * Used to avoid repetition when calling multiple functions inside this class that
     * may require a custom type for a specific field.
     *
     * @var array
     */
    protected $_types = [];

    /**
     * Creates an instance with the given defaults
     *
     * @param array $defaults The defaults to use.
     */
    public function __construct(array $defaults = [])
    {
        $this->setDefaults($defaults);
    }

    /**
     * Configures a map of default fields and their associated types to be
     * used as the default list of types for every function in this class
     * with a $types param. Useful to avoid repetition when calling the same
     * functions using the same fields and types.
     *
     * ### Example
     *
     * ```
     * $query->setDefaults(['created' => 'datetime', 'is_visible' => 'boolean']);
     * ```
     *
     * This method will replace all the existing type maps with the ones provided.
     *
     * @param array $defaults Associative array where keys are field names and values
     * are the correspondent type.
<<<<<<< HEAD
     * @return $this
=======
     * @return self
>>>>>>> 53be5558
     */
    public function setDefaults(array $defaults)
    {
        $this->_defaults = $defaults;

        return $this;
    }

    /**
     * Returns the currently configured types.
     *
<<<<<<< HEAD
     * @return $this|array
=======
     * @return self|array
>>>>>>> 53be5558
     */
    public function getDefaults()
    {
        return $this->_defaults;
    }


    /**
     * Configures a map of default fields and their associated types to be
     * used as the default list of types for every function in this class
     * with a $types param. Useful to avoid repetition when calling the same
     * functions using the same fields and types.
     *
     * If called with no arguments it will return the currently configured types.
     *
     * ### Example
     *
     * ```
     * $query->defaults(['created' => 'datetime', 'is_visible' => 'boolean']);
     * ```
     *
     * This method will replace all the existing type maps with the ones provided.
     *
     * @deprecated 3.4.0 Use setDefaults()/getDefaults() instead.
     * @param array|null $defaults associative array where keys are field names and values
     * are the correspondent type.
     * @return self|array
     */
    public function defaults(array $defaults = null)
    {
        if ($defaults !== null) {
            return $this->setDefaults($defaults);
        }

        return $this->getDefaults();
    }

    /**
     * Add additional default types into the type map.
     *
     * If a key already exists it will not be overwritten.
     *
     * @param array $types The additional types to add.
     * @return void
     */
    public function addDefaults(array $types)
    {
        $this->_defaults = $this->_defaults + $types;
    }

    /**
     * Sets a map of fields and their associated types for single-use.
     *
     * ### Example
     *
     * ```
     * $query->setTypes(['created' => 'time']);
     * ```
     *
     * This method will replace all the existing type maps with the ones provided.
     *
     * @param array $types Associative array where keys are field names and values
     * are the correspondent type.
<<<<<<< HEAD
     * @return $this
=======
     * @return self
>>>>>>> 53be5558
     */
    public function setTypes(array $types)
    {
        $this->_types = $types;

        return $this;
    }

    /**
     * Gets a map of fields and their associated types for single-use.
     *
     * @return array
     */
    public function getTypes()
    {
        return $this->_types;
    }

    /**
     * Sets a map of fields and their associated types for single-use.
     *
     * If called with no arguments it will return the currently configured types.
     *
     * ### Example
     *
     * ```
     * $query->types(['created' => 'time']);
     * ```
     *
     * This method will replace all the existing type maps with the ones provided.
     *
     * @deprecated 3.4.0 Use setTypes()/getTypes() instead.
     * @param array|null $types associative array where keys are field names and values
     * are the correspondent type.
     * @return self|array
     */
    public function types(array $types = null)
    {
        if ($types !== null) {
            return $this->setTypes($types);
        }

        return $this->getTypes();
    }

    /**
     * Returns the type of the given column. If there is no single use type is configured,
     * the column type will be looked for inside the default mapping. If neither exist,
     * null will be returned.
     *
     * @param string $column The type for a given column
     * @return null|string
     */
    public function type($column)
    {
        if (isset($this->_types[$column])) {
            return $this->_types[$column];
        }
        if (isset($this->_defaults[$column])) {
            return $this->_defaults[$column];
        }

        return null;
    }

    /**
     * Returns an array of all types mapped types
     *
     * @return array
     */
    public function toArray()
    {
        return $this->_types + $this->_defaults;
    }
}<|MERGE_RESOLUTION|>--- conflicted
+++ resolved
@@ -66,11 +66,7 @@
      *
      * @param array $defaults Associative array where keys are field names and values
      * are the correspondent type.
-<<<<<<< HEAD
-     * @return $this
-=======
      * @return self
->>>>>>> 53be5558
      */
     public function setDefaults(array $defaults)
     {
@@ -82,11 +78,7 @@
     /**
      * Returns the currently configured types.
      *
-<<<<<<< HEAD
-     * @return $this|array
-=======
      * @return self|array
->>>>>>> 53be5558
      */
     public function getDefaults()
     {
@@ -150,11 +142,7 @@
      *
      * @param array $types Associative array where keys are field names and values
      * are the correspondent type.
-<<<<<<< HEAD
-     * @return $this
-=======
      * @return self
->>>>>>> 53be5558
      */
     public function setTypes(array $types)
     {
