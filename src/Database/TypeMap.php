<?php
declare(strict_types=1);

/**
 * CakePHP(tm) : Rapid Development Framework (https://cakephp.org)
 * Copyright (c) Cake Software Foundation, Inc. (https://cakefoundation.org)
 *
 * Licensed under The MIT License
 * For full copyright and license information, please see the LICENSE.txt
 * Redistributions of files must retain the above copyright notice.
 *
 * @copyright     Copyright (c) Cake Software Foundation, Inc. (https://cakefoundation.org)
 * @link          https://cakephp.org CakePHP(tm) Project
 * @since         3.0.0
 * @license       https://opensource.org/licenses/mit-license.php MIT License
 */
namespace Cake\Database;

/**
 * Implements default and single-use mappings for columns to their associated types
 */
class TypeMap
{
    /**
     * Associative array with the default fields and the related types this query might contain.
     *
     * Used to avoid repetition when calling multiple functions inside this class that
     * may require a custom type for a specific field.
     *
     * @var array
     */
    protected $_defaults;

    /**
     * Associative array with the fields and the related types that override defaults this query might contain
     *
     * Used to avoid repetition when calling multiple functions inside this class that
     * may require a custom type for a specific field.
     *
     * @var array
     */
    protected $_types = [];

    /**
     * Creates an instance with the given defaults
     *
     * @param array $defaults The defaults to use.
     */
    public function __construct(array $defaults = [])
    {
        $this->setDefaults($defaults);
    }

    /**
     * Configures a map of fields and associated type.
     *
     * These values will be used as the default mapping of types for every function
     * in this instance that supports a `$types` param.
     *
     * This method is useful when you want to avoid repeating type definitions
     * as setting types overwrites the last set of types.
     *
     * ### Example
     *
     * ```
     * $query->setDefaults(['created' => 'datetime', 'is_visible' => 'boolean']);
     * ```
     *
     * This method will replace all the existing default mappings with the ones provided.
     * To add into the mappings use `addDefaults()`.
     *
     * @param array $defaults Associative array where keys are field names and values
     * are the correspondent type.
     * @return $this
     */
    public function setDefaults(array $defaults)
    {
        $this->_defaults = $defaults;

        return $this;
    }

    /**
     * Returns the currently configured types.
     *
     * @return array
     */
    public function getDefaults(): array
    {
        return $this->_defaults;
    }

    /**
<<<<<<< HEAD
=======
     * Configures a map of default fields and their associated types to be
     * used as the default list of types for every function in this class
     * with a $types param. Useful to avoid repetition when calling the same
     * functions using the same fields and types.
     *
     * If called with no arguments it will return the currently configured types.
     *
     * ### Example
     *
     * ```
     * $query->defaults(['created' => 'datetime', 'is_visible' => 'boolean']);
     * ```
     *
     * This method will replace all the existing default mappings with the ones provided.
     * To add into the mappings use addDefaults()
     *
     * @deprecated 3.4.0 Use setDefaults()/getDefaults() instead.
     * @param array|null $defaults associative array where keys are field names and values
     * are the correspondent type.
     * @return $this|array
     */
    public function defaults(array $defaults = null)
    {
        deprecationWarning(
            'TypeMap::defaults() is deprecated. ' .
            'Use TypeMap::setDefaults()/getDefaults() instead.'
        );
        if ($defaults !== null) {
            return $this->setDefaults($defaults);
        }

        return $this->getDefaults();
    }

    /**
>>>>>>> 3af20b47
     * Add additional default types into the type map.
     *
     * If a key already exists it will not be overwritten.
     *
     * @param array $types The additional types to add.
     * @return void
     */
    public function addDefaults(array $types): void
    {
        $this->_defaults += $types;
    }

    /**
     * Sets a map of fields and their associated types for single-use.
     *
     * ### Example
     *
     * ```
     * $query->setTypes(['created' => 'time']);
     * ```
     *
     * This method will replace all the existing type maps with the ones provided.
     *
     * @param array $types Associative array where keys are field names and values
     * are the correspondent type.
     * @return $this
     */
    public function setTypes(array $types)
    {
        $this->_types = $types;

        return $this;
    }

    /**
     * Gets a map of fields and their associated types for single-use.
     *
     * @return array
     */
    public function getTypes(): array
    {
        return $this->_types;
    }

    /**
     * Returns the type of the given column. If there is no single use type is configured,
     * the column type will be looked for inside the default mapping. If neither exist,
     * null will be returned.
     *
     * @param string|int $column The type for a given column
     * @return null|string
     */
    public function type($column): ?string
    {
        if (isset($this->_types[$column])) {
            return $this->_types[$column];
        }
        if (isset($this->_defaults[$column])) {
            return $this->_defaults[$column];
        }

        return null;
    }

    /**
     * Returns an array of all types mapped types
     *
     * @return array
     */
    public function toArray(): array
    {
        return $this->_types + $this->_defaults;
    }
}<|MERGE_RESOLUTION|>--- conflicted
+++ resolved
@@ -91,44 +91,6 @@
     }
 
     /**
-<<<<<<< HEAD
-=======
-     * Configures a map of default fields and their associated types to be
-     * used as the default list of types for every function in this class
-     * with a $types param. Useful to avoid repetition when calling the same
-     * functions using the same fields and types.
-     *
-     * If called with no arguments it will return the currently configured types.
-     *
-     * ### Example
-     *
-     * ```
-     * $query->defaults(['created' => 'datetime', 'is_visible' => 'boolean']);
-     * ```
-     *
-     * This method will replace all the existing default mappings with the ones provided.
-     * To add into the mappings use addDefaults()
-     *
-     * @deprecated 3.4.0 Use setDefaults()/getDefaults() instead.
-     * @param array|null $defaults associative array where keys are field names and values
-     * are the correspondent type.
-     * @return $this|array
-     */
-    public function defaults(array $defaults = null)
-    {
-        deprecationWarning(
-            'TypeMap::defaults() is deprecated. ' .
-            'Use TypeMap::setDefaults()/getDefaults() instead.'
-        );
-        if ($defaults !== null) {
-            return $this->setDefaults($defaults);
-        }
-
-        return $this->getDefaults();
-    }
-
-    /**
->>>>>>> 3af20b47
      * Add additional default types into the type map.
      *
      * If a key already exists it will not be overwritten.
