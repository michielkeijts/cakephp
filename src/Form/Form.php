<?php
declare(strict_types=1);
/**
 * CakePHP(tm) : Rapid Development Framework (https://cakephp.org)
 * Copyright (c) Cake Software Foundation, Inc. (https://cakefoundation.org)
 *
 * Licensed under The MIT License
 * For full copyright and license information, please see the LICENSE.txt
 * Redistributions of files must retain the above copyright notice.
 *
 * @copyright     Copyright (c) Cake Software Foundation, Inc. (https://cakefoundation.org)
 * @link          https://cakephp.org CakePHP(tm) Project
 * @since         3.0.0
 * @license       https://opensource.org/licenses/mit-license.php MIT License
 */
namespace Cake\Form;

use Cake\Event\EventDispatcherInterface;
use Cake\Event\EventDispatcherTrait;
use Cake\Event\EventListenerInterface;
use Cake\Event\EventManager;
use Cake\Utility\Hash;
use Cake\Validation\ValidatorAwareInterface;
use Cake\Validation\ValidatorAwareTrait;

/**
 * Form abstraction used to create forms not tied to ORM backed models,
 * or to other permanent datastores. Ideal for implementing forms on top of
 * API services, or contact forms.
 *
 * ### Building a form
 *
 * This class is most useful when subclassed. In a subclass you
 * should define the `_buildSchema`, `validationDefault` and optionally,
 * the `_execute` methods. These allow you to declare your form's
 * fields, validation and primary action respectively.
 *
 * Forms are conventionally placed in the `App\Form` namespace.
 */
class Form implements EventListenerInterface, EventDispatcherInterface, ValidatorAwareInterface
{
    use EventDispatcherTrait;
    use ValidatorAwareTrait;

    /**
     * Schema class.
     *
     * @var string
     */
    protected $_schemaClass = Schema::class;

    /**
     * The alias this object is assigned to validators as.
     *
     * @var string
     */
    public const VALIDATOR_PROVIDER_NAME = 'form';

    /**
     * The name of the event dispatched when a validator has been built.
     *
     * @var string
     */
    public const BUILD_VALIDATOR_EVENT = 'Form.buildValidator';

    /**
     * The schema used by this form.
     *
     * @var \Cake\Form\Schema
     */
    protected $_schema;

    /**
     * The errors if any
     *
     * @var array
     */
    protected $_errors = [];

    /**
     * The validator used by this form.
     *
     * @var \Cake\Validation\Validator
     */
    protected $_validator;

    /**
     * Form's data.
     *
     * @var array
     */
    protected $_data = [];

    /**
     * Constructor
     *
     * @param \Cake\Event\EventManager|null $eventManager The event manager.
     *  Defaults to a new instance.
     */
    public function __construct(?EventManager $eventManager = null)
    {
        if ($eventManager !== null) {
            $this->setEventManager($eventManager);
        }

        $this->getEventManager()->on($this);
    }

    /**
     * Get the Form callbacks this form is interested in.
     *
     * The conventional method map is:
     *
     * - Form.buildValidator => buildValidator
     *
     * @return array
     */
    public function implementedEvents(): array
    {
        if (method_exists($this, 'buildValidator')) {
            return [
                self::BUILD_VALIDATOR_EVENT => 'buildValidator',
            ];
        }

        return [];
    }

    /**
     * Get/Set the schema for this form.
     *
     * This method will call `_buildSchema()` when the schema
     * is first built. This hook method lets you configure the
     * schema or load a pre-defined one.
     *
     * @param \Cake\Form\Schema|null $schema The schema to set, or null.
     * @return \Cake\Form\Schema the schema instance.
     */
<<<<<<< HEAD
    public function schema(?Schema $schema = null)
=======
    public function schema(Schema $schema = null): Schema
>>>>>>> f385da71
    {
        if ($schema === null && empty($this->_schema)) {
            $schema = $this->_buildSchema(new $this->_schemaClass);
        }
        if ($schema) {
            $this->_schema = $schema;
        }

        return $this->_schema;
    }

    /**
     * A hook method intended to be implemented by subclasses.
     *
     * You can use this method to define the schema using
     * the methods on Cake\Form\Schema, or loads a pre-defined
     * schema from a concrete class.
     *
     * @param \Cake\Form\Schema $schema The schema to customize.
     * @return \Cake\Form\Schema The schema to use.
     */
    protected function _buildSchema(Schema $schema): Schema
    {
        return $schema;
    }

    /**
     * Used to check if $data passes this form's validation.
     *
     * @param array $data The data to check.
     * @return bool Whether or not the data is valid.
     */
    public function validate(array $data): bool
    {
        $validator = $this->getValidator();
        $this->_errors = $validator->errors($data);

        return count($this->_errors) === 0;
    }

    /**
     * Get the errors in the form
     *
     * Will return the errors from the last call
     * to `validate()` or `execute()`.
     *
     * @return array Last set validation errors.
     */
    public function errors(): array
    {
        return $this->_errors;
    }

    /**
     * Set the errors in the form.
     *
     * ```
     * $errors = [
     *      'field_name' => ['rule_name' => 'message']
     * ];
     *
     * $form->setErrors($errors);
     * ```
     *
     * @param array $errors Errors list.
     * @return $this
     */
    public function setErrors(array $errors): self
    {
        $this->_errors = $errors;

        return $this;
    }

    /**
     * Execute the form if it is valid.
     *
     * First validates the form, then calls the `_execute()` hook method.
     * This hook method can be implemented in subclasses to perform
     * the action of the form. This may be sending email, interacting
     * with a remote API, or anything else you may need.
     *
     * @param array $data Form data.
     * @return bool False on validation failure, otherwise returns the
     *   result of the `_execute()` method.
     */
    public function execute(array $data): bool
    {
        if (!$this->validate($data)) {
            return false;
        }

        return $this->_execute($data);
    }

    /**
     * Hook method to be implemented in subclasses.
     *
     * Used by `execute()` to execute the form's action.
     *
     * @param array $data Form data.
     * @return bool
     */
    protected function _execute(array $data): bool
    {
        return true;
    }

    /**
     * Get field data.
     *
     * @param string|null $field The field name or null to get data array with
     *   all fields.
     * @return mixed
     */
    public function getData(?string $field = null)
    {
        if ($field === null) {
            return $this->_data;
        }

        return Hash::get($this->_data, $field);
    }

    /**
     * Set form data.
     *
     * @param array $data Data array.
     * @return $this
     */
    public function setData(array $data): self
    {
        $this->_data = $data;

        return $this;
    }

    /**
     * Get the printable version of a Form instance.
     *
     * @return array
     */
    public function __debugInfo(): array
    {
        $special = [
            '_schema' => $this->schema()->__debugInfo(),
            '_errors' => $this->errors(),
            '_validator' => $this->getValidator()->__debugInfo(),
        ];

        return $special + get_object_vars($this);
    }
}<|MERGE_RESOLUTION|>--- conflicted
+++ resolved
@@ -136,11 +136,7 @@
      * @param \Cake\Form\Schema|null $schema The schema to set, or null.
      * @return \Cake\Form\Schema the schema instance.
      */
-<<<<<<< HEAD
-    public function schema(?Schema $schema = null)
-=======
-    public function schema(Schema $schema = null): Schema
->>>>>>> f385da71
+    public function schema(?Schema $schema = null): Schema
     {
         if ($schema === null && empty($this->_schema)) {
             $schema = $this->_buildSchema(new $this->_schemaClass);
