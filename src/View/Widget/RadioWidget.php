<?php
/**
 * CakePHP(tm) : Rapid Development Framework (http://cakephp.org)
 * Copyright (c) Cake Software Foundation, Inc. (http://cakefoundation.org)
 *
 * Licensed under The MIT License
 * For full copyright and license information, please see the LICENSE.txt
 * Redistributions of files must retain the above copyright notice.
 *
 * @copyright     Copyright (c) Cake Software Foundation, Inc. (http://cakefoundation.org)
 * @link          http://cakephp.org CakePHP(tm) Project
 * @since         3.0.0
 * @license       http://www.opensource.org/licenses/mit-license.php MIT License
 */
namespace Cake\View\Widget;

use Cake\View\Form\ContextInterface;
use Cake\View\Helper\IdGeneratorTrait;
use Traversable;

/**
 * Input widget class for generating a set of radio buttons.
 *
 * This class is intended as an internal implementation detail
 * of Cake\View\Helper\FormHelper and is not intended for direct use.
 */
class RadioWidget implements WidgetInterface
{

    use IdGeneratorTrait;

    /**
     * Template instance.
     *
     * @var \Cake\View\StringTemplate
     */
    protected $_templates;

    /**
     * Label instance.
     *
     * @var \Cake\View\Widget\LabelWidget
     */
    protected $_label;

    /**
     * Constructor
     *
     * This class uses a few templates:
     *
     * - `radio` Used to generate the input for a radio button.
     *   Can use the following variables `name`, `value`, `attrs`.
     * - `radioWrapper` Used to generate the container element for
     *   the radio + input element. Can use the `input` and `label`
     *   variables.
     *
     * @param \Cake\View\StringTemplate $templates Templates list.
     * @param \Cake\View\Widget\LabelWidget $label Label widget instance.
     */
    public function __construct($templates, $label)
    {
        $this->_templates = $templates;
        $this->_label = $label;
    }

    /**
     * Render a set of radio buttons.
     *
     * Data supports the following keys:
     *
     * - `name` - Set the input name.
     * - `options` - An array of options. See below for more information.
     * - `disabled` - Either true or an array of inputs to disable.
     *    When true, the select element will be disabled.
     * - `val` - A string of the option to mark as selected.
     * - `label` - Either false to disable label generation, or
     *   an array of attributes for all labels.
     * - `required` - Set to true to add the required attribute
     *   on all generated radios.
     * - `idPrefix` Prefix for generated ID attributes.
     *
     * @param array $data The data to build radio buttons with.
     * @param \Cake\View\Form\ContextInterface $context The current form context.
     * @return string
     */
    public function render(array $data, ContextInterface $context)
    {
        $data += [
            'name' => '',
            'options' => [],
            'disabled' => null,
            'val' => null,
            'escape' => true,
            'label' => true,
            'empty' => false,
            'idPrefix' => null,
            'templateVars' => [],
        ];
        if ($data['options'] instanceof Traversable) {
            $options = iterator_to_array($data['options']);
        } else {
            $options = (array)$data['options'];
        }

        if (!empty($data['empty'])) {
            $empty = $data['empty'] === true ? 'empty' : $data['empty'];
            $options = ['' => $empty] + $options;
        }
        unset($data['empty']);

        $this->_idPrefix = $data['idPrefix'];
        $this->_clearIds();
        $opts = [];
        foreach ($options as $val => $text) {
            $opts[] = $this->_renderInput($val, $text, $data, $context);
        }

        return implode('', $opts);
    }

    /**
     * Disabled attribute detection.
     *
     * @param array $radio Radio info.
     * @param array|null|true $disabled The disabled values.
     * @return bool
     */
    protected function _isDisabled($radio, $disabled)
    {
        if (!$disabled) {
            return false;
        }
        if ($disabled === true) {
            return true;
        }
        $isNumeric = is_numeric($radio['value']);

        return (!is_array($disabled) || in_array((string)$radio['value'], $disabled, !$isNumeric));
    }

    /**
     * Renders a single radio input and label.
     *
     * @param string|int $val The value of the radio input.
     * @param string|array $text The label text, or complex radio type.
     * @param array $data Additional options for input generation.
     * @param \Cake\View\Form\ContextInterface $context The form context
     * @return string
     */
    protected function _renderInput($val, $text, $data, $context)
    {
        $escape = $data['escape'];
        if (is_int($val) && isset($text['text'], $text['value'])) {
            $radio = $text;
        } else {
            $radio = ['value' => $val, 'text' => $text];
        }
        $radio['name'] = $data['name'];

        if (!isset($radio['templateVars'])) {
            $radio['templateVars'] = [];
        }
        if (!empty($data['templateVars'])) {
            $radio['templateVars'] = array_merge($data['templateVars'], $radio['templateVars']);
        }

        if (empty($radio['id'])) {
            $radio['id'] = $this->_id($radio['name'], $radio['value']);
        }
        if (isset($data['val']) && is_bool($data['val'])) {
            $data['val'] = $data['val'] ? 1 : 0;
        }
        if (isset($data['val']) && (string)$data['val'] === (string)$radio['value']) {
            $radio['checked'] = true;
        }
<<<<<<< HEAD

        if (!is_bool($data['label']) && isset($radio['checked']) && $radio['checked']) {
            $data['label'] = $this->_templates->addClass($data['label'], 'selected');
        }

        if ($this->_isDisabled($radio, $data['disabled'])) {
            $radio['disabled'] = true;
        }
=======
        $radio['disabled'] = $this->_isDisabled($radio, $data['disabled']);
>>>>>>> 05e396d2
        if (!empty($data['required'])) {
            $radio['required'] = true;
        }
        if (!empty($data['form'])) {
            $radio['form'] = $data['form'];
        }

        $input = $this->_templates->format('radio', [
            'name' => $radio['name'],
            'value' => $escape ? h($radio['value']) : $radio['value'],
            'templateVars' => $radio['templateVars'],
            'attrs' => $this->_templates->formatAttributes($radio + $data, ['name', 'value', 'text', 'options', 'label', 'val', 'type']),
        ]);

        $label = $this->_renderLabel(
            $radio,
            $data['label'],
            $input,
            $context,
            $escape
        );

        if ($label === false &&
            strpos($this->_templates->get('radioWrapper'), '{{input}}') === false
        ) {
            $label = $input;
        }

        return $this->_templates->format('radioWrapper', [
            'input' => $input,
            'label' => $label,
            'templateVars' => $data['templateVars'],
        ]);
    }

    /**
     * Renders a label element for a given radio button.
     *
     * In the future this might be refactored into a separate widget as other
     * input types (multi-checkboxes) will also need labels generated.
     *
     * @param array $radio The input properties.
     * @param false|string|array $label The properties for a label.
     * @param string $input The input widget.
     * @param \Cake\View\Form\ContextInterface $context The form context.
     * @param bool $escape Whether or not to HTML escape the label.
     * @return string Generated label.
     */
    protected function _renderLabel($radio, $label, $input, $context, $escape)
    {
        if ($label === false) {
            return false;
        }
        $labelAttrs = is_array($label) ? $label : [];
        $labelAttrs += [
            'for' => $radio['id'],
            'escape' => $escape,
            'text' => $radio['text'],
            'templateVars' => $radio['templateVars'],
            'input' => $input,
        ];

        return $this->_label->render($labelAttrs, $context);
    }

    /**
     * {@inheritDoc}
     */
    public function secureFields(array $data)
    {
        return [$data['name']];
    }
}<|MERGE_RESOLUTION|>--- conflicted
+++ resolved
@@ -173,18 +173,12 @@
         if (isset($data['val']) && (string)$data['val'] === (string)$radio['value']) {
             $radio['checked'] = true;
         }
-<<<<<<< HEAD
 
         if (!is_bool($data['label']) && isset($radio['checked']) && $radio['checked']) {
             $data['label'] = $this->_templates->addClass($data['label'], 'selected');
         }
 
-        if ($this->_isDisabled($radio, $data['disabled'])) {
-            $radio['disabled'] = true;
-        }
-=======
         $radio['disabled'] = $this->_isDisabled($radio, $data['disabled']);
->>>>>>> 05e396d2
         if (!empty($data['required'])) {
             $radio['required'] = true;
         }
