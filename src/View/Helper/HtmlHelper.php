--- conflicted
+++ resolved
@@ -732,11 +732,7 @@
      * @return string Completed table headers
      * @link https://book.cakephp.org/3.0/en/views/helpers/html.html#creating-table-headings
      */
-<<<<<<< HEAD
-    public function tableHeaders(array $names, ?array $trOptions = null, ?array $thOptions = null)
-=======
-    public function tableHeaders(array $names, array $trOptions = null, array $thOptions = null): string
->>>>>>> f385da71
+    public function tableHeaders(array $names, ?array $trOptions = null, ?array $thOptions = null): string
     {
         $out = [];
         foreach ($names as $arg) {
