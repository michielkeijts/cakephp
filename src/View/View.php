--- conflicted
+++ resolved
@@ -516,32 +516,6 @@
     }
 
     /**
-<<<<<<< HEAD
-=======
-     * Get/set the name of the layout file to render the template inside of.
-     * The name specified is the filename of the layout in /src/Template/Layout
-     * without the .ctp extension.
-     *
-     * @deprecated 3.5.0 Use getLayout()/setLayout() instead.
-     * @param string|null $name Layout file name to set. If null returns current name.
-     * @return string|false
-     */
-    public function layout($name = null)
-    {
-        deprecationWarning(
-            'View::layout() is deprecated. ' .
-            'Use getLayout()/setLayout() instead.'
-        );
-
-        if ($name === null) {
-            return $this->layout;
-        }
-
-        $this->layout = $name;
-    }
-
-    /**
->>>>>>> 1fda6e58
      * Renders a piece of PHP with provided parameters and returns HTML, XML, or any other string.
      *
      * This realizes the concept of Elements, (or "partial layouts") and the $params array is used to send
