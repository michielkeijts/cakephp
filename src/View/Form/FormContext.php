<?php
declare(strict_types=1);
/**
 * CakePHP(tm) : Rapid Development Framework (https://cakephp.org)
 * Copyright (c) Cake Software Foundation, Inc. (https://cakefoundation.org)
 *
 * Licensed under The MIT License
 * For full copyright and license information, please see the LICENSE.txt
 * Redistributions of files must retain the above copyright notice.
 *
 * @copyright     Copyright (c) Cake Software Foundation, Inc. (https://cakefoundation.org)
 * @link          https://cakephp.org CakePHP(tm) Project
 * @since         3.0.0
 * @license       https://opensource.org/licenses/mit-license.php MIT License
 */
namespace Cake\View\Form;

use Cake\Http\ServerRequest;
use Cake\Utility\Hash;

/**
 * Provides a context provider for Cake\Form\Form instances.
 *
 * This context provider simply fulfils the interface requirements
 * that FormHelper has and allows access to the request data.
 */
class FormContext implements ContextInterface
{
    /**
     * The request object.
     *
     * @var \Cake\Http\ServerRequest
     */
    protected $_request;

    /**
     * The form object.
     *
     * @var \Cake\Form\Form
     */
    protected $_form;

    /**
     * Constructor.
     *
     * @param \Cake\Http\ServerRequest $request The request object.
     * @param array $context Context info.
     */
    public function __construct(ServerRequest $request, array $context)
    {
        $this->_request = $request;
        $context += [
            'entity' => null,
        ];
        $this->_form = $context['entity'];
    }

    /**
     * @inheritDoc
     */
    public function primaryKey(): array
    {
        return [];
    }

    /**
     * @inheritDoc
     */
    public function isPrimaryKey(string $field): bool
    {
        return false;
    }

    /**
     * @inheritDoc
     */
    public function isCreate(): bool
    {
        return true;
    }

    /**
     * @inheritDoc
     */
    public function val(string $field, array $options = [])
    {
        $options += [
            'default' => null,
            'schemaDefault' => true,
        ];

        $val = $this->_request->getData($field);
        if ($val !== null) {
            return $val;
        }

        $val = $this->_form->getData($field);
        if ($val !== null) {
            return $val;
        }

        if ($options['default'] !== null || !$options['schemaDefault']) {
            return $options['default'];
        }

        return $this->_schemaDefault($field);
    }

    /**
     * Get default value from form schema for given field.
     *
     * @param string $field Field name.
     * @return mixed
     */
    protected function _schemaDefault(string $field)
    {
        $field = $this->_form->schema()->field($field);
        if ($field) {
            return $field['default'];
        }

        return null;
    }

    /**
     * @inheritDoc
     */
    public function isRequired(string $field): bool
    {
        $validator = $this->_form->getValidator();
        if (!$validator->hasField($field)) {
            return false;
        }
        if ($this->type($field) !== 'boolean') {
            return $validator->isEmptyAllowed($field, $this->isCreate()) === false;
        }

        return false;
    }

    /**
     * @inheritDoc
     */
    public function getRequiredMessage(string $field): ?string
    {
        $parts = explode('.', $field);

        $validator = $this->_form->getValidator();
        $fieldName = array_pop($parts);
        if (!$validator->hasField($fieldName)) {
            return null;
        }

        $ruleset = $validator->field($fieldName);

        $requiredMessage = $validator->getRequiredMessage($fieldName);
        $emptyMessage = $validator->getNotEmptyMessage($fieldName);

        if ($ruleset->isPresenceRequired() && $requiredMessage) {
            return $requiredMessage;
        }
        if (!$ruleset->isEmptyAllowed() && $emptyMessage) {
            return $emptyMessage;
        }

        return null;
    }

    /**
     * @inheritDoc
     */
<<<<<<< HEAD
    public function fieldNames(): array
=======
    public function getMaxLength($field)
    {
        $validator = $this->_form->getValidator();
        if (!$validator->hasField($field)) {
            return null;
        }
        foreach ($validator->field($field)->rules() as $rule) {
            if ($rule->get('rule') === 'maxLength') {
                return $rule->get('pass')[0];
            }
        }

        return null;
    }

    /**
     * {@inheritDoc}
     */
    public function fieldNames()
>>>>>>> 6dfc5a43
    {
        return $this->_form->schema()->fields();
    }

    /**
     * @inheritDoc
     */
    public function type(string $field): ?string
    {
        return $this->_form->schema()->fieldType($field);
    }

    /**
     * @inheritDoc
     */
    public function attributes(string $field): array
    {
        $column = (array)$this->_form->schema()->field($field);
        $whiteList = ['length' => null, 'precision' => null];

        return array_intersect_key($column, $whiteList);
    }

    /**
     * @inheritDoc
     */
    public function hasError(string $field): bool
    {
        $errors = $this->error($field);

        return count($errors) > 0;
    }

    /**
     * @inheritDoc
     */
    public function error(string $field): array
    {
        return array_values((array)Hash::get($this->_form->getErrors(), $field, []));
    }
}<|MERGE_RESOLUTION|>--- conflicted
+++ resolved
@@ -169,9 +169,6 @@
     /**
      * @inheritDoc
      */
-<<<<<<< HEAD
-    public function fieldNames(): array
-=======
     public function getMaxLength($field)
     {
         $validator = $this->_form->getValidator();
@@ -188,10 +185,9 @@
     }
 
     /**
-     * {@inheritDoc}
-     */
-    public function fieldNames()
->>>>>>> 6dfc5a43
+     * @inheritDoc
+     */
+    public function fieldNames(): array
     {
         return $this->_form->schema()->fields();
     }
