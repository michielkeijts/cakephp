--- conflicted
+++ resolved
@@ -80,14 +80,8 @@
 
         foreach (['name', 'helpers', 'plugin'] as $prop) {
             if (isset($this->{$prop})) {
-<<<<<<< HEAD
-                //4.x we need to use ViewBuilder::setProp($value) instead of ViewBuilder::prop($value)
-                $setter = "set" . ucfirst($prop);
-                $builder->{$setter}($this->{$prop});
-=======
                 $method = 'set' . ucfirst($prop);
                 $builder->{$method}($this->{$prop});
->>>>>>> 348d59c0
             }
         }
         $builder->setOptions($viewOptions);
