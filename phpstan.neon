--- conflicted
+++ resolved
@@ -1,17 +1,10 @@
 parameters:
     autoload_files:
-<<<<<<< HEAD
-        - %rootDir%/../../../src/basics.php
+        - %rootDir%/../../../tests/bootstrap.php
     ignoreErrors:
         - '#Function wincache_ucache_[a-zA-Z0-9_]+ not found#'
         - '#Function xcache_[a-zA-Z0-9_]+ not found#'
         - '#Function fastcgi_[a-zA-Z0-9_]+ not found#'
-=======
-        - %rootDir%/../../../tests/bootstrap.php
-    ignoreErrors:
-        - '#Function wincache_ucache_[a-zA-Z0-9_]+ not found#'
-        - '#Function xcache_[a-zA-Z0-9_]+ not found#'
->>>>>>> ff1ac8ef
         - '#Cake\\Database\\Type\\[a-zA-Z0-9_]+Type::__construct\(\) does not call parent constructor from Cake\\Database\\Type#'
         - '#Constructor of class Cake\\[a-zA-Z0-9_\\]+ has an unused parameter#'
         - '#Call to an undefined method Cake\\Console\\Shell::main\(\)#'
@@ -22,11 +15,8 @@
         - '#Access to an undefined property Cake\\Http\\Client\\Message::\$headers#'
         - '#Access to an undefined property Cake\\[a-zA-Z0-9_\\]+::\$_validViewOptions#'
         - '#Access to an undefined property Cake\\Database\\Driver::\$_connection#'
-<<<<<<< HEAD
-=======
         - '#Constant XC_TYPE_VAR not found#'
         - '#Call to static method id\(\) on an unknown class PHPUnit_Runner_Version#'
->>>>>>> ff1ac8ef
     earlyTerminatingMethodCalls:
         Cake\Shell\Shell:
             - abort
